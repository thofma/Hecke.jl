--- conflicted
+++ resolved
@@ -70,24 +70,6 @@
 
 ```
 julia> using Hecke
-<<<<<<< HEAD
-
-Welcome to
-
-    _    _           _
-   | |  | |         | |
-   | |__| | ___  ___| | _____
-   |  __  |/ _ \/ __| |/ / _ \
-   | |  | |  __/ (__|   <  __/
-   |_|  |_|\___|\___|_|\_\___|
-
-Version 0.22.8...
- ... which comes with absolutely no warranty whatsoever
-(c) 2015-2024 by Claus Fieker, Tommy Hofmann and Carlo Sircana
-
-
-julia> Qx, x = polynomial_ring(QQ, "x");
-=======
  _    _           _          
 | |  | |         | |         |  Software package for
 | |__| | ___  ___| | _____   |  algorithmic algebraic number theory
@@ -95,8 +77,7 @@
 | |  | |  __/ (__|   <  __/  |  Manual: https://thofma.github.io/Hecke.jl
 |_|  |_|\___|\___|_|\_\___|  |  Version 0.34.6
 
-julia>  Qx, x = polynomial_ring(FlintQQ, "x");
->>>>>>> 39fc9cbf
+julia>  Qx, x = polynomial_ring(QQ, "x");
 
 julia> f = x^3 + 2;
 
