name = "Hecke"
uuid = "3e1990a7-5d81-5526-99ce-9ba3ff248f21"
<<<<<<< HEAD
version = "0.31.5"
=======
version = "0.31.4"
>>>>>>> 15921748

[deps]
AbstractAlgebra = "c3fe647b-3220-5bb0-a1ea-a7954cac585d"
Dates = "ade2ca70-3891-5945-98fb-dc099432e06a"
Distributed = "8ba89e20-285c-5b6f-9357-94700520ee1b"
InteractiveUtils = "b77e0a4c-d291-57a0-90e8-8db25a27a240"
LazyArtifacts = "4af54fe1-eca0-43a8-85a7-787d91b784e3"
Libdl = "8f399da3-3557-5675-b5ff-fb832c97cbdb"
LinearAlgebra = "37e2e46d-f89d-539d-b4ee-838fcccc9c8e"
Markdown = "d6f4376e-aef5-505a-96c1-9c027394607a"
Nemo = "2edaba10-b0f1-5616-af89-8c11ac63239a"
Pkg = "44cfe95a-1eb2-52ea-b672-e2afdf69b78f"
Printf = "de0858da-6303-5e67-8744-51eddeeeb8d7"
Random = "9a3f8284-a2c9-5f02-9a11-845980a1fd5c"
RandomExtensions = "fb686558-2515-59ef-acaa-46db3789a887"
Serialization = "9e88b42a-f829-5b0c-bbe9-9e923198166b"
SparseArrays = "2f01184e-e22b-5df5-ae63-d93ebab69eaf"

[weakdeps]
GAP = "c863536a-3901-11e9-33e7-d5cd0df7b904"
Polymake = "d720cf60-89b5-51f5-aff5-213f193123e7"

[extensions]
GAPExt = "GAP"
PolymakeExt = "Polymake"

[compat]
AbstractAlgebra = "^0.41.3"
Dates = "1.6"
Distributed = "1.6"
GAP = "0.9.6, 0.10, 0.11"
InteractiveUtils = "1.6"
LazyArtifacts = "1.6"
Libdl = "1.6"
LinearAlgebra = "1.6"
Markdown = "1.6"
Nemo = "^0.45.0"
Pkg = "1.6"
Polymake = "0.10, 0.11"
Printf = "1.6"
Random = "1.6"
RandomExtensions = "0.4.3"
Serialization = "1.6"
SparseArrays = "1.6"
julia = "1.6"

[extras]
GAP = "c863536a-3901-11e9-33e7-d5cd0df7b904"
Polymake = "d720cf60-89b5-51f5-aff5-213f193123e7"<|MERGE_RESOLUTION|>--- conflicted
+++ resolved
@@ -1,10 +1,6 @@
 name = "Hecke"
 uuid = "3e1990a7-5d81-5526-99ce-9ba3ff248f21"
-<<<<<<< HEAD
 version = "0.31.5"
-=======
-version = "0.31.4"
->>>>>>> 15921748
 
 [deps]
 AbstractAlgebra = "c3fe647b-3220-5bb0-a1ea-a7954cac585d"
