--- conflicted
+++ resolved
@@ -28,11 +28,7 @@
 PolymakeExt = "Polymake"
 
 [compat]
-<<<<<<< HEAD
-AbstractAlgebra = "^0.32.0"
-=======
 AbstractAlgebra = "^0.32.1"
->>>>>>> 1cf978ad
 GAP = "0.9.6"
 Nemo = "^0.36.0"
 Polymake = "0.10, 0.11"
