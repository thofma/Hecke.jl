################################################################################
#
#          RieSrf/PeriodMatrix.jl : Computing the period matrix
#
# (C) 2025 Jeroen Hanselman
# This is a port of the Riemann surfaces package written by
# Christian Neurohr. It is based on his Phd thesis 
# https://www.researchgate.net/publication/329100697_Efficient_integration_on_Riemann_surfaces_applications
# Neurohr's package can be found on https://github.com/christianneurohr/RiemannSurfaces
#
################################################################################

export big_period_matrix, small_period_matrix

#Computes a big period matrix for the Riemann surface.
function big_period_matrix(RS::RiemannSurface)
  
  if isdefined(RS, :big_period_matrix)
    return RS.big_period_matrix
  end

  g = genus(RS)
  diff_base = basis_of_differentials(RS)
  paths, pi1_gens = fundamental_group_of_punctured_P1(RS::RiemannSurface)
  num_paths = length(paths)
  prec = precision(RS)
  disc_points = discriminant_points(RS)
  small_C = AcbField(100)
  disc_points_low_precision = [small_C(P) for P in disc_points]
  
  #path`N seems to be less than what it is in Neurohr's implementation.
  for path in paths
    gauss_legendre_path_parameters(disc_points_low_precision, path, RS.extra_error)
  end
  
  #Compute the integration parameters r for all of the paths.
  int_parameters = ArbFieldElem[]
  for path in paths 
    if path_type(path) == 0
      append!(int_parameters, [ get_int_param_r(sub_path) for sub_path in get_subpaths(path) ])
    else
      append!(int_parameters, [get_int_param_r(path)])
    end
  end
  sort!(int_parameters);
  r_minimum = int_parameters[1]
  RR = parent(r_minimum)
  eps = RR(1/100)

  #We group the paths together based on their r-value. As a consequence, we will
  #have to compute fewer integration schemes later making the algorithm faster.
  #According to Neurohr p101 of his thesis it suffices to have 5 for the Gauss-Legendre method.
  int_groups = [ [],[],[],[],[] ]
	for r in int_parameters
		if r < r_minimum + RR(0.1)
      push!(int_groups[1],r)
    elseif r < r_minimum + RR(0.4)
      push!(int_groups[2],r)
		elseif r < r_minimum + RR(0.9)
      push!(int_groups[3],r)
    elseif r < r_minimum + RR(2.0)
      push!(int_groups[4],r)
		else 
      push!(int_groups[5],r)
    end
	end

  #Make r_minimum slightly smaller than what it was. (But still larger than 1)
  if r_minimum <= RR(1) + 2 * eps
    int_group_rs= [(1/2)*(r_minimum+1)]
  else
    int_group_rs = [r_minimum-eps]
  end

  #We only consider int_groups that contain more than 2 elements. If they only have two
  #or less elements, we simply group them together with the previous group
  filter!(x -> length(x) > 2, int_groups)

  append!(int_group_rs, [ minimum(int_group) - eps for int_group in int_groups[2:end]])

  differentials = RS.differential_form_data[1]

  v = embedding(RS)
  # Random precision. Probably needs to become a heuristic.
  max_prec = 187
  embedded_differentials = [embed_mpoly(g, v, max_prec) for g in differentials]

  # Computed the bound M for every path. The bound M is the maximum value of
  # the integrands along the boundary of the ellipse with radius r. 

  bound_temp = Vector{ArbFieldElem}()
  for path in paths
    for subpath in get_subpaths(path)
      compute_ellipse_bound_heuristic(subpath, embedded_differentials, int_group_rs, RS)
      append!(bound_temp, subpath.bounds)
    end
  end
  bound_temp_max = maximum(bound_temp)
  push!(RS.bounds, bound_temp_max)
  bound = maximum(RS.bounds)

  #Maybe change error value.
  #Change max_prec

 # Compute integration schemes. The number of abscissae N depends on r and M. 
 # The goal is to minimize the size of N. r has strong influence on the size of N while the
 # contribution of M is logarithmic. 
  RS.integration_schemes = [IntegrationScheme(r, max_prec, RS.extra_error, bound) for r in int_group_rs ]

  f = embed_mpoly(defining_polynomial(RS), v, max_prec)
  Cc = base_ring(f)
  I = onei(Cc)
  f = change_base_ring(Cc, f, parent = parent(f))

  Kxy = parent(f)
  Ky, y = polynomial_ring(base_ring(Kxy), "y")
  m = degree(f, 2)

  # Copied from monodromy_representation to compute the monodromy representation
  # we just computed while computing periods. 
  # There is probably a more clever way to avoid doubling code.

  # The difference between this and the monodromy code is that
  # we compute the integrals during analytic continuation here
  # and that we use the Ns determined by the integration scheme.
  # If we are only interested in the monodromy we need far less.
  s_m = SymmetricGroup(m)::AbstractAlgebra.Generic.SymmetricGroup{Int}

  ys = Vector{AcbFieldElem}()
  for path in paths
    Cc = AcbField(max_prec)
		integral_matrix = zero_matrix(Cc, m, g)
    subpaths = path.sub_paths
    x0 = start_point(subpaths[1])
		ys =  sort!(roots(f(x0, y), initial_prec = prec), lt = sheet_ordering)

		for subpath in subpaths
			
			integration_scheme = RS.integration_schemes[subpath.integration_scheme_index]
		  
			path_difference_matrix = zero_matrix(Cc, m, g)
      abscissae = integration_scheme.abscissae
      N = length(abscissae)
			An = analytic_continuation(RS, subpath, abscissae, ys)[2:end]
			
      # For every path, we compute the integrals for all g differential forms
      # at all m sheets at the same time.
			if path_type(subpath) == 0
				for i in (1:N)
          # For every abscissa we compute the value of the function at that 
          # point, multiply it with the correct weight and add it to the
          # intrgral.
					integral_matrix_contribution = RS.evaluate_differential_factors_matrix(embedded_differentials, An[i][1],An[i][2])
					integral_matrix_contribution = change_base_ring(Cc, integral_matrix_contribution)
          integral_matrix_contribution *= integration_scheme.weights[i]
					path_difference_matrix += integral_matrix_contribution
				end
        path_difference_matrix *= evaluate_d(subpath, abscissae[1])
				integral_matrix += path_difference_matrix
        subpath.integral_matrix = path_difference_matrix
			else
        for i in (1:N)
					integral_matrix_contribution = RS.evaluate_differential_factors_matrix(embedded_differentials,An[i][1],An[i][2])
          integral_matrix_contribution = change_base_ring(Cc, integral_matrix_contribution)
          # For arcs and circles we need to multiply with an additional dx.
          integral_matrix_contribution *= integration_scheme.weights[i] * evaluate_d(path, abscissae[i])
					path_difference_matrix += integral_matrix_contribution
				end
				integral_matrix += path_difference_matrix
			end
      ys = An[end][2]

        # Copied from monodromy_representation to compute the monodromy representation
        # we just computed while computing periods. 
       # There is probably a more clever way to avoid doubling code.
      path_perm = sortperm(An[end][2], lt = sheet_ordering)
      assign_permutation(path, inv(s_m(path_perm)))
		end
    path.integral_matrix = integral_matrix
	end

  # Copied from monodromy_representation to compute the monodromy representation
  # we just computed while computing periods. 
  # There is probably a more clever way to avoid doubling code.

  mon_rep = Tuple{Vector{CPath}, Perm{Int}}[]
  
  for gamma in pi1_gens
    chain = map(t -> ((t > 0) ? paths[t] : reverse(paths[-t])), gamma)
    gamma_perm = prod(map(permutation, chain))
    
    if gamma_perm != one(s_m)
      push!(mon_rep, (chain, gamma_perm))
     end
  end
  
  inf_chain = Vector{CPath}[]
  inf_perm = one(s_m)::Perm{Int}
  
  for g in mon_rep
    inf_chain = vcat(inf_chain, map(reverse, g[1]))
    inf_perm *= g[2]
  end
  
  push!(mon_rep, (reverse(inf_chain), inv(inf_perm)))
  RS.monodromy_representation = mon_rep

  cycles, K, sym_transform = homology_basis(RS)

 

  # Here we add the computed integrals together when moving along a chain
  # of paths corresponding to an element of the monodromy representation.
  chain_integrals = []
  for mon in mon_rep
    chain = mon[1]
    chain_length = length(chain)
    chain_permutation = mon[2]
    chain_integral = zero_matrix(Cc, m, g)
    sigma = one(s_m)
    
    for k in (1:chain_length)
      path = chain[k]
      # Sheets are permuted after moving along path, so we need to add a
      # permuted matrix.
      chain_integral += inv(sigma) * path.integral_matrix
      sigma *= permutation(path)
    end
    push!(chain_integrals, chain_integral)
  end

  # The pre-period matrix is the matrix computed using the 2g + m - 1 cycles
  # computed by homology_basis. We will later normalize this using the matrix S
  # computed in homology_basis so that the first 2g cycles actually form
  # a homology basis and we get a proper perios matrix.
  pre_period_matrix = Vector{AcbFieldElem}[]

  #For all 2g + m - 1 cycles we compute the integrals of the g differential
  #forms.
  for cycle in cycles
		
		cycle_integral = [zero(Cc) for x in 1:g]
		l = 1
		while l < length(cycle)
      #Identify sheet we end up in after moving along the chain.
			sheet = cycle[l]
			while sheet != cycle[l+2]
        # Add the correct contribution based on the sheet we are in.
				cycle_integral += chain_integrals[cycle[l+1]][sheet,:]
				sheet = mon_rep[cycle[l+1]][2][sheet]
			end
			l += 2
		end
		push!(pre_period_matrix, cycle_integral)
	end

  #Use symmetric transform S to normalize the polarization
	PMAPMB = sym_transform * matrix(pre_period_matrix)

  # Cut of the first 2g columns to get the actual period matrix.
	big_period_matrix = transpose(PMAPMB[1:2*g,:])
  RS.big_period_matrix = big_period_matrix
  return big_period_matrix
end

#Compute the small period matrix. 
function small_period_matrix(RS::RiemannSurface)
  if isdefined(RS, :small_period_matrix)
    return RS.small_period_matrix
  end
  g = genus(RS)
  P = big_period_matrix(RS)
  P1 = P[1:g, 1:g]
  P2 = P[1:g, g+1:2*g]
  small_period_matrix = P1^(-1)*P2
  RS.small_period_matrix = small_period_matrix
  return small_period_matrix
end

# Computes the bound M for every path. The bound M is the maximum value of
# the integrands along the boundary of the ellipse with radius r. 
# (Cf. Neurohr's thesis 4.7.2, page 87 - 88)
function compute_ellipse_bound(subpath::CPath, differentials_test, int_group_rs, RS::RiemannSurface)
  
  num_of_int_groups = length(int_group_rs)
  if length(subpath.bounds) == 0
    i = maximum(filter(x -> (subpath.int_param_r > int_group_rs[x]), 1:num_of_int_groups);init = 1)
    subpath.integration_scheme_index = i
    r = int_group_rs[i]

    v = embedding(RS)
    prec = precision(RS)
    Rc = ArbField(prec)
    f = embed_mpoly(defining_polynomial(RS), v, prec)
    Cc = base_ring(f)
    I = onei(Cc)
    f = change_base_ring(Cc, f, parent = parent(f))

    Kxy = parent(f)
    Ky, y = polynomial_ring(base_ring(Kxy), "y")

    piC = const_pi(Cc)
    piR = const_pi(Rc)

    #This should be done in a more clever way by sampling with less points with
    #bigger radius in the beginning and then zooming in
    n = 2000
    test_points = [Cc(k*2*piC/n) for k in 0:n-1]

    b = sqrt(r^2-1)

    max_bound_t = []
      for t in test_points
        #radius = piR/n
        #ccall((:acb_add_error_arb, Hecke.libflint), Cvoid, (Ref{AcbFieldElem}, 
        #Ref{ArbFieldElem}), t, radius)
        e_t = r*cos(t) + b*sin(t)*I


        x_ball = evaluate(subpath, e_t)
        ys = roots(f(x_ball, y), initial_prec = prec)
        g = RS.evaluate_differential_factors_matrix
        bounds_matrix = g(differentials_test, x_ball, ys)
        bounds_matrix *= evaluate_d(subpath, e_t)
        max_bound_t = push!(max_bound_t, 10 * maximum([Rc(abs(v)) for 
        v in bounds_matrix]; init = Rc(0)))
      end
      max_bound = maximum(max_bound_t)
      push!(subpath.bounds, max_bound)

  else 
    subpath.integration_scheme_index = num_of_int_groups
  end
<<<<<<< HEAD
=======
end 

function compute_ellipse_bound_heuristic(subpath::CPath, differentials_test, int_group_rs, RS::RiemannSurface)
  
  num_of_int_groups = length(int_group_rs)
  if length(subpath.bounds) == 0
    i = maximum(filter(x -> (subpath.int_param_r > int_group_rs[x]), 1:num_of_int_groups);init = 1)
    subpath.integration_scheme_index = i
    r = int_group_rs[i]

    v = embedding(RS)
    prec = precision(RS)
    Rc = ArbField(prec)
    f = embed_mpoly(defining_polynomial(RS), v, prec)
    Cc = base_ring(f)
    I = onei(Cc)
    f = change_base_ring(Cc, f, parent = parent(f))

    Kxy = parent(f)
    Ky, y = polynomial_ring(base_ring(Kxy), "y")

    piC = const_pi(Cc)
    piR = const_pi(Rc)
	  b = sqrt(r^2-1)
    x = subpath.t_of_closest_d_point

	if abs(imag(x)) < Rc(10^-10) 
		xr = sign(Int, real(x))*r
  elseif abs(real(x)) < Rc(10^-10) 
		xr = sign(Int, imag(x))*b*I
	else

	  ImSgn = sign(Int, imag(x))
	  ReSgn = sign(Int, real(x))
	
	  x = abs(real(x)) + I*abs(imag(x))
	  s = function(t)
		  return cos(t)*sin(t)-r*real(x)*sin(t)+b*imag(x)*cos(t)
	  end

	  sp = function(t)
		  return (cos(t)^2 - sin(t)^2) - r*real(x)*cos(t) - b*imag(x)*sin(t)
	  end
    nt = real(acos(x))
	  t = nt - s(nt)/sp(nt)
	  while abs(t-nt) > 10^-3
		  nt = t
		  t -= s(t)/sp(t)
    end
	  xr = ReSgn * r*cos(t) + ImSgn*I*b*sin(t)
  end

   x_ball = evaluate(subpath, xr)
   ys = roots(f(x_ball, y), initial_prec = prec)
   g = RS.evaluate_differential_factors_matrix
   bounds_matrix = g(differentials_test, x_ball, ys)
   bounds_matrix *= evaluate_d(subpath, xr)
   max_bound = 10 * maximum([Rc(abs(v)) for v in bounds_matrix]; init = Rc(0))
   push!(subpath.bounds, max_bound)

  else 
    subpath.integration_scheme_index = num_of_int_groups
  end
end 

function acos(x::AcbFieldElem)
  z = parent(x)()
  prec = precision(parent(x))
  @ccall libflint.acb_acos(z::Ref{AcbFieldElem}, x::Ref{AcbFieldElem}, prec::Int)::Nothing
  return z
>>>>>>> d10e1d43
end<|MERGE_RESOLUTION|>--- conflicted
+++ resolved
@@ -331,9 +331,7 @@
   else 
     subpath.integration_scheme_index = num_of_int_groups
   end
-<<<<<<< HEAD
-=======
-end 
+end
 
 function compute_ellipse_bound_heuristic(subpath::CPath, differentials_test, int_group_rs, RS::RiemannSurface)
   
@@ -403,5 +401,4 @@
   prec = precision(parent(x))
   @ccall libflint.acb_acos(z::Ref{AcbFieldElem}, x::Ref{AcbFieldElem}, prec::Int)::Nothing
   return z
->>>>>>> d10e1d43
 end