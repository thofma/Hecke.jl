--- conflicted
+++ resolved
@@ -188,18 +188,6 @@
   t = create_accessors(AnticNumberField, NfAbsOrd{AnticNumberField, nf_elem}, get_handle())
   global _get_equation_order_of_nf = t[1]
   global _set_equation_order_of_nf = t[2]
-
-<<<<<<< HEAD
-  t = create_accessors(AnticNumberField, FacElemMon{AnticNumberField}, get_handle())
-
-  global _get_fac_elem_mon_of_nf = t[1]
-  global _set_fac_elem_mon_of_nf = t[2]
-=======
-  t = create_accessors(SimpleNumField, NfRelOrd, get_handle())
-
-  global _get_maximal_order_of_nf_rel = t[1]
-  global _set_maximal_order_of_nf_rel = t[2]
->>>>>>> 4e36be63
 
   t = Hecke.create_accessors(AnticNumberField, Dict{Int, Tuple{qAdicRootCtx, Dict{nf_elem, Any}}}, get_handle())
   global _get_nf_conjugate_data_qAdic = t[1]
