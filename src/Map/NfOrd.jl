--- conflicted
+++ resolved
@@ -1077,10 +1077,7 @@
     if isdefined(a, :poly_of_the_field)
       r.defining_pol = a.poly_of_the_field
     else
-<<<<<<< HEAD
-=======
       # this happens if the defining polynomial is not nice
->>>>>>> 19f8a45d
       rt = roots(r.Fq, defining_polynomial(k))
       gk = gen(k)
       d = denominator(gk, order(a.P))
