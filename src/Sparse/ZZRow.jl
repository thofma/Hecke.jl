--- conflicted
+++ resolved
@@ -20,21 +20,17 @@
 
 function Base.getindex(a::ZZRingElem_Array, i::Integer)
   n = ZZRingElem()
-  set!(n, get_ptr(a, i))
-<<<<<<< HEAD
+  return set!(n, get_ptr(a, i))
 end
 
 function Nemo.getindex!(n::ZZRingElem, a::ZZRingElem_Array, i::Integer)
   set!(n, get_ptr(a, i))
-=======
->>>>>>> a83f7dcc
   return n
 end
 
 function Base.setindex!(a::ZZRingElem_Array, v::ZZRingElem, i::Integer)
   @assert i <= length(a)
   set!(get_ptr(a, i), v)
-<<<<<<< HEAD
   return v
 end
 
@@ -48,8 +44,6 @@
     end
   end
   ccall((:fmpz_set, Nemo.libflint), Cvoid, (Ptr{Int}, Ptr{ZZRingElem}), get_ptr(a, i), v)
-=======
->>>>>>> a83f7dcc
   return v
 end
 
@@ -96,10 +90,7 @@
   for i=1:length(a)
     if !Nemo.__fmpz_is_small(a.ar[i])
       ccall((:fmpz_clear, Nemo.libflint), Cvoid, (Ptr{ZZRingElem}, ), p)
-<<<<<<< HEAD
       unsafe_store!(Ptr{Int}(p), 0)
-=======
->>>>>>> a83f7dcc
     end
     p += sizeof(Int)
   end
@@ -186,13 +177,9 @@
   elseif n < la
     ap = get_ptr(a, n+1)
     for i=n+1:la
-<<<<<<< HEAD
       ccall((:fmpz_clear, Nemo.libflint), Cvoid, (Ptr{ZZRingElem}, ), ap)
       unsafe_store!(Ptr{Int}(ap), 0)
       ap += sizeof(Int)
-=======
-      ccall((:fmpz_clear, Nemo.libflint), Cvoid, (Ptr{ZZRingElem}, ), get_ptr(a, i))
->>>>>>> a83f7dcc
     end
     resize!(a.ar, n)
     a.l = n
@@ -206,7 +193,6 @@
   a.l -= 1
 end
 
-<<<<<<< HEAD
 function Base.pop!(a::ZZRingElem_Array)
   length(a) < 1 && throw(ArgumentError("array must not be empty"))
   r = ZZ()
@@ -215,8 +201,6 @@
   return r
 end
 
-=======
->>>>>>> a83f7dcc
 function Base.insert!(a::ZZRingElem_Array, b::Int64, c::ZZRingElem)
   insert!(a.ar, b, 0)
   a.l += 1
