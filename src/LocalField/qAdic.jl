add_verbose_scope(:qAdic)
add_assert_scope(:qAdic)

export setprecision!, defining_polynomial

################################################################################
#
#  Precision
#
################################################################################

#TODO: Looks like most of this file belongs in Nemo.

Base.precision(Q::FlintQadicField) = Q.prec_max

function Base.setprecision(q::qadic, N::Int)
  r = parent(q)()
  r.N = N
  ccall((:padic_poly_set, :libflint), Nothing, (Ref{qadic}, Ref{qadic}, Ref{FlintQadicField}), r, q, parent(q))
  return r
end

function Base.setprecision(q::padic, N::Int)
  r = parent(q)()
  r.N = N
  ccall((:padic_set, :libflint), Nothing, (Ref{padic}, Ref{padic}, Ref{FlintPadicField}), r, q, parent(q))
  return r
end

function setprecision!(q::qadic, N::Int)
  q.N = N
  return q
end

function setprecision!(Q::FlintQadicField, n::Int)
    old_key = (prime(Q), degree(Q), Q.prec_max)
    Q.prec_max = n

    #Also Update the dictionary for cached object creation, if in the dictionary already.
    if Nemo.QadicBase[old_key] === Q
        delete!(Nemo.QadicBase, old_key)
        Nemo.QadicBase[(prime(Q), degree(Q), Q.prec_max)] = Q
    end
    return Q
end

function setprecision!(Q::FlintPadicField, n::Int)
    old_key = (prime(Q), Q.prec_max)
    Q.prec_max = n

    #Also Update the dictionary for cached object creation, if in the dictionary already.
    if Nemo.PadicBase[old_key] === Q
        delete!(Nemo.PadicBase, old_key)
        Nemo.PadicBase[(prime(Q), Q.prec_max)] = Q
    end
    return Q
end

function setprecision!(f::Generic.Poly{qadic}, N::Int)
  for i=1:length(f)
    f.coeffs[i].N = N
  end
  return f
end

function Base.setprecision(f::Generic.Poly{qadic}, N::Int)
  f = deepcopy(f)
  for i=1:length(f)
    f.coeffs[i].N = N
  end
  return f
end

function setprecision!(a::AbstractArray{qadic}, N::Int)
  for x = a
    setprecision!(x, N)
  end
end

function Base.setprecision(a::AbstractArray{qadic}, N::Int)
  return map(x->setprecision(x, N), a)
end

function setprecision!(a::Generic.MatSpaceElem{qadic}, N::Int)
  setprecision!(a.entries, N)
end

function Base.setprecision(a::Generic.MatSpaceElem{qadic}, N::Int)
  b = deepcopy(a)
  setprecision!(b, N)
  return B
end

################################################################################
#
#  Unary operations
#
################################################################################


function trace(r::qadic)
  t = base_ring(parent(r))()
  ccall((:qadic_trace, :libflint), Nothing, (Ref{padic}, Ref{qadic}, Ref{FlintQadicField}), t, r, parent(r))
  return t
end

function norm(r::qadic)
  t = base_ring(parent(r))()
  ccall((:qadic_norm, :libflint), Nothing, (Ref{padic}, Ref{qadic}, Ref{FlintQadicField}), t, r, parent(r))
  return t
end

################################################################################
#
#  Coefficients
#
################################################################################

function setcoeff!(x::fq_nmod, n::Int, u::UInt)
  ccall((:nmod_poly_set_coeff_ui, :libflint), Nothing, 
                (Ref{fq_nmod}, Int, UInt), x, n, u)
end

function coeff(x::qadic, i::Int)
  R = FlintPadicField(prime(parent(x)), parent(x).prec_max)
  c = R()
  ccall((:padic_poly_get_coeff_padic, :libflint), Nothing, 
           (Ref{padic}, Ref{qadic}, Int, Ref{FlintQadicField}), c, x, i, parent(x))
  return c         
end

function setcoeff!(x::qadic, i::Int, y::padic)
  ccall((:padic_poly_set_coeff_padic, :libflint), Nothing, 
           (Ref{qadic}, Int, Ref{padic}, Ref{FlintQadicField}), x, i, y, parent(x))
end

function setcoeff!(x::qadic, i::Int, y::UInt)
  R = FlintPadicField(prime(parent(x)), parent(x).prec_max)
  Y = R(fmpz(y))
  ccall((:padic_poly_set_coeff_padic, :libflint), Nothing, 
           (Ref{qadic}, Int, Ref{padic}, Ref{FlintQadicField}), x, i, Y, parent(x))
end


function coefficient_ring(Q::FlintQadicField)
  return FlintPadicField(prime(Q), precision(Q))
end
coefficient_field(Q::FlintQadicField) = coefficient_ring(Q)



################################################################################
#
#  Lifting and residue fields
#
################################################################################


function ResidueField(Q::FlintQadicField)
  k = GF(Int(prime(Q)), degree(Q))[1]
  pro = function(x::qadic)
    v = valuation(x)
    v < 0 && error("elt non integral")
    v > 0 && return k(0)
    z = k()
    for i=0:degree(Q)
      setcoeff!(z, i, UInt(lift(coeff(x, i))%prime(Q)))
    end
    return z
  end
  lif = function(x::fq_nmod)
    z = Q()
    for i=0:degree(Q)-1
      setcoeff!(z, i, coeff(x, i))
    end
    return z
  end
  return k, MapFromFunc(pro, lif, Q, k)
end

@doc Markdown.doc"""
    lift(x::fq_nmod, Q::QadicField) -> qadic

Computes a lift of the element from the residue ring.
"""
function lift(x::Union{fq,fq_nmod}, Q::QadicField)
  z = Q()
  for i=0:degree(Q)-1
    setcoeff!(z, i, coeff(x, i))
  end
  return setprecision(z, 1)
end

@doc Markdown.doc"""
    lift(x::fq_nmod_poly, Kt) -> Generic.Poly{qadic}

Computes a lift of the polynomial lifting every coefficient of the residue ring.
"""
function lift(x::fq_nmod_poly, Kt)
  K = base_ring(Kt)
  coeffs = Vector{qadic}(undef, degree(x)+1)
  for i = 1:degree(x)+1
    coeffs[i] = lift(coeff(x, i-1), K)
  end
  return Kt(coeffs)
end


################################################################################
#
#  Misc
#
################################################################################


function *(A::fmpz_mat, B::MatElem{padic})
  return matrix(base_ring(B), A) * B
end

uniformizer(Q::FlintQadicField) = Q(prime(Q))

nrows(A::Array{T, 2}) where {T} = size(A)[1]
ncols(A::Array{T, 2}) where {T} = size(A)[2]

import Base.^
^(a::qadic, b::qadic) = exp(b*log(a))

import Base.//
//(a::qadic, b::qadic) = divexact(a, b)
//(a::padic, b::qadic) = divexact(a, b)
//(a::qadic, b::padic) = divexact(a, b)

function defining_polynomial(Q::FlintQadicField, P::Ring = coefficient_ring(Q))
  Pt, t = PolynomialRing(P, cached = false)
  f = Pt()
  for i=0:Q.len-1
    j = unsafe_load(reinterpret(Ptr{Int}, Q.j), i+1)
    a = fmpz()
    ccall((:fmpz_set, :libflint), Nothing, (Ref{fmpz}, Int64), a, Q.a+i*sizeof(Ptr))
    setcoeff!(f, j, P(a))
  end
  return f
end

function defining_polynomial(Q::FqNmodFiniteField, P::Ring = GF(characteristic(Q)))
  Pt, t = PolynomialRing(P, cached = false)
  f = Pt()
  for i=0:Q.len-1
    j = unsafe_load(reinterpret(Ptr{Int}, Q.j), i+1)
    a = fmpz()
    ccall((:fmpz_set, :libflint), Nothing, (Ref{fmpz}, Int64), a, Q.a+i*sizeof(Ptr))
    setcoeff!(f, j, P(a))
  end
  return f
end

###############################################################################
#
#   Random generation
#
###############################################################################

function rand(K::FlintQadicField)
<<<<<<< HEAD
    a = gen(K)
=======
    a = degree(K)==1 ? one(K) : gen(K)
>>>>>>> 9b8118a9
    p = prime(K)
    N  = precision(K)
    n  = degree(K)
   return sum(K(rand(0:p^N))*a^j for j=0:n-1)
end<|MERGE_RESOLUTION|>--- conflicted
+++ resolved
@@ -261,11 +261,7 @@
 ###############################################################################
 
 function rand(K::FlintQadicField)
-<<<<<<< HEAD
-    a = gen(K)
-=======
     a = degree(K)==1 ? one(K) : gen(K)
->>>>>>> 9b8118a9
     p = prime(K)
     N  = precision(K)
     n  = degree(K)
