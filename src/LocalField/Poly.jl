--- conflicted
+++ resolved
@@ -277,13 +277,8 @@
   if !iszero(valuation(leading_coefficient(f)))
     error("Not yet implemented")
   end
-<<<<<<< HEAD
-  if !iszero(valuation(coeff(u, 0))) || !all(x -> x > 0, [valuation(coeff(u, i)) for i = 1:degree(u)])
-    s = gcdx(u, f)[2]
-=======
   if !iszero(valuation(coeff(u, 0))) || !all(x -> x > 0, Int[valuation(coeff(u, i)) for i = 1:degree(u)])
     s = gcdx(u, f)[2]::Generic.Poly{padic}
->>>>>>> 96d6b6be
     return s
   end
   K = base_ring(f)
