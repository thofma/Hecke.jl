
<<<<<<< HEAD
###################################################################################
#
#  TODO: XXX: Should be moved to AbstractAlgebra.Generic once 0.6.0 is compatible.
#
###################################################################################
=======
add_assert_scope(:padic_poly)

@doc Markdown.doc"""
    lift(a::T, K::PadicField) where T <: Union{Nemo.nmod, Generic.Res{fmpz}, gfp_elem} -> padic
>>>>>>> 094fc629

function //(f::Generic.Poly{T}, a::T) where T<:RingElem
    g = deepcopy(f)
    for i in 1:length(g.coeffs)
        g.coeffs[i] = g.coeffs[i]//base_ring(g)(a)
    end
    return g
end


################################################################################
#
#  Lifting
#
################################################################################


@doc Markdown.doc"""
    lift(f::T, Kt) where T <: Union{nmod_poly, fmpz_mod_poly, gfp_poly} -> Generic.Poly{padic}

Computes a lift of the polynomial lifting every coefficient of the residue ring.
"""
function lift(f::T, Kt) where T <: Union{nmod_poly, fmpz_mod_poly, gfp_poly}
  K = base_ring(Kt)
  coeffs = Vector{padic}(undef, degree(f)+1)
  for i = 1:degree(f)+1
    coeffs[i] = lift(coeff(f, i-1), K)
  end
  return Kt(coeffs)
end


################################################################################
#
#  Eisenstein check
#
################################################################################

function is_eisenstein(f::Generic.Poly{<:NALocalFieldElem})

    pi = uniformizer(base_ring(f))
    g  = valuation(pi)
    
    if valuation(f.coeffs[1]) != g
        return false
    end
    for i=2:length(f)-1
        if valuation(f.coeffs[i]) < g
            return false
        end
    end
    if valuation(f.coeffs[length(f)]) != 0
        return false
    end
    return true
end

################################################################################
#
#  Primitive/content
#
################################################################################

# NOTE: These methods are underscored because, technically, the content/primitive
#       parts of a polynomial `f` over a field is 1 (resp. f). 

@doc Markdown.doc"""
    fcontent(f::Generic.Poly{T}) where T <: NALocalFieldElem
    fcontent(f::Generic.Poly{T}) where T <: FlintLocalFieldElem

The content of a polynomial over the fraction field $Q$ of a Euclidian domain $R$ 
is defined as follows:
Let $f = d^{-1} g$, such that $g \in R[x]$. Then $c(f) := d^{-1}c(g)$. Note that $c(f)$
is independent of the choice of denominator $d$. 
(See [Wikipedia](https://en.wikipedia.org/wiki/Primitive_part_and_content#Over_the_rationals) 
for more details.)

In order to maintain code consistency, as not all termology sources agree, we designate
a special name for this circumstance.
"""
function fcontent(f::Generic.Poly{T}) where T <: NALocalFieldElem
    K  = base_ring(f)
    pi = uniformizer(K)
    v  = valuation(pi)
    val,i = findmin(valuation.(coefficients(f)))
    return pi^(Integer(val//v))
end

<<<<<<< HEAD
function fcontent(f::Generic.Poly{T}) where T <: FlintLocalFieldElem
    K  = base_ring(f)
    pi = uniformizer(K)
    val,i = findmin(valuation.(coefficients(f)))
    return pi^val
=======
function _content(f::Generic.Poly{T}) where T <: Union{padic, qadic}
  K = base_ring(f)
  p = uniformizer(K)
  v = valuation(coeff(f, 0))
  for i = 1:degree(f)
    v = min(v, valuation(coeff(f, i)))
  end
  return p^v
>>>>>>> 094fc629
end


# Below is the original code. I believe it has a bug.
#
# function fcontent(f::Generic.Poly{T}) where T <: FlintLocalFieldElem
#   K = base_ring(f)
#   p = uniformizer(K)
#   v = valuation(coeff(f, 0))
#   for i = 1:degree(f)
#     v = min(v, valuation(coeff(f, i)))
#     if iszero(v)
#       break        ## The early exit here means if there is a coefficient
#     end            ## of a higher degree term with negative valuation, the
#   end              ## result is incorrect.
#   return p^v
# end

@doc Markdown.doc"""
    fprimpar(f::Hecke.Generic.Poly{<:NALocalFieldElem})
    fprimitive_part(f::Hecke.Generic.Poly{<:NALocalFieldElem})
Returns `f//fcontent(f)`. See documentation for `fcontent` for more details. 
"""
fprimpart(f::Hecke.Generic.Poly{<:NALocalFieldElem}) = f//fcontent(f)

fprimitive_part(f::Hecke.Generic.Poly{<:NALocalFieldElem}) = fprimpart(f)

function rem!(x::AbstractAlgebra.Generic.Poly{T}, y::AbstractAlgebra.Generic.Poly{T}, z::AbstractAlgebra.Generic.Poly{T}) where T <:FlintLocalFieldElem
  x = rem(y, z)
  return x
end

################################################################################
#
#  Fun factor
#
################################################################################

function fun_factor(g::Generic.Poly{padic})
  K = base_ring(g)
  Kt = parent(g)
  v = prec(g)
  pv = prime(K)^v
  R = ResidueRing(FlintZZ, pv, cached = false)
  Rt = PolynomialRing(R, "t", cached = false)[1]
  fR = Rt([R(Hecke.lift(coeff(g, i))) for i = 0:degree(g)])
  u, g1 = Hecke.fun_factor(fR)
  return lift(u, Kt), lift(g1, Kt)
end

function fun_factor(f::Generic.Poly{qadic})
  K = base_ring(f)
  Kt = parent(f)
  v = prec(f)
  @assert isone(fcontent(f))
  if iszero(valuation(lead(f)))
    return one(Kt), g
  end
  ind = degree(f) -1
  while !iszero(valuation(coeff(f, ind)))
    ind -= 1
  end
  g = Kt([coeff(f, i) for i = ind:degree(f)])
  h = Kt([divexact(coeff(f, i), coeff(f, ind)) for i = 0:ind])
  s = Kt(inv(coeff(g, 0)))
  t = zero(Kt)
  k = Int(clog(fmpz(v), 2))+1
  for i = 1:k
    e = f - g*h
    q, r = divrem(s*e, h)
    gn = g+t*e+q*g
    hn = h+r
    b = s*gn+t*hn-1
    c, d = divrem(s*b, hn)
    sn = s - d
    tn = t- t*b- c*gn
    g = gn
    h = hn
    s = sn
    t = tn
  end
  return g, h
end

################################################################################
#
#  Gcd 
#
################################################################################

function Nemo.prec(g::Generic.Poly{T}) where T <: FlintLocalFieldElem
  N = coeff(g, 0).N
  for i = 1:degree(g)
    N = min(N, coeff(g, i).N)
  end
  return N
end


function Base.gcd(f::Generic.Poly{T}, g::Generic.Poly{T}) where T <: FlintLocalFieldElem
  if degree(f) < degree(g)
    f, g = g, f
  end
  while true
    cf = fcontent(f)
    if !isone(cf)
      f = divexact(f, cf)
    end
    cg = fcontent(g)
    if !isone(cg)
      g = divexact(g, cg)
    end
    if !iszero(valuation(lead(g)))
      u, g1 = fun_factor(g)
      if iszero(valuation(lead(f)))
        g = g1#*reverse(gcd(reverse(f), reverse(u)))
      else
        v, f1 = fun_factor(f)
        return reverse(gcd(reverse(u), reverse(v)))*gcd(f1, g1)
      end
    end 
    f = mod(f, g)
    if degree(f) < 1
      if iszero(f)
        return g
      else
        return divexact(f, lead(f))
      end
    else
      f, g = g, f
    end
  end
end

################################################################################
#
#  Invmod
#
################################################################################

function invmod(u::Generic.Poly{padic}, f::Generic.Poly{padic})
  if !iszero(valuation(lead(f)))
    error("Not yet implemented")
  end
  if !iszero(valuation(coeff(u, 0))) || !all(x -> x > 0, [valuation(coeff(u, i)) for i = 1:degree(u)])
    g, s, t = gcdx(u, f)
    return s
  end
  K = base_ring(f)
  Kt = parent(f)
  v = min(prec(f), prec(u))
  pv = prime(K)^v
  R = ResidueRing(FlintZZ, pv, cached = false)
  Rt = PolynomialRing(R, "t", cached = false)[1]
  fR = Rt([R(Hecke.lift(coeff(f, i))) for i = 0:degree(f)])
  uR = Rt([R(Hecke.lift(coeff(u, i))) for i = 0:degree(u)])
  iuR = invmod(uR, fR)
  return lift(iuR, Kt)
end

function invmod(f::Generic.Poly{qadic}, M::Generic.Poly{qadic})
  if !iszero(valuation(lead(M)))
    error("Not yet implemented")
  end
  f = rem(f, M)
  if !iszero(valuation(coeff(f, 0))) || !all(x -> x > 0, [valuation(coeff(f, i)) for i = 1:degree(f)])
    g, s, t = gcdx(f, M)
    return s
  end
  K = base_ring(f)
  Kt = parent(f)
  v = min(prec(f), prec(M))
  g = parent(f)(inv(trailing_coefficient(f)))
  c = f*g
  c = rem!(c, c, M)
  while !isone(c)
    g = mul!(g, g, 2-c)
    g = rem!(g, g, M)
    c = mul!(c, f, g)
    c = rem!(c, c, M)
  end
  return g
end


################################################################################
#
#  xgcd
#
################################################################################

#TODO: The implementation is recursive. Change it to an iterative implementation.
function gcdx(f::Generic.Poly{T}, g::Generic.Poly{T}) where T <: FlintLocalFieldElem
  if degree(f) < degree(g)
    r1, r2, r3 = gcdx(g, f)
    return r1, r3, r2
  end
  Kx = parent(f)
  if length(g) <= 1
    if iszero(g)
      return f, one(Kx), zero(Kx) 
    else
      s = Kx(inv(coeff(g, 0)))
      @hassert one(Kx) == s*g
      return one(Kx), zero(Kx), s
    end
  end
  cf = fcontent(f)
  if !isone(cf)
    f1 = divexact(f, cf)
    d, u, v = gcdx(f1, g)
    @hassert :padic_poly 1 f*divexact(u, cf) + v*g == d
    return d, divexact(u, cf), v
  end
  cg = fcontent(g)
  if !isone(cg)
    g1 = divexact(g, cg)
    d, u, v = gcdx(f, g1)
    @hassert :padic_poly 1  f*u+divexact(v, cg)*g == d
    return d, u, divexact(v, cg)
  end
  if iszero(valuation(lead(g)))
    q, f1 = divrem(f, g)
    d, u, v = gcdx(g, f1)
    @hassert :padic_poly 1  d == f*v+(u-v*q)*g
    return d, v, u-v*q
  end
  ug, gg = fun_factor(g)
  if iszero(valuation(lead(f)))
    s = invmod(ug, f)
    t = divexact(1-s*ug, f)
    @hassert :padic_poly 1  t*f == 1-s*ug
    d, u, v = gcdx(f, gg)
    @hassert :padic_poly 1  d == u*f + v*gg
    @hassert :padic_poly 1  d == (u+v*t*gg)*f + v*s*g
    return d, u+v*t*gg, v*s
  end
  uf, ff = fun_factor(f)
  d, u, v = gcdx(ff, gg)
  if degree(gg) >= 1
    s = invmod(uf, gg)
    t = divexact(1-s*uf, gg)
    @hassert :padic_poly 1  t*gg == 1-s*uf
  else
    #gg = 1. Easy to compute Bezout coefficients...
    s = zero(Kx)
    t = one(Kx)
  end
  U = u*s
  V = u*ff*t + v*t*gg+s*uf*v
  d1, u1, v1 = gcdx(reverse(uf), reverse(ug))
  d1 = reverse(d1)
  u1 = reverse(u1)
  v1 = reverse(v1)
  @hassert :padic_poly 1  d1 == u1*uf+v1*ug
  if degree(ff) >= 1
    t1 = invmod(ug, ff)
    s1 = divexact(1-t1*ug, ff)
    @hassert :padic_poly 1  t1*ug + s1*ff == one(Kx)
  else
    t1 = zero(Kx)
    s1 = one(Kx)
    @hassert :padic_poly 1  s1*ff + t1*ug == one(Kx)
  end
  U1 = u1*s1
  V1 = s1*ff*v1+t1*u1*uf+t1*v1*ug
  
  DD = d*d1
  UU = U*U1*f + U1*V*gg+U*V1*ug
  VV = V*V1 
  @hassert :padic_poly 1  DD == UU*f + VV*g
  return DD, UU, VV
end

function divexact(f::AbstractAlgebra.PolyElem{T}, g::AbstractAlgebra.PolyElem{T}) where T<: FlintLocalFieldElem
   check_parent(f, g)
   f1 = deepcopy(f)
   g1 = deepcopy(g)
   iszero(g) && throw(DivideError())
   if iszero(f)
      return zero(parent(f))
   end
   lenq = length(f) - length(g) + 1
   d = Array{T}(undef, lenq)
   for i = 1:lenq
      d[i] = zero(base_ring(f))
   end
   x = gen(parent(f))
   leng = length(g)
   while length(f) >= leng
      lenf = length(f)
      q1 = d[lenf - leng + 1] = divexact(coeff(f, lenf - 1), coeff(g, leng - 1))
      f = f - shift_left(q1*g, lenf - leng)
      if length(f) == lenf # inexact case
         set_length!(f, normalise(f, lenf - 1))
      end
   end
   q = parent(f)(d)
   set_length!(q, lenq)
   K = base_ring(f)
   Kt = parent(f)
   p = prime(K)
   while !iszero(q*g1 - f1)
     q = Kt(T[coeff(q, i) + O(K, p^(prec(q)-1)) for i = 0:degree(q)])
   end
   return q
end



################################################################################
#
#  Resultant and characteristic polynomial
#
################################################################################

function rres(f::Generic.Poly{padic}, g::Generic.Poly{padic})
  Kt = parent(f)
  K = base_ring(Kt)
  p = prime(K)
  v = min(prec(f), prec(g))
  R = ResidueRing(FlintZZ, p^v, cached = false)
  cf = Vector{elem_type(R)}(undef, degree(f)+1)
  for i = 1:length(cf)
    cf[i] = R(Hecke.lift(coeff(f, i-1)))
  end
  cg = Vector{elem_type(R)}(undef, degree(g)+1)
  for i = 1:length(cg)
    cg[i] = R(Hecke.lift(coeff(g, i-1)))
  end
  Rt = PolynomialRing(R, "t", cached = false)[1]
  r = Hecke.rres_sircana_pp(Rt(cf), Rt(cg))
  return lift(r, K)
end

function resultant(f::Generic.Poly{T}, g::Generic.Poly{T}) where T <: FlintLocalFieldElem
  Nemo.check_parent(f, g)
  Rt = parent(f)
  R = base_ring(Rt)
  res = one(R)

  while true
    if degree(f) < 1 && degree(g) < 1
      if iszero(f) || iszero(g)
        return res *= zero(R)
      end
      return res
    end

    if degree(f) < 1
      res *= lead(f)^degree(g)
      return res
    end

    if degree(g) < 1
      res *= lead(g)^degree(f)
      return res
    end

    cf = fcontent(f)
    if !isone(cf)
      f = divexact(f, cf)
      res *= cf^degree(g)
    end

    cg = fcontent(g)
    if !isone(cg)
      g = divexact(g, cg)
      res *= cg^degree(f)
    end

    if degree(f) < degree(g)
      if !iszero(mod(degree(f)*degree(g), 2))
        res = -res
      end
      f, g = g, f
    end

    if isunit(lead(g))
      r = rem(f, g)
      res *= lead(g)^(degree(f) - degree(r))
      if !iszero(mod(degree(g)*(degree(f) - degree(r)), 2))
        res = -res
      end
      f = r
    else
      break
    end
  end

  g1, g2 = fun_factor(g)
  res1 = resultant(f, g2)
  g1r = reverse(g1)
  fr = reverse(f)
  res2 = (constant_coefficient(g1)^(degree(f)- degree(fr)))*resultant(fr, g1r)
  return res*res1*res2
end


@doc Markdown.doc"""
    characteristic_polynomial(f::Generic.Poly{T}, g::Generic.Poly{T}) where T <: FlintLocalFieldElem -> Generic.Poly{T}

Computes Res_x(f(x), t- g(x)).
"""
<<<<<<< HEAD
function characteristic_polynomial(f::Generic.Poly{T}, g::Generic.Poly{T}) where T <: FlintLocalFieldElem
=======
function characteristic_polynomial(f::Generic.Poly{padic}, g::Generic.Poly{padic})
  Kt = parent(f)
  Ktx, x = PolynomialRing(Kt, "x")
  fcoeffs = Generic.Poly{padic}[Kt(coeff(f, i)) for i = 0:degree(f)]
  gcoeffs = Generic.Poly{padic}[Kt(-coeff(g, i)) for i = 0:degree(g)]
  f1 = Ktx(fcoeffs)
  g1 = Ktx(gcoeffs) + gen(Kt)
  return resultant(f1, g1)
end

#=
function characteristic_polynomial(f::Generic.Poly{T}, g::Generic.Poly{T}) where T <: Union{padic, qadic}
>>>>>>> 094fc629
  K = base_ring(f)
  Kt = parent(f)
  p = prime(K)
  d = degree(K)
  if p^d <= degree(f)
    if d > 1
      error("Not yet implemented")
    end
    d1 = clog(fmpz(degree(f)+1), p)
    L = QadicField(p, d1, min(prec(f), prec(g)))
    Lt = PolynomialRing(L, "t")[1]
    fL = change_base_ring(f, L, Lt)
    gL = change_base_ring(g, L, Lt)
    cp = characteristic_polynomial(fL, gL)
    #cp will have coefficients over K, so I need to change the base ring.
    cf = [coeff(coeff(cp, i), 0) for i = 0:degree(cp)]
    return Kt([setprecision(K(lift(cf[i])), precision(cf[i])) for i = 1:length(cf)])
  end
  #The resultant will be a polynomial of degree degree(f1). So I need degree(f1)+1 interpolation points.
  ev_points = interpolation_points(K, degree(f)+1)
  res = Vector{typeof(f)}(undef, degree(f)+1)
  for i = 1:length(res)
    res[i] = Kt(resultant(f, ev_points[i] - g))
  end
  int_ideals = Vector{typeof(f)}(undef, length(ev_points))
  for i = 1:length(int_ideals)
    int_ideals[i] = Kt(T[-ev_points[i], K(1)]) 
  end
  crtctx = crt_env(int_ideals)
  resu = crt(res, crtctx)
  return resu
end
=#

function interpolation_points(K, n::Int)
  p = prime(K)
  if n < p
    return [K(i) for i = 1:n]
  end
  int_points = Vector{elem_type(K)}(undef, n)
  k, mk = ResidueField(K)
  ind = 1
  for el in k
    int_points[ind] = mk\el
    ind += 1
    if ind > n
      break
    end
  end
  @assert ind > n
  return int_points

end

################################################################################
#
#  Hensel factorization
#
################################################################################
@doc Markdown.doc"""
    Hensel_factorization(f::Generic.Poly{T}) where T <: FlintLocalFieldElem -> Dict{Generic.Poly{T}, Generic.Poly{T}}

Computes a factorization of $f$ such that every factor has a unique irreducible factor over the residue field.
The output is a dictionary whose keys are lifts of the irreducible factors over the residue field and values the corresponding factors of $f$.
"""
function Hensel_factorization(f::Generic.Poly{T}) where T <: FlintLocalFieldElem
  D = Dict{Generic.Poly{T}, Generic.Poly{T}}()
  Kt = parent(f)
  K = base_ring(Kt)
  k, mk = ResidueField(K)
  kt = PolynomialRing(k, "t", cached = false)[1]
  fp = kt([mk(coeff(f, i)) for i = 0:degree(f)])
  lfp = factor(fp).fac
  if length(lfp) == 1
    #The Hensel factorization is trivial...
    phi = setprecision(lift(first(keys(lfp)), Kt), prec(f))
    D[phi] = f
    return D
  end
  vlfp = Vector{dense_poly_type(elem_type(k))}(undef, length(lfp))
  ind = 1
  ks = Vector{Generic.Poly{T}}(undef, length(vlfp))
  for (k1, v) in lfp
    vlfp[ind] = k1^v
    ks[ind] = setprecision(lift(k1, Kt), prec(f))
    ind += 1
  end
  H = HenselCtxdr{T}(f, vlfp)
  lift(H, prec(f))
  for i = 1:H.n
    D[ks[i]] = H.lf[i]
  end
  return D
end


mutable struct HenselCtxdr{S} 
  f::PolyElem{S}
  lf::Array{PolyElem{S}, 1}
  la::Array{PolyElem{S}, 1}
  p::S
  n::Int
  
  function HenselCtxdr{qadic}(f::Generic.Poly{qadic}, lfp::Vector{Generic.Poly{qadic}}, la::Vector{Generic.Poly{qadic}}, p::qadic, n::Int) 
    return new(f, lfp, la, p, n)
  end

  function HenselCtxdr{S}(f::PolyElem{S}, lfp::Vector{T}) where {S, T}
    @assert sum(map(degree, lfp)) == degree(f)
    Q = base_ring(f)
    Qx = parent(f)
    i = 1
    la = Array{PolyElem{S}, 1}()
    n = length(lfp)
    while i < length(lfp)
      f1 = lfp[i]
      f2 = lfp[i+1]
      g, a, b = gcdx(f1, f2)
      @assert isone(g)
      push!(la, change_base_ring(a, x -> setprecision(lift(x, Q), 1), Qx))
      push!(la, change_base_ring(b, x -> setprecision(lift(x, Q), 1), Qx))
      push!(lfp, f1*f2)
      i += 2
    end
    return new(f, map(x -> change_base_ring(x, y->setprecision(lift(y, Q), 1), Qx), lfp), la, uniformizer(Q), n)
  end

  function HenselCtxdr{S}(f::PolyElem{S}) where S
    Q = base_ring(f)
    K, mK = ResidueField(Q)
    fp = change_base_ring(f, mK)
    fac = factor(fp).fac
    lfp = Vector{keytype(fac)}(undef, length(fac))
    ind = 1
    for (k, v) in fac
      lfp[ind] = k^v
      ind += 1
    end
    return HenselCtxQadic{S}(f, lfp)
  end
end

function lift(C::HenselCtxdr, mx::Int)
  p = C.p
  N = valuation(p)
#  @show map(precision, coefficients(C.f)), N, precision(parent(p))
  #have: N need mx
  ch = Int[mx] 
  while ch[end] > N
    push!(ch, div(ch[end]+1, 2))
  end
  @vprint :PolyFactor 1 "using lifting chain ", ch
  for k=length(ch)-1:-1:1
    N2 = ch[k]
    i = length(C.lf)
    j = i-1
    p = setprecision(p, N2)
    while j > 0
      if i == length(C.lf)
        f = setprecision(C.f, N2)
      else
        f = setprecision(C.lf[i], N2)
      end
      #formulae and names from the Flint doc
      h = C.lf[j]
      g = C.lf[j-1]
      b = C.la[j]
      a = C.la[j-1]
      h = setprecision(h, N2)
      g = setprecision(g, N2)
      a = setprecision(a, N2)
      b = setprecision(b, N2)
      fgh = (f-g*h)*inv(p)
      G = rem(fgh*b, g)*p+g
      H = rem(fgh*a, h)*p+h
      t = (1-a*G-b*H)*inv(p)
      B = rem(t*b, g)*p+b
      A = rem(t*a, h)*p+a
      if i < length(C.lf)
        C.lf[i] = G*H
      end
      C.lf[j-1] = G
      C.lf[j] = H
      C.la[j-1] = A
      C.la[j] = B
      i -= 1
      j -= 2
    end
  end
  return nothing
end

################################################################################
#
#  Slope factorization
#
################################################################################

@doc Markdown.doc"""
    slope_factorization(f::Generic.Poly{T}) where T <: FlintLocalFieldElem -> Dict{Generic.Poly{T}, Int}

Computes a factorization of $f$ such that every factor has a one-sided generalized Newton polygon.
The output is a dictionary whose keys are the factors of $f$ and the corresponding value is the multiplicity. 
"""
function slope_factorization(f::Generic.Poly{T}) where T <: FlintLocalFieldElem

  K = base_ring(f)
  Kt = parent(f)
  fact = Dict{Generic.Poly{T}, Int}()
  cf = fcontent(f)
  f = divexact(f, cf)
  if !iszero(valuation(lead(f)))
    u, f = fun_factor(f)
    u1 = reverse(u)
    sf = slope_factorization(u1)
    for (ff, eff) in sf
      fact[reverse(ff)] = eff
    end
  end
  sqf = squarefree_factorization(f)
  for (g, v) in sqf
    hg = Hensel_factorization(g)
    for (phi, fphi) in hg
      if degree(phi) == degree(fphi)
        fact[fphi] = v
        continue
      end
      NP = NewtonPolygon(fphi, phi)
      L = lines(NP)
      L1 = sort(L, rev = true, by = x -> slope(x))
      for l in L1
        if l == L1[end]
          fact[fphi] = v
          break
        end
        s = slope(l)
        mu = divexact(phi^Int(denominator(s)), uniformizer(K)^(-(Int(numerator(s)))))
        chi = characteristic_polynomial(fphi, mu)
        hchi = Hensel_factorization(chi)
        for (ppp, fff) in hchi
          if ppp == gen(Kt)
            continue
          end
          com = fff(mu)
          gc = gcd(com, fphi)
          fact[gc] = v
          fphi1 = divexact(fphi, gc)
          if gc*fphi1 != fphi
            error("problem!")
          end
          fphi = fphi1
        end
      end
    end
  end
  return fact
end<|MERGE_RESOLUTION|>--- conflicted
+++ resolved
@@ -1,16 +1,11 @@
 
-<<<<<<< HEAD
+add_assert_scope(:padic_poly)
+
 ###################################################################################
 #
 #  TODO: XXX: Should be moved to AbstractAlgebra.Generic once 0.6.0 is compatible.
 #
 ###################################################################################
-=======
-add_assert_scope(:padic_poly)
-
-@doc Markdown.doc"""
-    lift(a::T, K::PadicField) where T <: Union{Nemo.nmod, Generic.Res{fmpz}, gfp_elem} -> padic
->>>>>>> 094fc629
 
 function //(f::Generic.Poly{T}, a::T) where T<:RingElem
     g = deepcopy(f)
@@ -19,7 +14,6 @@
     end
     return g
 end
-
 
 ################################################################################
 #
@@ -99,22 +93,11 @@
     return pi^(Integer(val//v))
 end
 
-<<<<<<< HEAD
 function fcontent(f::Generic.Poly{T}) where T <: FlintLocalFieldElem
     K  = base_ring(f)
     pi = uniformizer(K)
     val,i = findmin(valuation.(coefficients(f)))
     return pi^val
-=======
-function _content(f::Generic.Poly{T}) where T <: Union{padic, qadic}
-  K = base_ring(f)
-  p = uniformizer(K)
-  v = valuation(coeff(f, 0))
-  for i = 1:degree(f)
-    v = min(v, valuation(coeff(f, i)))
-  end
-  return p^v
->>>>>>> 094fc629
 end
 
 
@@ -519,9 +502,6 @@
 
 Computes Res_x(f(x), t- g(x)).
 """
-<<<<<<< HEAD
-function characteristic_polynomial(f::Generic.Poly{T}, g::Generic.Poly{T}) where T <: FlintLocalFieldElem
-=======
 function characteristic_polynomial(f::Generic.Poly{padic}, g::Generic.Poly{padic})
   Kt = parent(f)
   Ktx, x = PolynomialRing(Kt, "x")
@@ -533,8 +513,7 @@
 end
 
 #=
-function characteristic_polynomial(f::Generic.Poly{T}, g::Generic.Poly{T}) where T <: Union{padic, qadic}
->>>>>>> 094fc629
+function characteristic_polynomial(f::Generic.Poly{T}, g::Generic.Poly{T}) where T <: FlintLocalField
   K = base_ring(f)
   Kt = parent(f)
   p = prime(K)
