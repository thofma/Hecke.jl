--- conflicted
+++ resolved
@@ -316,16 +316,12 @@
     g = rem!(g, g, M)
     c = mul!(c, f, g)
     c = rem!(c, c, M)
-<<<<<<< HEAD
-    c = setprecision(c, precision(M))
-=======
     c = setprecision!(c, precision(M))
     @assert precision(c) == precision(M)
     i += 1
     if i > nbits(precision(M))+1
       error("lifting did not converge")
     end
->>>>>>> b94bfcd2
   end
   return g
 end
