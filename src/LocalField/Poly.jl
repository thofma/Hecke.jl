add_assert_scope(:padic_poly)

################################################################################
#
#  setprecision
#
################################################################################

function setprecision!(f::Generic.Poly{qadic}, N::Int)
  for i=1:length(f)
    setprecision!(f.coeffs[i], N)
  end
  set_length!(f, normalise(f, length(f)))
  return f
end

function Base.setprecision(f::Generic.Poly{qadic}, N::Int)
  g = map_coefficients(x->setprecision(x, N), f, parent = parent(f))
  return g
end

function setprecision_fixed_precision(f::Generic.Poly{qadic}, N::Int)
  f = setprecision(f, N)
  return f
end

function setprecision_fixed_precision(a::LocalFieldElem, n::Int)
  return setprecision(a, n)
end

function Nemo.setprecision(f::Generic.Poly{<:LocalFieldElem}, n::Int)
  f = map_coefficients(x->setprecision(x, n), f, parent = parent(f))
  @assert iszero(f) || !iszero(f.coeffs[f.length])
  return f
end

function setprecision!(f::Generic.Poly{<:LocalFieldElem}, n::Int)
  for i = 1:length(f.coeffs)
    f.coeffs[i] = setprecision(f.coeffs[i], n)
  end
  set_length!(f, normalise(f, length(f)))
  @assert iszero(f) || !iszero(f.coeffs[f.length])
  return f
end

function setprecision_fixed_precision(f::Generic.Poly{<:LocalFieldElem}, n::Int)
  fr = map_coefficients(x -> setprecision_fixed_precision(x, n), f, parent = parent(f))
  @assert iszero(fr) || !iszero(fr.coeffs[fr.length])
  return fr
end

################################################################################
#
#  Lift
#
################################################################################

@doc Markdown.doc"""
    lift(a::T, K::PadicField) where T <: Union{Nemo.nmod, Generic.Res{fmpz}, gfp_elem} -> padic

Computes a lift of the element from the residue ring.
"""
function lift(a::T, K::PadicField) where T <: Union{Nemo.nmod, Nemo.fmpz_mod, Generic.Res{fmpz}, gfp_elem}
  n = modulus(parent(a))
  p = prime(K)
  v, fl = remove(n, p)
  @assert isone(fl)
  return Hecke.lift(a) + O(K, p^v)
end

function lift(a::FinFieldElem, K::LocalField)
  k, mk = ResidueField(K)
  @assert k === parent(a)
  return mk\a
end


@doc Markdown.doc"""
    lift(f::T, Kt) where T <: Union{nmod_poly, fmpz_mod_poly, gfp_poly} -> Generic.Poly{padic}

Computes a lift of the polynomial lifting every coefficient of the residue ring.
"""
function lift(f::T, Kt::PolyRing) where T <: FinFieldElem
  return map_coefficients(x -> lift(x, K), f, Kt)
end

@doc Markdown.doc"""
    lift(x::fq_nmod, Q::QadicField) -> qadic

Computes a lift of the element from the residue ring.
"""
function lift(x::fq_nmod, Q::QadicField)
  z = Q()
  for i=0:degree(Q)-1
    setcoeff!(z, i, coeff(x, i))
  end
  return setprecision(z, 1)
end

@doc Markdown.doc"""
    lift(x::fq_nmod_poly, Kt) -> Generic.Poly{qadic}

Computes a lift of the polynomial lifting every coefficient of the residue ring.
"""
function lift(x::fq_nmod_poly, Kt)
  K = base_ring(Kt)
  coeffs = Vector{qadic}(undef, degree(x)+1)
  for i = 1:degree(x)+1
    coeffs[i] = lift(coeff(x, i-1), K)
  end
  return Kt(coeffs)
end

function _content(f::Generic.Poly{T}) where T <: Union{padic, qadic, LocalFieldElem}
  K = base_ring(f)
  @assert !iszero(f)
  c = coeff(f, 0)
  i = 0
  while iszero(c)
    i += 1
    i > length(f) && error("bad poly")
    c = coeff(f, i)
  end
  v = valuation(c)
  for j = i+1:degree(f)
    c = coeff(f, j)
    if !iszero(c)
      v = min(v, valuation(c))
    end
  end
  if iszero(v)
    return one(K)
  end
  e = v*absolute_ramification_index(K)
  @assert isone(denominator(e))
  return uniformizer(K)^numerator(e)
end

function rem!(x::AbstractAlgebra.Generic.Poly{T}, y::AbstractAlgebra.Generic.Poly{T}, z::AbstractAlgebra.Generic.Poly{T}) where T <:Union{padic, qadic, LocalFieldElem}
  x = rem(y, z)
  return x
end

################################################################################
#
#  Fun factor
#
################################################################################

function fun_factor(g::Generic.Poly{padic})
  K = base_ring(g)
  Kt = parent(g)
  v = precision(g)
  pv = prime(K)^v
  R = ResidueRing(FlintZZ, pv, cached = false)
  Rt = PolynomialRing(R, "t", cached = false)[1]
  fR = Rt([R(Hecke.lift(coeff(g, i))) for i = 0:degree(g)])
  u, g1 = Hecke.fun_factor(fR)
  fun = x -> lift(x, K)
  return map_coefficients(fun, u, parent = Kt), map_coefficients(fun, g1, parent = Kt)
end

function fun_factor(f::Generic.Poly{S}) where S <: Union{qadic, LocalFieldElem}
  K = base_ring(f)
  Kt = parent(f)
  v = precision(f)
  f = setprecision_fixed_precision(f, v)
  @assert isone(_content(f))
  if iszero(valuation(leading_coefficient(f)))
    return one(Kt), f
  end
  ind = degree(f) -1
  while !iszero(valuation(coeff(f, ind)))
    ind -= 1
  end
  g = setprecision_fixed_precision(Kt(S[coeff(f, i) for i = ind:degree(f)]), 1)
  h = setprecision_fixed_precision(Kt(S[divexact(coeff(f, i), coeff(f, ind)) for i = 0:ind]), 1)
  s = setprecision_fixed_precision(Kt(inv(coeff(g, 0))), 2)
  t = setprecision_fixed_precision(zero(Kt), 2)
  ch = Int[v]
  while ch[end] > 2
    push!(ch, div(ch[end]+1, 2))
  end
  reverse!(ch)
  for pr = 1:length(ch)-1
    i = ch[pr]
    g = setprecision_fixed_precision(g, i)
    h = setprecision_fixed_precision(h, i)
    s = setprecision_fixed_precision(s, ch[pr+1])
    t = setprecision_fixed_precision(t, ch[pr+1])
    e = f - g*h
    q, r = divrem(s*e, h)
    gn = g+t*e+q*g
    hn = h+r
    b = s*gn+t*hn-1
    c, d = divrem(s*b, hn)
    sn = s - d
    tn = t- t*b- c*gn
    g = gn
    h = hn
    s = sn
    t = tn
  end
  i = ch[end]
  g = setprecision_fixed_precision(g, v)
  h = setprecision_fixed_precision(h, v)
  e = f - g*h
  q, r = divrem(s*e, h)
  res1 = g+t*e+q*g
  res2 = h+r
  return setprecision_fixed_precision(res1, v), setprecision_fixed_precision(res2, v)
end

################################################################################
#
#  Gcd
#
################################################################################


function Nemo.precision(g::Generic.Poly{T}) where T <: Union{padic, qadic}
  N = precision(coeff(g, 0))
  for i = 1:degree(g)
    N = min(N, precision(coeff(g, i)))
  end
  return N
end


function Base.gcd(f::Generic.Poly{T}, g::Generic.Poly{T}) where T <: Union{padic, qadic, LocalFieldElem}
  if degree(f) < degree(g)
    f, g = g, f
  end
  f = setprecision(f, precision(f))
  g = setprecision(g, precision(g))
  while true
    cf = _content(f)
    if !isone(cf)
      f = divexact(f, cf)
    end
    cg = _content(g)
    if !isone(cg)
      g = divexact(g, cg)
    end
    if !iszero(valuation(leading_coefficient(g)))
      u, g1 = fun_factor(g)
      if iszero(valuation(leading_coefficient(f)))
        g = g1#*reverse(gcd(reverse(f), reverse(u)))
      else
        v, f1 = fun_factor(f)
        return reverse(gcd(reverse(u), reverse(v)))*gcd(f1, g1)
      end
    end
    f = mod(f, g)
    if degree(f) < 1
      if iszero(f)
        return g
      else
        return divexact(f, leading_coefficient(f))
      end
    else
      f, g = g, f
    end
  end
end

################################################################################
#
#  Invmod
#
################################################################################

function invmod(u::Generic.Poly{padic}, f::Generic.Poly{padic})
  if !iszero(valuation(leading_coefficient(f)))
    error("Not yet implemented")
  end
  if !iszero(valuation(coeff(u, 0))) || !all(x -> x > 0, Int[valuation(coeff(u, i)) for i = 1:degree(u)])
    s = gcdx(u, f)[2]::Generic.Poly{padic}
    return s
  end
  K = base_ring(f)
  Kt = parent(f)
  v = min(precision(f), precision(u))
  pv = prime(K)^v
  R = ResidueRing(FlintZZ, pv, cached = false)
  Rt = PolynomialRing(R, "t", cached = false)[1]
  fR = Rt(elem_type(R)[R(Hecke.lift(coeff(f, i))) for i = 0:degree(f)])
  uR = Rt(elem_type(R)[R(Hecke.lift(coeff(u, i))) for i = 0:degree(u)])
  iuR = invmod(uR, fR)
  return map_coefficients(x -> lift(x, K), iuR, parent = Kt)
end

function invmod(f::Generic.Poly{T}, M1::Generic.Poly{T}) where T <: Union{qadic, LocalFieldElem}
  if !iszero(valuation(leading_coefficient(M1)))
    error("Not yet implemented")
  end
  M = setprecision(M1, precision(M1))
  f = rem(f, M)
  if iszero(coeff(f, 0)) || !iszero(valuation(coeff(f, 0))) || !all(x -> x >= 0, [valuation(coeff(f, i)) for i = 1:degree(f) if !iszero(coeff(f, i))])
    s = gcdx(f, M)[2]
    return s
  end

  K = base_ring(f)
  Kt = parent(f)
  k, mk = ResidueField(K)
  fk = map_coefficients(mk, f)
  M1k = map_coefficients(mk, M1, parent = parent(fk))
  invc = map_coefficients(x->preimage(mk, x), invmod(fk, M1k), parent = parent(f))
  g = invc
  c = f*g
  c = rem!(c, c, M)
<<<<<<< HEAD
  while !isone(c)   #"this loop does not terminate while computing inverse of element of unramified extension"
=======
  i = 1
  while !isone(c)
>>>>>>> 2be906e9
    g = mul!(g, g, 2-c)
    g = rem!(g, g, M)
    c = mul!(c, f, g)
    c = rem!(c, c, M)
    c = setprecision!(c, precision(M))
    @assert precision(c) == precision(M)
    i += 1
    if i > nbits(precision(M))+1
      error("lifting did not converge")
    end
  end
  return g
end


################################################################################
#
#  xgcd
#
################################################################################

#TODO: The implementation is recursive. Change it to an iterative implementation.
function gcdx(f::Generic.Poly{T}, g::Generic.Poly{T}) where T <: Union{padic, qadic, LocalFieldElem}
  if degree(f) < degree(g)
    r1, r2, r3 = gcdx(g, f)::Tuple{Generic.Poly{T}, Generic.Poly{T}, Generic.Poly{T}}
    return (r1, r3, r2)::Tuple{Generic.Poly{T}, Generic.Poly{T}, Generic.Poly{T}}
  end
  Kx = parent(f)
  if length(g) <= 1
    if iszero(g)
      return (f, one(Kx), zero(Kx))::Tuple{Generic.Poly{T}, Generic.Poly{T}, Generic.Poly{T}}
    else
      s = Kx(inv(coeff(g, 0)))
      @hassert one(Kx) == s*g
      return (one(Kx), zero(Kx), s)::Tuple{Generic.Poly{T}, Generic.Poly{T}, Generic.Poly{T}}
    end
  end
  cf = _content(f)
  if !isone(cf)
    f1 = divexact(f, cf)
    d, u, v = gcdx(f1, g)::Tuple{Generic.Poly{T}, Generic.Poly{T}, Generic.Poly{T}}
    @hassert :padic_poly 1 f*divexact(u, cf) + v*g == d
    return (d, divexact(u, cf), v)::Tuple{Generic.Poly{T}, Generic.Poly{T}, Generic.Poly{T}}
  end
  cg = _content(g)
  if !isone(cg)
    g1 = divexact(g, cg)
    d, u, v = gcdx(f, g1)::Tuple{Generic.Poly{T}, Generic.Poly{T}, Generic.Poly{T}}
    @hassert :padic_poly 1  f*u+divexact(v, cg)*g == d
    return (d, u, divexact(v, cg))::Tuple{Generic.Poly{T}, Generic.Poly{T}, Generic.Poly{T}}
  end
  if iszero(valuation(leading_coefficient(g)))
    q, f1 = divrem(f, g)
    d, u, v = gcdx(g, f1)::Tuple{Generic.Poly{T}, Generic.Poly{T}, Generic.Poly{T}}
    @hassert :padic_poly 1  d == f*v+(u-v*q)*g
    return (d, v, u-v*q)::Tuple{Generic.Poly{T}, Generic.Poly{T}, Generic.Poly{T}}
  end
  ug, gg = fun_factor(g)
  if iszero(valuation(leading_coefficient(f)))
    s = invmod(ug, f)
    to_be_div = one(Kx)-s*ug
    t = divexact(to_be_div, f)
    @hassert :padic_poly 1  t*f == 1-s*ug
    d, u, v = gcdx(f, gg)::Tuple{Generic.Poly{T}, Generic.Poly{T}, Generic.Poly{T}}
    @hassert :padic_poly 1  d == u*f + v*gg
    @hassert :padic_poly 1  d == (u+v*t*gg)*f + v*s*g
    return (d, u+v*t*gg, v*s)::Tuple{Generic.Poly{T}, Generic.Poly{T}, Generic.Poly{T}}
  end
  uf, ff = fun_factor(f)
  d, u, v = gcdx(ff, gg)::Tuple{Generic.Poly{T}, Generic.Poly{T}, Generic.Poly{T}}
  if degree(gg) >= 1
    s = invmod(uf, gg)
    t = divexact(one(Kx)-s*uf, gg)
    @hassert :padic_poly 1  t*gg == 1-s*uf
  else
    #gg = 1. Easy to compute Bezout coefficients...
    s = zero(Kx)
    t = one(Kx)
  end
  U = u*s
  V = u*ff*t + v*t*gg+s*uf*v
  d1, u1, v1 = gcdx(reverse(uf), reverse(ug))::Tuple{Generic.Poly{T}, Generic.Poly{T}, Generic.Poly{T}}
  d1 = reverse(d1)
  u1 = reverse(u1)
  v1 = reverse(v1)
  @hassert :padic_poly 1  d1 == u1*uf+v1*ug
  if degree(ff) >= 1
    t1 = invmod(ug, ff)
    s1 = divexact(one(Kx)-t1*ug, ff)
    @hassert :padic_poly 1  t1*ug + s1*ff == one(Kx)
  else
    t1 = zero(Kx)
    s1 = one(Kx)
    @hassert :padic_poly 1  s1*ff + t1*ug == one(Kx)
  end
  U1 = u1*s1
  V1 = s1*ff*v1+t1*u1*uf+t1*v1*ug

  DD = d*d1
  UU = U*U1*f + U1*V*gg+U*V1*ug
  VV = V*V1
  @hassert :padic_poly 1  DD == UU*f + VV*g
  return (DD, UU, VV)::Tuple{Generic.Poly{T}, Generic.Poly{T}, Generic.Poly{T}}
end

function divexact(f1::AbstractAlgebra.PolyElem{T}, g1::AbstractAlgebra.PolyElem{T}) where T <: Union{padic, qadic, LocalFieldElem}
   check_parent(f1, g1)
   iszero(g1) && throw(DivideError())
   if iszero(f1)
      return zero(parent(f1))
   end
   lenq = length(f1) - length(g1) + 1
   d = Array{T}(undef, lenq)
   for i = 1:lenq
      d[i] = zero(base_ring(f1))
   end
   f = deepcopy(f1)
   g = deepcopy(g1)
   x = gen(parent(f1))
   leng = length(g1)
   while length(f) >= leng
      lenf = length(f)
      d[lenf - leng + 1] = divexact(coeff(f, lenf - 1), coeff(g, leng - 1))
      f = f - shift_left(d[lenf - leng + 1]*g, lenf - leng)
      if length(f) == lenf # inexact case
         set_length!(f, normalise(f, lenf - 1))
      end
   end
   q = parent(f1)(d)
   set_length!(q, lenq)
   K = base_ring(f)
   Kt = parent(f1)
   p = prime(K)
   while !iszero(q*g1 - f1)
     pr = precision(q)
     q = setprecision(q, pr-1)
     if iszero(q)
       error("division was not exact:\n$f1\nby\n$g1")
     end
     @assert precision(q) < pr
   end
   return q
end



################################################################################
#
#  Resultant and characteristic polynomial
#
################################################################################

reduced_resultant(f::T, g::T) where T <: PolyElem = rres(f, g)
reduced_discriminant(f::PolyElem) = rres(f, derivative(f))

function rres(f::Generic.Poly{padic}, g::Generic.Poly{padic})
  Kt = parent(f)
  K = base_ring(Kt)
  p = prime(K)
  v = min(precision(f), precision(g))
  R = ResidueRing(FlintZZ, p^v, cached = false)
  cf = Vector{elem_type(R)}(undef, degree(f)+1)
  for i = 1:length(cf)
    cf[i] = R(Hecke.lift(coeff(f, i-1)))
  end
  cg = Vector{elem_type(R)}(undef, degree(g)+1)
  for i = 1:length(cg)
    cg[i] = R(Hecke.lift(coeff(g, i-1)))
  end
  Rt = PolynomialRing(R, "t", cached = false)[1]
  r = Hecke.rres_sircana_pp(Rt(cf), Rt(cg))
  return lift(r, K)
end


function resultant(f::Generic.Poly{T}, g::Generic.Poly{T}) where T <: Union{padic, qadic, LocalFieldElem}
  Nemo.check_parent(f, g)
  #First, we need to make the polynomials integral
  Rt = parent(f)
  R = base_ring(Rt)
  res = one(R)
  f = setprecision(f, precision(f))
  g = setprecision(g, precision(g))
  c1 = _content(f)
  if valuation(c1) < 0
    res *= c1^degree(g)
    f = divexact(f, c1)
  end
  c2 = _content(g)
  if valuation(c2) < 0
    res *= c2^degree(f)
    g = divexact(g, c2)
  end
  return res * _resultant(f, g)
end

function check_data(a::LocalFieldElem)
  iszero(a) ||!iszero(a.data.coeffs[a.data.length]) || error("elem inconsistent")
end
function check_data(f::Generic.Poly{<:LocalFieldElem})
  map(check_data, coefficients(f))
end
function check_data(f::Generic.Poly{padic})
end
function check_data(f::Generic.Poly{qadic})
end

function _resultant(f::Generic.Poly{T}, g::Generic.Poly{T}) where T <: Union{padic, qadic, LocalFieldElem}
  Rt = parent(f)
  R = base_ring(Rt)
  res = one(R)
  while true
    if degree(f) < 1 && degree(g) < 1
      if iszero(f) || iszero(g)
        return zero(R)
      end
      return res
    elseif degree(f) < 1
      res *= leading_coefficient(f)^degree(g)
      return res
    elseif degree(g) < 1
      res *= leading_coefficient(g)^degree(f)
      return res
    end

    cf = _content(f)
    if !isone(cf)
      f = divexact(f, cf)
      res *= cf^degree(g)
    end

    cg = _content(g)
    if !isone(cg)
      g = divexact(g, cg)
      res *= cg^degree(f)
    end

    if degree(f) < degree(g)
      if !iszero(mod(degree(f)*degree(g), 2))
        res = -res
      end
      f, g = g, f
    end

    if valuation(leading_coefficient(g)) == 0
      r = rem(f, g)
      res *= leading_coefficient(g)^(degree(f) - degree(r))
      if !iszero(mod(degree(g)*(degree(f) - degree(r)), 2))
        res = -res
      end
      f = r
    else
      break
    end
  end
  g1, g2 = fun_factor(g)
  res1 = _resultant(f, g2)
  g1r = reverse(g1)
  fr = reverse(f)
  res2 = (-1)^(degree(f)*degree(g1))*(constant_coefficient(g1)^(degree(f) - degree(fr)))*_resultant(fr, g1r)
  return res*res1*res2
end

function rres(f::Generic.Poly{T}, g::Generic.Poly{T}) where T <: Union{qadic, LocalFieldElem}
  Nemo.check_parent(f, g)
  @assert ismonic(f) || ismonic(g) "One of the two polynomials must be monic!"
  #First, we need to make the polynomials integral
  Rt = parent(f)
  R = base_ring(Rt)
  res = one(R)
  f = setprecision(f, precision(f))
  g = setprecision(g, precision(g))
  c1 = _content(f)
  if valuation(c1) < 0
    res *= c1^degree(g)
    f = divexact(f, c1)
  end
  c2 = _content(g)
  if valuation(c2) < 0
    res *= c2^degree(f)
    g = divexact(g, c2)
  end
  @assert isone(c1) || isone(c2) "One of the two polynomials must be monic!"
  return res * _rres(f, g)
end

function _rres(f::Generic.Poly{T}, g::Generic.Poly{T}) where T <: Union{padic, qadic, LocalFieldElem}
  Rt = parent(f)
  R = base_ring(Rt)
  res = one(R)
  e = absolute_ramification_index(R)
  while true
    if degree(f) < 1 && degree(g) < 1
      return uniformizer(R)^min(valuation(coeff(f, 0)), valuation(coeff(g, 0)))
    elseif degree(f) < 1
      v = numerator(e*valuation(coeff(f, 0)))
      if iszero(v)
        return res
      end
      for j = 1:degree(g)
        if !iszero(coeff(g, j)) && e*valuation(coeff(g, j)) < v
          return res*uniformizer(R)^v
        end
      end
      res *= uniformizer(R)^min(v, numerator(e*valuation(coeff(g, 0))))
      return res
    elseif degree(g) < 1
      v = numerator(e*valuation(coeff(g, 0)))
      if iszero(v)
        return res
      end
      for j = 1:degree(f)
        if !iszero(coeff(f, j)) && numerator(e*valuation(coeff(f, j))) < v
          return res*uniformizer(R)^v
        end
      end
      res *= uniformizer(R)^min(v, numerator(e*valuation(coeff(f, 0))))
      return res
    end

    cf = _content(f)
    if !isone(cf)
      f = divexact(f, cf)
      res *= cf^degree(g)
    end

    cg = _content(g)
    if !isone(cg)
      g = divexact(g, cg)
      res *= cg^degree(f)
    end

    if degree(f) < degree(g)
      if !iszero(mod(degree(f)*degree(g), 2))
        res = -res
      end
      f, g = g, f
    end

    if iszero(valuation(leading_coefficient(g)))
      f = rem(f, g)
    else
      break
    end
  end
  g1, g2 = fun_factor(g)
  res1 = _rres(f, g2)
  return res*res1
end

degree(::FlintPadicField) = 1
base_field(Q::FlintQadicField) = base_ring(defining_polynomial(Q))

function norm(f::PolyElem{T}) where T <: Union{qadic, LocalFieldElem}
  Kx = parent(f)
  K = base_ring(f)
  f, i = deflate(f)
  P = polynomial_to_power_sums(f, degree(f)*degree(K))
  PQ = elem_type(base_field(K))[tr(x) for x in P]
  N = power_sums_to_polynomial(PQ)
  return inflate(N, i)
end

function norm(f::PolyElem{padic})
  return f
end

@doc Markdown.doc"""
    characteristic_polynomial(f::Generic.Poly{T}, g::Generic.Poly{T}) where T <: Union{padic, qadic} -> Generic.Poly{T}

Computes $\mathrm{Res}_x(f(x), t- g(x))$.
"""
function characteristic_polynomial(f::Generic.Poly{T}, g::Generic.Poly{T}) where T <: Union{padic, qadic, LocalFieldElem}
  Kt = parent(f)
  Ktx, x = PolynomialRing(Kt, "x")
  fcoeffs = typeof(f)[Kt(coeff(f, i)) for i = 0:degree(f)]
  gcoeffs = typeof(f)[Kt(-coeff(g, i)) for i = 0:degree(g)]
  f1 = Ktx(fcoeffs)
  g1 = Ktx(gcoeffs) + gen(Kt)
  return resultant(f1, g1)
end

#=
function characteristic_polynomial(f::Generic.Poly{T}, g::Generic.Poly{T}) where T <: Union{padic, qadic}
  K = base_ring(f)
  Kt = parent(f)
  p = prime(K)
  d = degree(K)
  if p^d <= degree(f)
    if d > 1
      error("Not yet implemented")
    end
    d1 = clog(fmpz(degree(f)+1), p)
    L = QadicField(p, d1, min(precision(f), precision(g)))
    Lt = PolynomialRing(L, "t")[1]
    fL = change_base_ring(f, L, Lt)
    gL = change_base_ring(g, L, Lt)
    cp = characteristic_polynomial(fL, gL)
    #cp will have coefficients over K, so I need to change the base ring.
    cf = [coeff(coeff(cp, i), 0) for i = 0:degree(cp)]
    return Kt([setprecision(K(lift(cf[i])), precision(cf[i])) for i = 1:length(cf)])
  end
  #The resultant will be a polynomial of degree degree(f1). So I need degree(f1)+1 interpolation points.
  ev_points = interpolation_points(K, degree(f)+1)
  res = Vector{typeof(f)}(undef, degree(f)+1)
  for i = 1:length(res)
    res[i] = Kt(resultant(f, ev_points[i] - g))
  end
  int_ideals = Vector{typeof(f)}(undef, length(ev_points))
  for i = 1:length(int_ideals)
    int_ideals[i] = Kt(T[-ev_points[i], K(1)])
  end
  crtctx = crt_env(int_ideals)
  resu = crt(res, crtctx)
  return resu
end
=#

function interpolation_points(K, n::Int)
  p = prime(K)
  if n < p
    return [K(i) for i = 1:n]
  end
  int_points = Vector{elem_type(K)}(undef, n)
  k, mk = ResidueField(K)
  ind = 1
  for el in k
    int_points[ind] = mk\el
    ind += 1
    if ind > n
      break
    end
  end
  @assert ind > n
  return int_points

end

################################################################################
#
#  Hensel factorization
#
################################################################################
@doc Markdown.doc"""
    Hensel_factorization(f::Generic.Poly{T}) where T <: Union{padic, qadic} -> Dict{Generic.Poly{T}, Generic.Poly{T}}

Computes a factorization of $f$ such that every factor has a unique irreducible factor over the residue field.
The output is a dictionary whose keys are lifts of the irreducible factors over the residue field and values the corresponding factors of $f$.
"""
function Hensel_factorization(f::Generic.Poly{T}) where T <: Union{padic, qadic, LocalFieldElem}
  cf = _content(f)
  f = divexact(f, cf)
  Kt = parent(f)
  D = Dict{Generic.Poly{T}, Generic.Poly{T}}()
  @assert iszero(valuation(leading_coefficient(f)))
  K = base_ring(Kt)
  k, mk = ResidueField(K)
  kt = PolynomialRing(k, "t", cached = false)[1]
  fp = kt(elem_type(k)[mk(coeff(f, i)) for i = 0:degree(f)])
  lfp = factor(fp).fac
  if length(lfp) == 1
    #The Hensel factorization is trivial...
    phi = setprecision(map_coefficients(pseudo_inv(mk), first(keys(lfp)), parent = Kt), precision(f))
    D[phi] = f
    return D
  end
  vlfp = Vector{dense_poly_type(elem_type(k))}(undef, length(lfp))
  ind = 1
  ks = Vector{Generic.Poly{T}}(undef, length(vlfp))
  for (k1, v) in lfp
    vlfp[ind] = k1^v
    ks[ind] = setprecision(map_coefficients(pseudo_inv(mk), k1, parent = Kt), precision(f))
    ind += 1
  end
  H = HenselCtxdr{T}(f, vlfp)
  lift(H, precision(f))
  for i = 1:H.n
    D[ks[i]] = H.lf[i]
  end
  return D
end


mutable struct HenselCtxdr{S}
  f::PolyElem{S}
  lf::Vector{PolyElem{S}}
  la::Vector{PolyElem{S}}
  p::S
  n::Int

  function HenselCtxdr{qadic}(f::Generic.Poly{qadic}, lfp::Vector{Generic.Poly{qadic}}, la::Vector{Generic.Poly{qadic}}, p::qadic, n::Int)
    return new(f, lfp, la, p, n)
  end

  function HenselCtxdr{T}(f::S, lfp::Vector{S}) where {S <: PolyElem{T}} where T <: Union{padic, qadic, LocalFieldElem}
    @assert sum(map(degree, lfp)) == degree(f)
    Q = base_ring(f)
    Qx = parent(f)
    i = 1
    la = Vector{S}()
    n = length(lfp)
    while i < length(lfp)
      f1 = lfp[i]
      f2 = lfp[i+1]
      g, a, b = gcdx(f1, f2)
      @assert isone(g)
      push!(la, a)
      push!(la, b)
      push!(lfp, f1*f2)
      i += 2
    end
    return new(f, lfp, la, uniformizer(Q), n)
  end

  function HenselCtxdr{S}(f::PolyElem{S}, lfp::Vector{T}) where {S, T}
    @assert sum(map(degree, lfp)) == degree(f)
    Q = base_ring(f)
    Qx = parent(f)
    i = 1
    la = Vector{typeof(f)}()
    n = length(lfp)
    while i < length(lfp)
      f1 = lfp[i]
      f2 = lfp[i+1]
      g, a, b = gcdx(f1, f2)
      @assert isone(g)
      push!(la, map_coefficients(x -> setprecision(lift(x, Q), 1), a, parent = Qx))
      push!(la, map_coefficients(x -> setprecision(lift(x, Q), 1), b, parent = Qx))
      push!(lfp, f1*f2)
      i += 2
    end
    return new(f, map(x -> map_coefficients(y -> setprecision(lift(y, Q), 1), x, parent = Qx), lfp), la, uniformizer(Q), n)
  end

  function HenselCtxdr{S}(f::PolyElem{S}) where S
    Q = base_ring(f)
    K, mK = ResidueField(Q)
    fp = change_base_ring(f, mK)
    fac = factor(fp).fac
    lfp = Vector{keytype(fac)}(undef, length(fac))
    ind = 1
    for (k, v) in fac
      lfp[ind] = k^v
      ind += 1
    end
    return HenselCtxQadic{S}(f, lfp)
  end
end

function lift(C::HenselCtxdr, mx::Int)
  p = C.p
  if length(C.lf) == 1
    return nothing
  end
  N = minimum([precision(x) for x in C.lf])
  N = min(N, minimum([precision(x) for x in C.la]))
#  @show map(precision, coefficients(C.f)), N, precision(parent(p))
  #have: N need mx
  ch = Int[mx]
  while ch[end] > N
    push!(ch, div(ch[end]+1, 2))
  end
  @vprint :PolyFactor 1 "using lifting chain ", ch
  for k=length(ch)-1:-1:1
    N2 = ch[k]
    i = length(C.lf)
    j = i-1
    p = setprecision(p, N2)
    while j > 0
      if i == length(C.lf)
        f = setprecision(C.f, N2)
      else
        f = setprecision(C.lf[i], N2)
      end
      #formulae and names from the Flint doc
      h = C.lf[j]
      g = C.lf[j-1]
      b = C.la[j]
      a = C.la[j-1]
      h = setprecision(h, N2)
      g = setprecision(g, N2)
      a = setprecision(a, N2)
      b = setprecision(b, N2)
      ip = inv(p)
      fgh = (f-g*h)*ip
      G = rem(fgh*b, g)*p+g
      H = rem(fgh*a, h)*p+h
      t = (1-a*G-b*H)*ip
      B = rem(t*b, g)*p+b
      A = rem(t*a, h)*p+a
      if i < length(C.lf)
        C.lf[i] = G*H
      end
      C.lf[j-1] = G
      C.lf[j] = H
      C.la[j-1] = A
      C.la[j] = B
      i -= 1
      j -= 2
    end
  end
  return nothing
end

################################################################################
#
#  Slope factorization
#
################################################################################

@doc Markdown.doc"""
    slope_factorization(f::Generic.Poly{T}) where T <: Union{padic, qadic} -> Dict{Generic.Poly{T}, Int}

Computes a factorization of $f$ such that every factor has a one-sided generalized Newton polygon.
The output is a dictionary whose keys are the factors of $f$ and the corresponding value is the multiplicity.
"""
function slope_factorization(f::Generic.Poly{T}) where T <: Union{padic, qadic, LocalFieldElem}

  K = base_ring(f)
  Kt = parent(f)
  fact = Dict{Generic.Poly{T}, Int}()
  cf = _content(f)
  f = divexact(f, cf)
  if !iszero(valuation(leading_coefficient(f)))
    u, f = fun_factor(f)
    u1 = reverse(u)
    sf = slope_factorization(u1)
    for (ff, eff) in sf
      fact[reverse(ff)] = eff
    end
  end
  sqf = factor_squarefree(f)
  for (g, v) in sqf
    hg = Hensel_factorization(g)
    for (phi, fphi) in hg
      factfphi = Vector{typeof(f)}()
      if degree(phi) == degree(fphi)
        fact[fphi] = v
        continue
      end
      fphi1 = fphi
      NP = newton_polygon(fphi, phi)
      L = lines(NP)
      L1 = sort(L, rev = true, by = x -> slope(x))
      for l in L1
        if l == L1[end]
          push!(factfphi, fphi1)
          break
        end
        s = slope(l)
        mu = divexact(phi^Int(denominator(s)), uniformizer(K)^(-(Int(numerator(s)))))
        chi = characteristic_polynomial(fphi1, mu)
        hchi = Hensel_factorization(chi)
        for (ppp, fff) in hchi
          if ppp == gen(Kt)
            continue
          end
          com = fff(mu)
          com = divexact(com, _content(com))
          gc = gcd(com, fphi1)
          push!(factfphi, gc)
          fphi1 = divexact(fphi1, gc)
        end
      end
      #factfphi = lift_factorization(fphi, factfphi)
      for fg in factfphi
        fact[fg] = v
      end
    end
  end
  return fact
end

function lift_factorization(f, factors)
  ctx = HenselCtxdr{elem_type(base_ring(f))}(f, copy(factors))
  lift(ctx, precision(f))
  return typeof(f)[ctx.lf[i] for i = 1:ctx.n]
end 

################################################################################
#
#   Factorization
#
################################################################################

function newton_test(mu::Generic.Poly{T}, f::Generic.Poly{T}) where T <: Union{padic, qadic, LocalFieldElem}
  s = characteristic_polynomial(f, mu)
  N = newton_polygon(s, gen(parent(s)))
  pols = typeof(f)[]
  if isone_sided(N)
    return true, pols
  end
  lf = slope_factorization(s)
  for g in keys(lf)
    push!(pols, gcd(g(mu), f))
  end
  @assert prod(pols) == f
  return false, pols
end

function hensel_test(mu::Generic.Poly{T}, f::Generic.Poly{T}) where T <: Union{padic, qadic, LocalFieldElem}
  s = characteristic_polynomial(f, mu)
  lf = Hensel_factorization(s)
  if length(lf) == 1
    return true, typeof(f)[first(keys(lf))]
  end
  pols = typeof(f)[]
  for g in values(lf)
    push!(pols, gcd(g(mu), f))
  end
  @assert prod(pols) == f
  return false, pols
end

function _compute_EF_phi(phi::Generic.Poly{T}, f::Generic.Poly{T}) where T <: Union{padic, qadic, LocalFieldElem}
  K = base_ring(phi)
  e = absolute_ramification_index(K)
  s = characteristic_polynomial(f, mu)
  E = Int(denominator(fmpq(Int(valuation(constant_coefficient(s))*absolute_ramification_index), degree(s))))
  k, mk = ResidueField(K)
  sp = map_coefficients(mk, s)
  sq = factor_squarefree(sp)
  @assert length(sq) == 1
  F = degree(first(keys(sq)))
  return E, F
end

function _factor(f::Generic.Poly{T}) where T <: Union{padic, qadic, LocalFieldElem}
  Kx = parent(f)
  K = base_ring(Kx)
  phi = gen(Kx)
  E = 1
  tf = typeof(f)
  pols = tf[]
  res = Tuple{tf, Tuple{tf, tf}}[]
  while true
    fl, facts = newton_test(phi, f)
    if !fl
      for g in facts
        append!(res, _factor(g))
      end
      return res
    end
    Ephi, Fphi = _compute_EF_phi(phi, f)
    if !divides(E, Ephi)[1]
      push!(pols, phi)
      S = divexact(lcm(E, Ephi), E)
      E = S*E
      phi = phi^S
      if E == deg(f1)
        #Produce a certificate...
      end


      fl, facts = hensel_test(gamma, f)
      if !fl
        for g in facts
          append!(res, _factor(g))
        end
        return res
      end
      if degree(facts[1])*E == degree(f)
        #Produce a certificate
      end
      if degree(facts[1]) > 1
        #Extend the base field
        F, gF = unramified_extension(K, degree(facts[1]), precision(K))
        fF = map_coefficients(F, f)
        lf = Hensel_factorization(fF)
        fnew = first(values(lf))
        lfF = _factor()
      end
    end


  end




end<|MERGE_RESOLUTION|>--- conflicted
+++ resolved
@@ -310,12 +310,8 @@
   g = invc
   c = f*g
   c = rem!(c, c, M)
-<<<<<<< HEAD
-  while !isone(c)   #"this loop does not terminate while computing inverse of element of unramified extension"
-=======
   i = 1
   while !isone(c)
->>>>>>> 2be906e9
     g = mul!(g, g, 2-c)
     g = rem!(g, g, M)
     c = mul!(c, f, g)
