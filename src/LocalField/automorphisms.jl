################################################################################
#
#   Roots
#
################################################################################

function roots(f::Generic.Poly{T}) where T <: Union{padic, qadic, LocalFieldElem}
  K = base_ring(f)
  e = absolute_ramification_index(K)
  k, mk = ResidueField(K)
  fk = map_coefficients(mk, f)
  #TODO: We don't need a full Hensel factorization.
  lH = Hensel_factorization(f)
  rt = elem_type(K)[]
  Kx = parent(f)
  for (phi, g) in lH
    if isone(degree(phi))
      if isone(degree(g))
        push!(rt, -constant_coefficient(g)//leading_coefficient(g))
      else
        #TODO: We don't need a full slope factorization.
        lS = slope_factorization(g)
        for (h, mh) in lS
          @assert degree(h) > 0
          if isone(degree(h))
            r = -constant_coefficient(h)//leading_coefficient(h)
            for j = 1:mh
              push!(rt, r)
            end
          elseif iszero(constant_coefficient(h)) || divides(numerator(e*valuation(constant_coefficient(h))), degree(h))[1]
            rth = _roots(h)
            for j = 1:mh
              append!(rt, rth)
            end
          end
        end
      end
    end
  end
  #the roots need to be refined.
  #rt = refine_roots(f, rt)
  return rt
end

function refine_roots(f::Generic.Poly{T}, rt::Vector{T}) where T <: Union{padic, qadic, LocalFieldElem}
  Rx = parent(f)
  x = gen(Rx)
  factors = typeof(f)[x-y for y in rt]
  push!(factors, divexact(f, prod(factors)))
  factors = lift_factorization(f, factors)
  res = Vector{T}(undef, length(rt))
  for i = 1:length(rt)
    res[i] = -constant_coefficient(factors[i])
  end
  return res
end


function refine_roots1(f::Generic.Poly{T}, rt::Vector{T}) where T <: Union{padic, qadic, LocalFieldElem}
  K = base_ring(f)
  v = numerator(absolute_ramification_index(K)*valuation(reduced_discriminant(f)))
  target_prec = precision(f)
  starting = minimum(Int[precision(x) for x in rt])
  chain = [target_prec]
  i = target_prec
  while i > starting
    i = div(i+1, 2)
    pushfirst!(chain, i)
  end
  der = derivative(f)
  wvect = [inv(der(rt[i])) for i = 1:length(rt)]
  rtnew = copy(rt)
  for i in 1:length(chain)
    for j = 1:length(rtnew)
      wvect[j]*f(rtnew[j])
      rtnew[j] = rtnew[j] - wvect[j]*f(rtnew[j])
      wvect[j] = wvect[j]*(2-wvect[j]*der(rtnew[j]))
    end
  end
  return rtnew
end

function _roots(f::Generic.Poly{T}) where T <: Union{padic, qadic, LocalFieldElem}
  @assert degree(f) > 1
  K = base_ring(f)
  k, mk = ResidueField(K)
  fk = map_coefficients(mk, f)
  rts = roots(fk)
  if length(rts) == 0
    return elem_type(K)[]
  end
  @assert length(rts) == 1
  x = gen(parent(f))
  #TODO: Is this setprecision call ok?
  r = setprecision(lift(rts[1], K), precision(f))
  pi = uniformizer(K)
  g = f(pi*x+r)
  g = divexact(g, _content(g))
  rtg = roots(g)
  rts = elem_type(K)[setprecision(r, precision(y)) + pi*y for y in rtg]
  return rts
end

<<<<<<< HEAD
#TODO: cache automorphisms, thin about automorphism_group!!!
=======
>>>>>>> 10aa8c29
function automorphism_list(K::T) where T <: Union{LocalField, FlintQadicField}
  rt = roots(defining_polynomial(K), K)
  return morphism_type(K)[hom(K, K, x) for x in rt]
end

function automorphism_list(K::LocalField, L::T) where T <: Union{LocalField, FlintQadicField, FlintPadicField}
  return _automorphisms(K, K, L)
end

function absolute_automorphism_list(K::LocalField{qadic, S}) where S
  autsk = small_generating_set(automorphism_list(base_field(K)))
  auts = morphism_type(K)[]
  for f in autsk
    fnew = map_coefficients(f, defining_polynomial(K))
    rt = roots(fnew, K)
    for x in rt
      push!(auts, hom(K, K, f, x))
    end
  end
  return closure(auts, *)
end

function absolute_automorphism_list(K::LocalField)
  return _automorphisms(K, K, absolute_base_field(K))
end

function absolute_automorphism_list(K::FlintQadicField)
  return automorphisms(K)
end


function hom(K::FlintPadicField, F::T; check::Bool = true) where  {T <: Union{LocalField, FlintQadicField, FlintPadicField}}
  z = LocalFieldMor{typeof(K), typeof(F), map_data_type(K, F), map_data_type(K, F)}()
  z.header = MapHeader(K, F)
  z.image_data = map_data(K, F, true)
  return z
end

function _automorphisms(K::FlintPadicField, F::T, L::FlintPadicField) where {T <: Union{LocalField, FlintQadicField, FlintPadicField}}
  z = LocalFieldMor{typeof(K), typeof(F), map_data_type(K, F), map_data_type(K, F)}()
  z.header = MapHeader(K, F)
  z.image_data = map_data(K, F, true)
  return [z]
end

#L-embeddings from K -> F
function _automorphisms(K::S, F::T, L::U) where {S <: Union{LocalField, FlintQadicField}, T <: Union{LocalField, FlintQadicField, FlintPadicField}, U <: Union{LocalField, FlintQadicField, FlintPadicField}}
  if absolute_degree(K) < absolute_degree(L)
    error("The base field is not naturally a subfield!")
  end
  if K == L
    if isa(K, FlintPadicField)
      return morphism_type(K, F)[hom(K, F)]
    else
      return morphism_type(K, F)[hom(K, F, F(gen(K)))]
    end
  end
  autsk = _automorphisms(base_field(K), F, L)
  auts = morphism_type(K, F)[]
  for f in autsk
    rt = roots(map_coefficients(f, defining_polynomial(K)))
    for x in rt
      push!(auts, hom(K, F, f, x))
    end
  end
  return auts
end


function small_generating_set(auts::Vector{T}) where T <: LocalFieldMor
  @assert length(auts) >= 1
  @assert domain(auts[1]) == codomain(auts[1])
  for i = 1:length(auts)
    @assert domain(auts[i]) == codomain(auts[i])
    @assert domain(auts[1]) == domain(auts[i])
  end
  if length(auts) == 1
    return eltype(auts)[x for x in auts]
  end
  return small_generating_set(auts, *, id_hom(domain(auts[1])))
end

################################################################################
#
#   Automorphism group
#
################################################################################


function automorphism_group(K::Union{FlintQadicField, LocalField})
  aut = automorphism_list(K)
  mult_table = Matrix{Int}(undef, length(aut), length(aut))
  for s = 1:length(aut)
    for i = 1:length(aut)
      mult_table[s, i] = findfirst(isequal(aut[s]*aut[i]), aut)
    end
  end
  G = GrpGen(mult_table)
  return G, GrpGenToNfMorSet(G, aut, K)
end

@doc Markdown.doc"""
    automorphism_group(L::LocalField, K::LocalField) -> GenGrp, GrpGenToNfMorSet

Given the extension $L$ and $K$, this function returns a group $G$
and a map from $G$ to the automorphisms of $L$ that fix $K$.
"""
function automorphism_group(L::LocalField, K::Union{LocalField, FlintPadicField, FlintQadicField})
  aut = automorphism_list(L, K)
  mult_table = Matrix{Int}(undef, length(aut), length(aut))
  for s = 1:length(aut)
    for i = 1:length(aut)
      mult_table[s, i] = findfirst(isequal(aut[s]*aut[i]), aut)
    end
  end
  G = GrpGen(mult_table)
  return G, GrpGenToNfMorSet(G, aut, L)
end

@doc Markdown.doc"""
    absolute_automorphism_group(L::LocalField) -> GenGrp, GrpGenToNfMorSet

Given the local field $L$, this function returns a group $G$
and a map from $G$ to the automorphisms of $L$ over the padics.
"""
function absolute_automorphism_group(L::LocalField)
  aut = absolute_automorphism_list(L)
  mult_table = Matrix{Int}(undef, length(aut), length(aut))
  for s = 1:length(aut)
    for i = 1:length(aut)
      mult_table[s, i] = findfirst(isequal(aut[s]*aut[i]), aut)
    end
  end
  G = GrpGen(mult_table)
  return G, GrpGenToNfMorSet(G, aut, L)
end<|MERGE_RESOLUTION|>--- conflicted
+++ resolved
@@ -101,10 +101,6 @@
   return rts
 end
 
-<<<<<<< HEAD
-#TODO: cache automorphisms, thin about automorphism_group!!!
-=======
->>>>>>> 10aa8c29
 function automorphism_list(K::T) where T <: Union{LocalField, FlintQadicField}
   rt = roots(defining_polynomial(K), K)
   return morphism_type(K)[hom(K, K, x) for x in rt]
