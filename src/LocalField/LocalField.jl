--- conflicted
+++ resolved
@@ -246,13 +246,8 @@
 
 function inertia_degree(K::FlintQadicField)
   return degree(K)
-<<<<<<< HEAD
-end
-
-=======
-end               
-                
->>>>>>> ffd2cbaf
+end
+
 function inertia_degree(K::LocalField{S, EisensteinLocalField}) where S
   return 1
 end
@@ -467,18 +462,6 @@
    K.residue_field_map = mp
   return kk, mp
 end
-<<<<<<< HEAD
-
-function unramified_extension(L::Union{FlintPadicField,FlintQadicField,Hecke.LocalField}, n::Int)
-  R, mR = ResidueField(L)
-  f = polynomial(R, vcat([rand(R) for i = 0:n-1], [R(1)]))
-  while !isirreducible(f)
-    f = polynomial(R, vcat([rand(R) for i = 0:n-1], [R(1)]))
-  end
-  f_L = polynomial(L, [mR\(coeff(f, i)) for i = 0:degree(f)])
-  return Hecke.unramified_extension(f_L)
-end
-=======
                         
  ################### unramified extension over local field L of a given degree n ####################
 
@@ -490,7 +473,4 @@
     end
     f_L = polynomial(L, [mR\(coeff(f, i)) for i = 0:degree(f)])
     return Hecke.unramified_extension(f_L)
-end
-
-                              
->>>>>>> ffd2cbaf
+end