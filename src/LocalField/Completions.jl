################################################################################
#
#  Functions for completion map
#
################################################################################

function image(f::CompletionMap, a::AbsSimpleNumFieldElem)
  if iszero(a)
    return zero(codomain(f))
  end
  Qx = parent(parent(a).pol)
  z = evaluate(Qx(a), f.prim_img)
  if !is_unit(z)
    v = valuation(a, f.P)
    a = a*uniformizer(f.P).elem_in_nf^-v
    z = evaluate(Qx(a), f.prim_img)
    z *= uniformizer(parent(z))^v
  end
  return z
end

function _small_lift(f::Map, a::AbsSimpleNumFieldElem, integral::Bool)
  if !isdefined(f, :lift_data) || f.lift_data[1] != f.precision
    l = lll(basis_matrix(f.P^f.precision))
    f.lift_data = (f.precision, l, solve_init(map_entries(QQ, l)))
  end
  n = degree(domain(f))
  @assert denominator(a) == 1
  zk = order(f.P)
  cc = matrix(ZZ, 1, n, coordinates(zk(a)))
  l = f.lift_data[2]
  if integral
    s = solve(f.lift_data[3], QQ.(cc))
    r = round.(ZZRingElem, s)
    cc -= r*l
    return domain(f)(order(f.P)(cc))
  end
  m = [ identity_matrix(ZZ, 1) cc; zero_matrix(ZZ, n, 1) l ]
  lll!(m)
  return domain(f)(order(f.P)(view(m, 1:1, 2:n+1))//m[1,1])
end

function preimage(f::CompletionMap{LocalField{QadicFieldElem, EisensteinLocalField}, LocalFieldElem{QadicFieldElem, EisensteinLocalField}}, a::LocalFieldElem{QadicFieldElem, EisensteinLocalField}; small_lift::Bool = false, integral::Bool = false)
  #Eisenstein/ qadic
  Kp = codomain(f)
  @assert Kp === parent(a)
  Qq = base_field(Kp)
  Qpx = parent(defining_polynomial(Qq))
  coeffs = Vector{AbsSimpleNumFieldElem}()
  #careful: we're working in a limited precision world and the lift
  #can be waaaay to large
<<<<<<< HEAD
  if iszero(a)
    return zero(domain(f))
  end
  if abs(valuation(a)) > 100
=======
  if !iszero(a) && abs(valuation(a)) > 100
>>>>>>> f9a27790
    global last_a = a
    error("elem too large")
  end
  pr = ceil(Int, min(f.precision, precision(a)) / ramification_index(Kp))
  for i = 0:degree(a.data)
    as_pol = Qpx(coeff(a.data, i))
    as_fmpq_poly = map_coefficients(x->lift(setprecision(x, min(precision(x), pr))), as_pol, cached = false)
    push!(coeffs, evaluate(as_fmpq_poly, f.inv_img[1]))
  end
  K = domain(f)
  Kx = polynomial_ring(K, "x")[1]
  r = Kx(coeffs)
  s = evaluate(r, f.inv_img[2])
  if small_lift
    return _small_lift(f, s, integral)
  else
    return s
  end
end

function preimage(f::CompletionMap{LocalField{PadicFieldElem, EisensteinLocalField}, LocalFieldElem{PadicFieldElem, EisensteinLocalField}}, a::LocalFieldElem{PadicFieldElem, EisensteinLocalField}; small_lift::Bool = false, integral::Bool = false)
  #Eisenstein/ padic
  @assert codomain(f) === parent(a)
  s = evaluate(map_coefficients(lift, a.data, cached = false), f.inv_img[2])
  if small_lift
    return _small_lift(f, s, integral)
  else
    return s
  end
end

function preimage(f::CompletionMap{QadicField, QadicFieldElem}, a::QadicFieldElem; small_lift::Bool = false, integral::Bool = false)
  #qadic only
  Kp = codomain(f)
  @assert Kp == parent(a)
  Qpx = parent(defining_polynomial(Kp))
  as_pol = Qpx(a)
  as_fmpq_poly = map_coefficients(lift, as_pol, cached = false)
  r = evaluate(as_fmpq_poly, f.inv_img[1])
  if small_lift
    return _small_lift(f, r, integral)
  else
    return r
  end
end

function prime(f::CompletionMap)
  return f.P
end

################################################################################
#
#  Lifting
#
################################################################################

function _lift(a::AbsSimpleNumFieldElem, f::ZZPolyRingElem, prec::Int, P::AbsNumFieldOrderIdeal{AbsSimpleNumField, AbsSimpleNumFieldElem})
  i = prec
  chain = [i]

  while i > 2
    i = div(i+1, 2)
    push!(chain, i)
  end
  push!(chain, 2)
  der = derivative(f)
  bi = a
  F, mF = residue_field(order(P), P)
  wi = parent(a)(preimage(mF, inv(mF(der(order(P)(a))))))
  for i in length(chain):-1:1
    ex, r = divrem(chain[i], ramification_index(P))
    if r > 0
      ex += 1
    end
    minP2i = minimum(P)^ex
    bi = bi - wi*f(bi)
    bi = mod(bi, minP2i)
    wi = wi*(2-wi*der(bi))
    wi = mod(wi, minP2i)
  end
  return bi
end

function _increase_precision(a::AbsSimpleNumFieldElem, f::ZZPolyRingElem, prec::Int, new_prec::Int, P::AbsNumFieldOrderIdeal{AbsSimpleNumField, AbsSimpleNumFieldElem})
  i = new_prec
  chain = [new_prec]
  while i > prec
    i = div(i+1, 2)
    pushfirst!(chain, max(i, prec))
  end
  der = derivative(f)
  for i = 2:length(chain)
    ex, r = divrem(2*chain[i], ramification_index(P))
    if r > 0
      ex += 1
    end
    minP2i = minimum(P)^ex
    a = a - f(a)//der(a)
    a = mod(a, minP2i)
  end
  return a
end

################################################################################
#
#  Generic completion
#
################################################################################

@doc raw"""
    completion(K::AbsSimpleNumField, P::AbsNumFieldOrderIdeal{AbsSimpleNumField, AbsSimpleNumFieldElem}, precision::Int)
                                                    -> LocalField, CompletionMap

The completion of $K$ wrt to the topology induced by the valuation at $P$,
presented as a Eisenstein extension of an unramified p-adic field.

The map giving the embedding of $K$ into the completion, admits a pointwise
preimage to obtain a lift. Note, that the map is not well defined by this
data: $K$ will have $\deg P$ many embeddings.

The map is guaranteed to yield a relative precision of at least `preciscion`.
"""
function completion(K::AbsSimpleNumField, P::AbsNumFieldOrderIdeal{AbsSimpleNumField, AbsSimpleNumFieldElem}, precision::Int = 64)
  #to guarantee a rel_prec we need to account for the index (or the
  #elementary divisor of the trace mat): the map
  #is for the field (equation order), the precision is measured in the
  #maximal order
  #also, precision in the unram part is counted differently, so
  #we might need to increase by one...
  OK = order(P)
  precision += valuation(denominator(basis_matrix(OK, copy = false)), P)
  @assert is_prime(P)
  @assert nf(OK) == K
  f = degree(P)
  e = ramification_index(P)
  prec_padics = div(precision+e-1, e)
  Qp = PadicField(minimum(P), prec_padics, cached = false)
  Zp = maximal_order(Qp)
  Qq, gQq = QadicField(minimum(P), f, prec_padics, cached = false)
  Qqx, gQqx = polynomial_ring(Qq, "x")
  q, mq = residue_field(Qq)
  #F, mF = ResidueFieldSmall(OK, P)
  F, mF = residue_field(OK, P)
  mp = find_morphism(q, F)
  g = gen(q)
  gq_in_K = (mF\(mp(g))).elem_in_nf
  Zx = polynomial_ring(FlintZZ, "x", cached = false)[1]
  pol_gq = map_coefficients(lift,  defining_polynomial(Qq), cached = false)
  gq_in_K = _lift(gq_in_K, pol_gq, precision, P)
  #@assert mF(OK(gq_in_K)) == mp(g)

  #gq_in_K is PE of the residue field lifted to suitable precision
  #u is the PE of the ramified ext

  coeffs_eisenstein, xZp = _solve_internal(gq_in_K, P, precision, Zp, Qq)

  pol_gen = Qqx(coeffs_eisenstein)
  Kp, gKp = eisenstein_extension(pol_gen, "a", cached = false)
  Kp.def_poly = x->setprecision(pol_gen, x)
  img_prim_elem = Vector{QadicFieldElem}(undef, e)
  for i = 1:e
    coeff = Qq()
    for j = 0:f-1
      coeff += (gQq^j)*xZp[2, j+1+(i-1)*f].x
    end
    img_prim_elem[i] = coeff
  end
  img = Kp(Qqx(img_prim_elem))

  u = uniformizer(P).elem_in_nf
  completion_map = CompletionMap(K, Kp, img, (gq_in_K, u), precision)
  completion_map.P = P
  return Kp, completion_map
end

function _solve_internal(gq_in_K, P, precision, Zp, Qq)
  f = inertia_degree(P)
  K = parent(gq_in_K)
  e = ramification_index(P)
  precision += e - (precision % e)
  @assert precision % e == 0
  #problem/ feature:
  #the lin. alg is done in/over Zp or Qp, thus precision is measured in
  #block of length e (power of the prime number p, rather than powers of
  #pi, the prime element)
  #so it is a good idea to increase the precision to be divisible by e
  #thus the solution is valid. Otherwise, some coefficients in the solution
  #can be "half valid", ie a+O(pi^l) where l is not divisible by e
  #
  u = uniformizer(P).elem_in_nf

  pows_gq = powers(gq_in_K, f-1)
  els = Vector{AbsSimpleNumFieldElem}()
  el = one(K)
  for i = 1:e
    for j = 1:f
      push!(els, el*pows_gq[j])
    end
    mul!(el, el, u)
  end
  append!(els,  map(elem_in_nf, basis(P^precision, copy = false)))
  MK = basis_matrix(els, FakeFmpqMat)
  bK = basis_matrix(AbsSimpleNumFieldElem[u^e, gen(K)], FakeFmpqMat)
  d = lcm(denominator(MK, copy = false), denominator(bK, copy = false))
  if d != denominator(MK, copy = false)
    mul!(MK.num, mK.num, divexact(d, denominator(MK, copy = false)))
  end
  if d != denominator(bK, copy = false)
    mul!(bK.num, bK.num, divexact(d, denominator(bK, copy = false)))
  end

  setprecision!(Zp, Hecke.precision(Zp) + valuation(Zp(denominator(MK))))

if true
  #snf is slower (possibly) but has optimal precision loss.
  #bad example is completion at prime over 2 in
  # x^8 - 12*x^7 + 44*x^6 - 24*x^5 - 132*x^4 + 120*x^3 + 208*x^2 - 528*x + 724
  # the can_solve... returns a precision of just 6 p-adic digits
  # the snf gets 16 (both for the default precision)
  # the det(M) has valuation 12, but the elem. divisors only 3
  #TODO: rewrite can_solve? look at Avi's stuff?
  # x M = b
  # u*M*v = s
  # x inv(u) u M v = b v
  # x inv(u)   s   = b v
  # x = b v inv(s) u
  #lets try:
  s, _u, v = snf_with_transform(MK.num)
  bv = bK.num * v
  bv = map_entries(Zp, bv)
  for i=1:ncols(s)
    bv[1, i] = divexact(bv[1, i], Zp(s[i,i]))
    bv[2, i] = divexact(bv[2, i], Zp(s[i,i]))
  end
  xZp = bv * map_entries(Zp, _u[1:ncols(s), 1:ncols(s)])
else
  MZp = map_entries(Zp, MK.num)
  bZp = map_entries(Zp, bK.num)
  fl, xZp = can_solve_with_solution(MZp, bZp, side = :left)
  @assert fl
end
  coeffs_eisenstein = Vector{QadicFieldElem}(undef, e+1)
  gQq = gen(Qq)
  for i = 1:e
    coeff = zero(Qq)
    for j = 0:f-1
      coeff += (gQq^j)*xZp[1, j+1+(i-1)*f].x
    end
    coeffs_eisenstein[i] = -coeff
  end
  coeffs_eisenstein[e+1] = one(Qq)
  if iszero(coeffs_eisenstein[1])
    error("precision not high enough to obtain Esenstein polynomial")
  end
  return coeffs_eisenstein, xZp
end



function setprecision!(f::CompletionMap{LocalField{QadicFieldElem, EisensteinLocalField}, LocalFieldElem{QadicFieldElem, EisensteinLocalField}}, new_prec::Int)
  P = prime(f)
  OK = order(P)
  new_prec += valuation(denominator(basis_matrix(OK, copy = false)), P)

  if new_prec < f.precision
    K = codomain(f)
    setprecision!(K, new_prec)
    e = ramification_index(P)
    setprecision!(base_field(K), div(new_prec+e-1, e))
    setprecision!(f.prim_img, new_prec)
  else
    #I need to increase the precision of the data
    Kp = codomain(f)
    _f = inertia_degree(P)
    e = ramification_index(P)
    @assert !(new_prec in keys(Kp.def_poly_cache))
    gq, u = f.inv_img
    ex = div(new_prec+e-1, e)
    Zx = polynomial_ring(FlintZZ, "x", cached = false)[1]
    pol_gq = map_coefficients(lift, defining_polynomial(base_field(Kp)), cached = false)
    gq = _increase_precision(gq, pol_gq, div(f.precision+e-1, e), ex, P)
    f.inv_img = (gq, f.inv_img[2])

    Zp = maximal_order(prime_field(Kp))
    Qq = base_field(Kp)

    setprecision!(Qq, ex)
    setprecision!(Zp, ex)
    gQq = gen(Qq)

    coeffs_eisenstein, xZp = _solve_internal(gq, P, new_prec, Zp, Qq)

    Qqx = polynomial_ring(Qq, "x", cached = false)[1]

    pol_gen = Qqx(coeffs_eisenstein)
    Kp.def_poly_cache[new_prec] = pol_gen
    img_prim_elem = Vector{QadicFieldElem}(undef, e)
    for i = 1:e
      coeff = Qq()
      for j = 0:_f-1
        coeff += (gQq^j)*xZp[2, j+1+(i-1)*_f].x
      end
      img_prim_elem[i] = coeff
    end
    setprecision!(Kp, new_prec)
    f.prim_img = Kp(Qqx(img_prim_elem))
  end
  return nothing
end

################################################################################
#
#   Totally ramified case
#
################################################################################

@doc raw"""
    totally_ramified_completion(K::AbsSimpleNumField, P::AbsNumFieldOrderIdeal{AbsSimpleNumField, AbsSimpleNumFieldElem}, precision::Int) -> LocalField, CompletionMap

The completion of $K$ wrt to the topology induced by the valuation at a totally ramified prime ideal $P$,
presented as a Eisenstein extension of $Q_p$.
The map giving the embedding of $K$ into the completion, admits a pointwise pre-image to obtain a lift.
Note, that the map is not well defined by this data: $K$ will have $\deg P$ many embeddings.
"""
function totally_ramified_completion(K::AbsSimpleNumField, P::AbsNumFieldOrderIdeal{AbsSimpleNumField, AbsSimpleNumFieldElem}, precision::Int = 64)
  @assert precision > 0
  OK = order(P)
  @assert is_prime(P)
  @assert nf(OK) == K
  @assert isone(degree(P))
  e = ramification_index(P)
  Qp = PadicField(minimum(P), precision)
  Zp = maximal_order(Qp)
  Zx = FlintZZ["x"][1]
  Qpx = polynomial_ring(Qp, "x")[1]
  u = uniformizer(P).elem_in_nf
  pows_u = powers(u, e-1)
  bK = basis_matrix(AbsSimpleNumFieldElem[u*pows_u[end], gen(K)], FakeFmpqMat)
  append!(pows_u, map(elem_in_nf, basis(P^precision, copy = false)))
  MK = basis_matrix(pows_u, FakeFmpqMat)
  d = lcm(denominator(MK, copy = false), denominator(bK, copy = false))
  if d != denominator(MK, copy = false)
    mul!(MK.num, mK.num, divexact(d, denominator(MK, copy = false)))
  end
  if d != denominator(bK, copy = false)
    mul!(bK.num, bK.num, divexact(d, denominator(bK, copy = false)))
  end
  MZp = map_entries(Zp, MK.num)
  bZp = map_entries(Zp, bK.num)
  fl, xZp = can_solve_with_solution(MZp, bZp, side = :left)
  @assert fl
  coeffs_eisenstein = Vector{PadicFieldElem}(undef, e+1)
  for i = 1:e
    coeffs_eisenstein[i] = -xZp[1, i].x
  end
  coeffs_eisenstein[e+1] = one(Qp)
  pol_gen = Qpx(coeffs_eisenstein)
  Kp, gKp = eisenstein_extension(pol_gen, "a")
  img_prim_elem = Vector{PadicFieldElem}(undef, e)
  for i = 1:e
    img_prim_elem[i] = xZp[2, i].x
  end
  img = Kp(Qpx(img_prim_elem))
  if Nemo.precision(img) < Nemo.precision(Kp)
    img = newton_lift(Zx(defining_polynomial(K)), img, Nemo.precision(img), Nemo.precision(Kp))
  end
  completion_map = CompletionMap(K, Kp, img, u, precision)
  completion_map.P = P
  return Kp, completion_map
end


function setprecision!(f::CompletionMap{LocalField{PadicFieldElem, EisensteinLocalField}, LocalFieldElem{PadicFieldElem, EisensteinLocalField}}, new_prec::Int)
  if new_prec < f.precision
    Kp = codomain(f)
    setprecision!(Kp, new_prec)
    setprecision!(base_field(Kp), new_prec)
    setprecision!(f.prim_img, new_prec)
  else
    K = domain(f)
    #I need to increase the precision of the data
    P = prime(f)
    e = ramification_index(P)
    u = f.inv_img[2]
    Kp = codomain(f)
    @assert !(new_prec in keys(Kp.def_poly_cache))
    ex, r = divrem(new_prec, ramification_index(P))
    if r > 0
      ex += 1
    end
    Qp = PadicField(prime(Kp), div(new_prec, e)+1)
    Zp = maximal_order(Qp)
    Qpx, _ = polynomial_ring(Qp, "x")
    pows_u = powers(u, e-1)
    bK = basis_matrix(AbsSimpleNumFieldElem[u*pows_u[end], gen(K)])
    append!(pows_u, map(elem_in_nf, basis(P^new_prec, copy = false)))
    MK = basis_matrix(pows_u)
    MZp = map_entries(Zp, MK)
    bZp = map_entries(Zp, bK)
    fl, xZp = can_solve_with_solution(MZp, bZp, side = :left)
    @assert fl
    coeffs_eisenstein = Vector{PadicFieldElem}(undef, e+1)
    for i = 1:e
      coeffs_eisenstein[i] = -xZp[1, i].x
    end
    coeffs_eisenstein[e+1] = one(Qp)
    pol_gen = Qpx(coeffs_eisenstein)
    Kp.def_poly_cache[new_prec] = pol_gen
    Kp.precision = new_prec
    #Should I update the traces too?
    img_prim_elem = Vector{PadicFieldElem}(undef, e)
    for i = 1:e
      img_prim_elem[i] = xZp[2, i].x
    end
    img = Kp(Qpx(img_prim_elem))
    f.prim_img = img
  end
  return nothing
end


################################################################################
#
#  Unramified case
#
################################################################################

@doc raw"""
    unramified_completion(K::AbsSimpleNumField, P::AbsNumFieldOrderIdeal{AbsSimpleNumField, AbsSimpleNumFieldElem}, precision::Int) -> QadicField, CompletionMap

The completion of $K$ wrt to the topology induced by the valuation at an unramified prime ideal $P$, presented
as a QadicField.
The map giving the embedding of $K$ into the completion, admits a pointwise pre-image to obtain a lift.
Note, that the map is not well defined by this data: $K$ will have $\deg P$ many embeddings.
"""
function unramified_completion(K::AbsSimpleNumField, P::AbsNumFieldOrderIdeal{AbsSimpleNumField, AbsSimpleNumFieldElem}, precision::Int = 64)
  OK = order(P)
  @assert is_prime(P)
  @assert nf(OK) == K
  @assert isone(ramification_index(P))
  f = degree(P)
  p = minimum(P)
  Qq, gQq = QadicField(p, f, precision)
  Qp = PadicField(p, precision)
  Zp = maximal_order(Qp)
  q, mq = residue_field(Qq)
  F, mF = residue_field(OK, P)
  mp = find_morphism(q, F)
  g = gen(q)
  gq_in_K = (mF\(mp(g))).elem_in_nf
  Zx = polynomial_ring(FlintZZ, "x")[1]
  pol_gq = lift(Zx, defining_polynomial(q))
  gq_in_K = _lift(gq_in_K, pol_gq, precision, P)
  #To compute the image of the primitive element, we use linear algebra if p is an index divisor
  #Hensel lifting otherwise
  if !is_defining_polynomial_nice(K) || is_index_divisor(OK, minimum(P))
    els = powers(gq_in_K, f-1)
    append!(els, map(elem_in_nf, basis(P^precision)))
    MK = basis_matrix(els, FakeFmpqMat)
    bK = basis_matrix(AbsSimpleNumFieldElem[gen(K)], FakeFmpqMat)
    d = lcm(denominator(MK, copy = false), denominator(bK, copy = false))
    if d != denominator(MK, copy = false)
      mul!(MK.num, mK.num, divexact(d, denominator(MK, copy = false)))
    end
    if d != denominator(bK, copy = false)
      mul!(bK.num, bK.num, divexact(d, denominator(bK, copy = false)))
    end
    MZp = map_entries(Zp, MK.num)
    bZp = map_entries(Zp, bK.num)
    fl, xZp = can_solve_with_solution(MZp, bZp, side = :left)
    @assert fl
    img = Qq()
    for j = 0:f-1
      img += (gQq^j)*xZp[1, j+1].x
    end
  else
    el = mq\(mp\(mF(OK(gen(K)))))
    img = newton_lift(Zx(K.pol), el)
  end
  completion_map = CompletionMap(K, Qq, img, gq_in_K, precision)
  completion_map.P = P
  return Qq, completion_map
end

function setprecision!(f::CompletionMap{QadicField, QadicFieldElem}, new_prec::Int)
  Kp = codomain(f)
  setprecision!(Kp, new_prec)
  if new_prec < f.precision
    setprecision!(f.prim_img, new_prec)
  else
    P = prime(f)
    gq, u = f.inv_img
    Zx = polynomial_ring(FlintZZ, "x")[1]
    q, mq = residue_field(Kp)
    pol_gq = lift(Zx, defining_polynomial(q))
    gq = _increase_precision(gq, pol_gq, f.precision, new_prec, P)
    f.inv_img = (gq, u)
    setprecision!(Kp, new_prec)
    #To increase the precision of the image of the primitive element, I use Hensel lifting
    f.prim_img = newton_lift(Zx(defining_polynomial(domain(f))), f.prim_img, new_prec, f.precision)
  end
  f.precision = new_prec
  return nothing
end<|MERGE_RESOLUTION|>--- conflicted
+++ resolved
@@ -49,14 +49,10 @@
   coeffs = Vector{AbsSimpleNumFieldElem}()
   #careful: we're working in a limited precision world and the lift
   #can be waaaay to large
-<<<<<<< HEAD
   if iszero(a)
     return zero(domain(f))
   end
   if abs(valuation(a)) > 100
-=======
-  if !iszero(a) && abs(valuation(a)) > 100
->>>>>>> f9a27790
     global last_a = a
     error("elem too large")
   end
