<<<<<<< HEAD
export completion, qAdicConj

#########################################################################################
#
#   Newton lifting and root finding
#
#########################################################################################

#XXX: valuation(Q(0)) == 0 !!!!!
function newton_lift(f::fmpz_poly, r::qadic)
  Q = parent(r)
  n = Q.prec_max
  i = n
  chain = [n]
  while i>2
    i = div(i+1, 2)
    push!(chain, i)
  end
  fs = derivative(f)
  qf = change_base_ring(Q, f, cached = false)
  qfs = change_base_ring(Q, fs, cached = false)
  o = Q(r)
  o.N = 1
  s = qf(r)
  o = inv(setprecision!(qfs, 1)(o))
  @assert r.N == 1
  for p = reverse(chain)
    r.N = p
    o.N = p
    Q.prec_max = r.N
    setprecision!(qf, r.N)
    setprecision!(qfs, r.N)
    r = r - qf(r)*o
    if r.N >= n
      Q.prec_max = n
      return r
    end
    o = o*(2-qfs(r)*o)
=======
export qAdicConj


#########################################################################################
#
#   qAdic Conj structure
#
#########################################################################################

# Honestly the thing that is needed here is a pure Julia implementation of the HenselCtx.
# Field definitions should use a "Krasner criteria" to detect if the extensions are distinct.

################################################################################
# Root contexts for lifting algorithms
################################################################################

mutable struct qAdicRootCtx
  f::fmpz_poly
  p::Int
  n::Int
  Q::Array{FlintQadicField, 1}
  H::Hecke.HenselCtx
  R::Array{qadic, 1} # These are the cached roots.
  function qAdicRootCtx(f::fmpz_poly, p::Int)
    r = new()
    r.f = f
    r.p = p
    r.H = H = Hecke.factor_mod_pk_init(f, p)
    lf = Hecke.factor_mod_pk(H, 1)
    #TODO:XXX: Careful: QadicField ONLY works, currently, in Conway range
    Q = [QadicField(p, x, 1) for x = Set(degree(y) for y = keys(lf))]
    @assert all(isone, values(lf))
    r.Q = Q

    #NOTE: Roots are not computed when initialized, as no precision has been determined.
    return r
>>>>>>> 9b8118a9
  end
end



#########################################################################################
#
#   qAdic Conj structure
#
#########################################################################################


@doc Markdown.doc"""
    qAdicConj(K::AnticNumberField, p::Int)

Creates a data structure to compute the conjugates in a unramified splitting field
over $Q_p$.
"""
# This structure doesn't compute anything really.

# It mostly just explicitly associates a number field to a Qadic field.

# The work in the initialization is hidden in the HenselCtx step.
# It would make more sense to have some computation precomputed.

# This object doesn't know very much right now.
mutable struct qAdicConj
  K::AnticNumberField
  C::qAdicRootCtx
  cache::Dict{nf_elem, Any}

  function qAdicConj(K::AnticNumberField, p::Int)
    isindex_divisor(maximal_order(K), p) && error("cannot deal with index divisors yet")
    isramified(maximal_order(K), p) && error("cannot deal with ramification yet")

    # Check for cached data. If none, update the reference in K to set
    # `D` as the local conjugate data.
    D = _get_nf_conjugate_data_qAdic(K, false)
    if D !== nothing
      if haskey(D, p)
        Dp = D[p]
        return new(K, Dp[1], Dp[2])
      end
    else
      D = Dict{Int, Tuple{qAdicRootCtx, Dict{nf_elem, Any}}}()
      _set_nf_conjugate_data_qAdic(K, D)
    end

    # Initialize the new structure.  
    Zx = PolynomialRing(FlintZZ, cached = false)[1]
    C = qAdicRootCtx(Zx(K.pol), p)
    r = new()
    r.C = C
    r.K = K

    # cache for conjugates of a given number field element??
    r.cache = Dict{nf_elem, Any}()
    D[p] = (C, r.cache)
    return r
  end
end

# Display for conjugates data.
function Base.show(io::IO, C::qAdicConj)
  println(io, "data for the $(C.C.p)-adic completions of $(C.K)")
end



#########################################################################################
#
#   Newton lifting and root finding
#
#########################################################################################


@doc Markdown.doc"""
    roots(f::fmpz_poly, Q::FlintQadicField; max_roots::Int = degree(f)) -> Array{qadic, 1}
The roots of $f$ in $Q$, $f$ has to be square-free (at least the roots have to be simple roots).    
"""

# NOTE: Both a Hensel factorization and a newton iteration are required to refine the roots,
#       since the Hensel context only works for polynomials over ZZ.
function roots(f::fmpz_poly, Q::FlintQadicField; max_roots::Int = degree(f))
    k, mk = ResidueField(Q)
    rt = roots(f, k)
    RT = qadic[]
    for r = rt
        new_rt, cond = newton_lift(f, preimage(mk, r))
        push!(RT, new_rt)
        if length(RT) >= max_roots
            return RT
        end
    end
    return RT
end

function roots(C::qAdicRootCtx, n::Int = 10)
  if isdefined(C, :R) && all(x -> x.N >= n, C.R)
    return [setprecision(x, n) for x = C.R]
  end
  lf = factor_mod_pk(C.H, n)
  rt = qadic[]
  for Q = C.Q
    Q.prec_max = n
    for x = keys(lf)
      if degree(x) == degree(Q)
        append!(rt, roots(x, Q, max_roots = 1))
      end
    end
  end
  if isdefined(C, :R)
    st = qadic[]
    for r = C.R
      p = findfirst(x -> degree(parent(r)) == degree(parent(x)) && iszero(x-r), rt)
      push!(st, rt[p])
    end
    rt = st
  end
  C.R = rt
  return rt
end

<<<<<<< HEAD
#TODO: implement a proper Frobenius - with caching of the frobenius_a element
function _conjugates(a::nf_elem, C::qAdicConj, n::Int, op::Function)
  R = roots(C.C, n)   # This seems to be the line where the roots are actually computed.
  @assert parent(a) == C.K
  Zx = PolynomialRing(FlintZZ, cached = false)[1]
  d = denominator(a)
  f = Zx(d*a)
  res = qadic[]
  for x = R
    a = op(inv(parent(x)(d))*f(x))::qadic
    push!(res, a)
  end
  return res
end

#########################################################################################
#
#   Stuff for regulators
#
#########################################################################################

function _log(a::qadic)
  q = prime(parent(a))^degree(parent(a))
  if iseven(q) # an error in flint
    return log((a^(q-1))^2)//2//(q-1)
  end
  return log(a^(q-1))//(q-1) # faster than the teichmuller stuff
  return log(a*inv(teichmuller(a)))
=======

#########################################################################################
#
#   Embedding classes (up to equivalence) interface
#
#########################################################################################

# Return the embeddings, up to local Galois automorphisms, of a number field element `a`.
# Treatment is different in ramified versus unramified cases due to the extra structure.
# i.e, a factorization method is present in the unramified case.



function embedding_classes(a::nf_elem, p, prec=10)
    K = parent(a)
    comps = completions(K,p, prec)
    embeddings_up_to_equiv = [mp(a) for (field,mp) in comps]
    return embeddings_up_to_equiv
end

function embedding_classes_unramified(a::nf_elem, p::fmpz, prec=10)
    K = parent(a)
    completions = unramified_completions(K, p, prec)
    embeddings_up_to_equiv = [mp(a) for (field, mp) in completions]
    
    return embeddings_up_to_equiv
end

function embedding_classes_ramified(a::nf_elem, p::fmpz, prec=10)
    K = parent(a)
    completions = ramified_completions(K, p, prec)
    embeddings_up_to_equiv = [mp(a) for (field, mp) in completions]
    
    return embeddings_up_to_equiv
end


function embedding_classes_unramified(a::nf_elem, p::Integer, prec=10)
    embedding_classes_unramified(a, FlintZZ(p), prec)
>>>>>>> 9b8118a9
end

function embedding_classes_ramified(a::nf_elem, p::Integer, prec=10)
    embedding_classes_ramified(a, FlintZZ(p), prec)
end


#########################################################################################
#
#   Conjugates interface
#
#########################################################################################


#to compare to the classical conjugates
#  all = true/ false: only on of a pair of complex conjugates is returned
#  flat = true/ false: return (Re, Im) or the complex number
#TODO: not sure how this would work in the ramified, not-normal case.
@doc Markdown.doc"""
    conjugates(a::nf_elem, C::qAdicConj, n::Int = 10; flat::Bool = false, all:Bool = true) -> []

Returns an array of the q-adic conjugates of $a$: Let $p Z_K = \prod P_i$ for the maximal order
$Z_K$ of the parent of $a$. Then $K \otimes Q_p = \prod K_{P_i}$. For each of the $P_i$
a $q$-adic (unramifed) extension $K_{P_i}$ of $Q_p$ is computed, sth. $a$ has $\deg P_i = \deg K_{P_i}$
many cojugates in $K_{P_i}$.
If {{{all = true}}} and {{{ flat = false}}}, the default, then all $n$ conjugates are returned.
If {{{all = false}}}, then for each $P_i$ only one conjugate is returned, the others could be 
xomputed using automorphisms (the Frobenius).
If {{{flat = true}}}, then instead of the conjugates, only the $p$-adic coefficients are returned.
"""
function local_conjugates(a::nf_elem, p::fmpz, prec=10)
    return galois_orbit.(embedding_classes(a, p, prec))
end

function local_conjugates(a::nf_elem, p::Integer, prec=10)
    return local_conjugates(a, fmpz(p), prec)
end


#########################################################################################
#
#   Frobenius application interface
#
#########################################################################################

@doc Markdown.doc"""
    frobenius(f::PolyElem)
Apply frobenius to the coefficients of the polynomial `f`, returns a new polynomial.
"""
function frobenius(f::PolyElem)
    g = deepcopy(f)
    g.coeffs = frobenius.(f.coeffs)
    return g
end

#TODO: implement a proper Frobenius - with caching of the frobenius_a element
# Function to apply each of [id, frob, frob^2, ..., frob^n] to an object,
# whatever that might mean.
function _frobenius_orbit(a, n)
    result = [a]
    y = a
    for i=2:n
        y = frobenius(y)
        push!(result, y)
    end
    return result
end

@doc Markdown.doc"""
    frobenius_orbit(a)
Returns the array [a, frob(a), ..., frob^d(a)]. The number `d` is defined as:
-- the degree of the parent of `a`, if `a` is a `qadic` element.
-- the degree of the base_field of the parent of `a`, if `a` is a polynomial.
"""
function frobenius_orbit(a::FieldElem)
    return _frobenius_orbit(a, degree(parent(a)))
end

function frobenius_orbit(f::PolyElem{qadic})
    return _frobenius_orbit(f, degree(base_ring(parent(f))))
end


#########################################################################################
#
#   Orbits under the galois group (of a local field).
#
#########################################################################################


function galois_orbit(a::qadic)
    return frobenius_orbit(a)
end

function galois_orbit(f::PolyElem{qadic})
    return frobenius_orbit(f)
end

function galois_orbit(a::eisf_elem)
    G = galois_group(parent(a))
    return [mp(a) for mp in G]
end

@doc Markdown.doc"""
    galois_group(K)
Return the galois group of the galois closure of $K$. Rather, return a list of julia functions
defining the field automorphisms over the prime field.
"""
function galois_group(K)
    #TODO: At the time of writing, there wasn't a clear paradigm for how Galois groups of fields
    # should work. Please update this code once the appropriate design has been determined.
    
    Kgal, mp = galois_closure(K)
    @assert gen(Kgal) == mp(gen(K))
    
    f = defining_polynomial(Kgal)
    f_orbit = galois_orbit(f)
    
    gen_rts = vcat([map(x->x[1], roots(g, Kgal)) for g in f_orbit]...)
    galois_maps = [a->sum(coeff(a,i)*rt^i for i=0:degree(Kgal)-1) for rt in gen_rts]

    return galois_maps
end

function galois_group(K::FlintQadicField)
    #TODO: At the time of writing, there wasn't a clear paradigm for how Galois groups of fields
    # should work. Please update this code once the appropriate design has been determined.
    d = absolute_degree(K)
    return [x->frobenius(x,i) for i=1:d]
end

function galois_group(K::FlintPadicField)
    #TODO: At the time of writing, there wasn't a clear paradigm for how Galois groups of fields
    # should work. Please update this code once the appropriate design has been determined.
    return [identity]
end

#########################################################################################
#
#   Misc group functions.
#
#########################################################################################

function orbit(G,a)
    return [mp(a) for mp in G]
end


# This function is now obsolete. Use coeffs.(embedding_classes(a)) instead.
#
# function flat(a::Array{qadic, 1})
#   if flat
#     r = padic[]
#     for x = re
#       for i=1:degree(parent(x))
#         push!(r, coeff(x, i-1))
#       end
#     end
#     return r
#   else
#     return re
#   end
# end


#########################################################################################
#
#   Galois closures
#
#########################################################################################

@doc Markdown.doc"""
    field_of_definition(a::padic)
    field_of_definition(a::qadic)
Returns the degree of the extension defining `a`.
"""
function degree_of_field_of_definition(a::qadic)
    for d in filter(x->x>0, divisors(degree(parent(a))))
        if a == frobenius(a,d)
            return d
        end
    end
    error("No power of frobenius of $a equals $a.")
end

function degree_of_field_of_definition(a::padic)
    return 1
end


@doc Markdown.doc"""
<<<<<<< HEAD
    completion(K::AnticNumberField, P::NfOrdIdl) -> FlintQadicField, Map{AnticNumberField -> FlintQadicField}
The completion of $K$ wrt to the topology induced by the valuation at $P$. $P$ needs
to be unramifed.
The map giving the embedding of $K$ into the completion, admits a pointwise pre-image to obtain a lift.
Note, that the map is not well defined by this data: $K$ will have $\deg P$ many embeddings.
=======
    galois_closure(K::EisensteinField)
Returns an Eisenstein field `L` such that `L/Qp` is Galois. Also return a map.
Note that the Eisenstein Field will be over a Qadic base, which might be an extension of
the base field of $K$.
>>>>>>> 9b8118a9
"""
function galois_closure(K::EisensteinField)
    !is_tamely_ramified(K) && error("Wild ramification still not possible.")
    is_tamely_ramified(K) && return _galois_closure_tamely_ramified(K)
end

function galois_closure(K::FlintLocalField)
    return K, identity
end

function _galois_closure_tamely_ramified(K::EisensteinField)
    L, mp_to_squash, _ = simple_extension(K)

    # TODO: Add reference.
    # The size of the Galois closure of a tamely ramified extension is given by
    # the classification of tamely ramified extensions. (given by a poly of the form `X^e-u*p`.)
    # 
    frob_orbit_size = lcm(map(degree_of_field_of_definition, coefficients(L.pol)))

<<<<<<< HEAD
  ca = conjugates(gen(K), C, all = true, flat = false)[i]
  function inj(a::nf_elem)
    return conjugates(a, C, precision(parent(ca)))[i]
  end
  # gen(K) -> conj(a, p)[i] -> a = sum a_i o^i
  # need o = sum o_i a^i
    R, mR = ResidueField(parent(ca))

    # Construct the array of powers of the primitive element.
  pa = [one(R), mR(ca)]
  d = degree(R)
  while length(pa) < d
    push!(pa, pa[end]*pa[2])
  end

    # Solve a linear system to figure out how to express the root of the
    # Conway Polynomial defining the completion in terms of the image of the
    # primitive element of the number field $K$.
  m = matrix(GF(p), d, d, [coeff(pa[i], j-1) for j=1:d for i=1:d])
  o = matrix(GF(p), d, 1, [coeff(gen(R), j-1) for j=1:d])
  s = solve(m, o)
  @hassert :qAdic 1 m*s == o

    # Construct the Conway root in the residue field.
    a = K()
  for i=1:d
    _num_setcoeff!(a, i-1, lift(s[i,1]))
  end

    # Construct the derivative of the Conway root in the residue field.
  f = defining_polynomial(parent(ca), FlintZZ)
  fso = inv(derivative(f)(gen(R)))
  o = matrix(GF(p), d, 1, [coeff(fso, j-1) for j=1:d])
  s = solve(m, o)
  b = K()
  for i=1:d
    _num_setcoeff!(b, i-1, lift(s[i,1]))
  end

    # Lift the data from the residue field back to Qp.
  c = lift_root(f, a, b, p, 10)
  pc = fmpz(10)
  function lif(x::qadic)
    if iszero(x)
      return K(0)
    end
    if precision(x) > pc
      #XXX this changes (c, pc) inplace as a cache
      #probably should be done with a new map type that can
      #store c, pc on the map.
        d = lift_root(f, a, b, p, precision(x))

        # Manipulate the values c, pc by the implicit pointers stored inside this function.
        # Unfortunately this cannot be done at the julia level...
        ccall((:nf_elem_set, :libantic), Nothing,
              (Ref{nf_elem}, Ref{nf_elem}, Ref{AnticNumberField}), c, d, K)
        ccall((:fmpz_set_si, :libflint), Nothing, (Ref{fmpz}, Cint), pc, precision(x))

    elseif precision(x) < pc
      d = mod_sym(c, p^precision(x))
    else
      d = c
    end
    n = x.length
    r = K(lift(coeff(x, n-1)))
    while n > 1
      n -= 1
      r = r*d + lift(coeff(x, n-1))
    end
    return r#*K(p)^valuation(x)
  end
  return parent(ca), MapFromFunc(inj, lif, K, parent(ca))
=======
    g = change_base_ring(L, L.pol)
    X = gen(parent(g))
    h = fprimpart(g(uniformizer(L)*X))

    # Note that $h$ is guarenteed to be squarefree over the residue field by the
    # tameness assumption, since the degree of `h` is coprime to `p`.

    k,res = ResidueField(L)
    ext_degrees = map(x->degree(x[1]), factor(map_coeffs(res, h)))

    Lgal, _, mp_to_gal = unramified_extension(L, frob_orbit_size*lcm(ext_degrees))

    #@info "" mp_to_gal mp_to_squash
    
    return Lgal, (mp_to_gal === mp_to_squash === identity) ? identity : x->mp_to_gal(mp_to_squash(x))
end

@doc Markdown.doc"""
    is_tamely_ramified(K::NALocalField)
"""
function is_tamely_ramified(K::NALocalField)
    return gcd(prime(K), ramification_degree(K)) == 1
>>>>>>> 9b8118a9
end
<|MERGE_RESOLUTION|>--- conflicted
+++ resolved
@@ -1,43 +1,3 @@
-<<<<<<< HEAD
-export completion, qAdicConj
-
-#########################################################################################
-#
-#   Newton lifting and root finding
-#
-#########################################################################################
-
-#XXX: valuation(Q(0)) == 0 !!!!!
-function newton_lift(f::fmpz_poly, r::qadic)
-  Q = parent(r)
-  n = Q.prec_max
-  i = n
-  chain = [n]
-  while i>2
-    i = div(i+1, 2)
-    push!(chain, i)
-  end
-  fs = derivative(f)
-  qf = change_base_ring(Q, f, cached = false)
-  qfs = change_base_ring(Q, fs, cached = false)
-  o = Q(r)
-  o.N = 1
-  s = qf(r)
-  o = inv(setprecision!(qfs, 1)(o))
-  @assert r.N == 1
-  for p = reverse(chain)
-    r.N = p
-    o.N = p
-    Q.prec_max = r.N
-    setprecision!(qf, r.N)
-    setprecision!(qfs, r.N)
-    r = r - qf(r)*o
-    if r.N >= n
-      Q.prec_max = n
-      return r
-    end
-    o = o*(2-qfs(r)*o)
-=======
 export qAdicConj
 
 
@@ -74,17 +34,9 @@
 
     #NOTE: Roots are not computed when initialized, as no precision has been determined.
     return r
->>>>>>> 9b8118a9
   end
 end
 
-
-
-#########################################################################################
-#
-#   qAdic Conj structure
-#
-#########################################################################################
 
 
 @doc Markdown.doc"""
@@ -198,36 +150,6 @@
   return rt
 end
 
-<<<<<<< HEAD
-#TODO: implement a proper Frobenius - with caching of the frobenius_a element
-function _conjugates(a::nf_elem, C::qAdicConj, n::Int, op::Function)
-  R = roots(C.C, n)   # This seems to be the line where the roots are actually computed.
-  @assert parent(a) == C.K
-  Zx = PolynomialRing(FlintZZ, cached = false)[1]
-  d = denominator(a)
-  f = Zx(d*a)
-  res = qadic[]
-  for x = R
-    a = op(inv(parent(x)(d))*f(x))::qadic
-    push!(res, a)
-  end
-  return res
-end
-
-#########################################################################################
-#
-#   Stuff for regulators
-#
-#########################################################################################
-
-function _log(a::qadic)
-  q = prime(parent(a))^degree(parent(a))
-  if iseven(q) # an error in flint
-    return log((a^(q-1))^2)//2//(q-1)
-  end
-  return log(a^(q-1))//(q-1) # faster than the teichmuller stuff
-  return log(a*inv(teichmuller(a)))
-=======
 
 #########################################################################################
 #
@@ -267,7 +189,6 @@
 
 function embedding_classes_unramified(a::nf_elem, p::Integer, prec=10)
     embedding_classes_unramified(a, FlintZZ(p), prec)
->>>>>>> 9b8118a9
 end
 
 function embedding_classes_ramified(a::nf_elem, p::Integer, prec=10)
@@ -459,18 +380,10 @@
 
 
 @doc Markdown.doc"""
-<<<<<<< HEAD
-    completion(K::AnticNumberField, P::NfOrdIdl) -> FlintQadicField, Map{AnticNumberField -> FlintQadicField}
-The completion of $K$ wrt to the topology induced by the valuation at $P$. $P$ needs
-to be unramifed.
-The map giving the embedding of $K$ into the completion, admits a pointwise pre-image to obtain a lift.
-Note, that the map is not well defined by this data: $K$ will have $\deg P$ many embeddings.
-=======
     galois_closure(K::EisensteinField)
 Returns an Eisenstein field `L` such that `L/Qp` is Galois. Also return a map.
 Note that the Eisenstein Field will be over a Qadic base, which might be an extension of
 the base field of $K$.
->>>>>>> 9b8118a9
 """
 function galois_closure(K::EisensteinField)
     !is_tamely_ramified(K) && error("Wild ramification still not possible.")
@@ -490,80 +403,6 @@
     # 
     frob_orbit_size = lcm(map(degree_of_field_of_definition, coefficients(L.pol)))
 
-<<<<<<< HEAD
-  ca = conjugates(gen(K), C, all = true, flat = false)[i]
-  function inj(a::nf_elem)
-    return conjugates(a, C, precision(parent(ca)))[i]
-  end
-  # gen(K) -> conj(a, p)[i] -> a = sum a_i o^i
-  # need o = sum o_i a^i
-    R, mR = ResidueField(parent(ca))
-
-    # Construct the array of powers of the primitive element.
-  pa = [one(R), mR(ca)]
-  d = degree(R)
-  while length(pa) < d
-    push!(pa, pa[end]*pa[2])
-  end
-
-    # Solve a linear system to figure out how to express the root of the
-    # Conway Polynomial defining the completion in terms of the image of the
-    # primitive element of the number field $K$.
-  m = matrix(GF(p), d, d, [coeff(pa[i], j-1) for j=1:d for i=1:d])
-  o = matrix(GF(p), d, 1, [coeff(gen(R), j-1) for j=1:d])
-  s = solve(m, o)
-  @hassert :qAdic 1 m*s == o
-
-    # Construct the Conway root in the residue field.
-    a = K()
-  for i=1:d
-    _num_setcoeff!(a, i-1, lift(s[i,1]))
-  end
-
-    # Construct the derivative of the Conway root in the residue field.
-  f = defining_polynomial(parent(ca), FlintZZ)
-  fso = inv(derivative(f)(gen(R)))
-  o = matrix(GF(p), d, 1, [coeff(fso, j-1) for j=1:d])
-  s = solve(m, o)
-  b = K()
-  for i=1:d
-    _num_setcoeff!(b, i-1, lift(s[i,1]))
-  end
-
-    # Lift the data from the residue field back to Qp.
-  c = lift_root(f, a, b, p, 10)
-  pc = fmpz(10)
-  function lif(x::qadic)
-    if iszero(x)
-      return K(0)
-    end
-    if precision(x) > pc
-      #XXX this changes (c, pc) inplace as a cache
-      #probably should be done with a new map type that can
-      #store c, pc on the map.
-        d = lift_root(f, a, b, p, precision(x))
-
-        # Manipulate the values c, pc by the implicit pointers stored inside this function.
-        # Unfortunately this cannot be done at the julia level...
-        ccall((:nf_elem_set, :libantic), Nothing,
-              (Ref{nf_elem}, Ref{nf_elem}, Ref{AnticNumberField}), c, d, K)
-        ccall((:fmpz_set_si, :libflint), Nothing, (Ref{fmpz}, Cint), pc, precision(x))
-
-    elseif precision(x) < pc
-      d = mod_sym(c, p^precision(x))
-    else
-      d = c
-    end
-    n = x.length
-    r = K(lift(coeff(x, n-1)))
-    while n > 1
-      n -= 1
-      r = r*d + lift(coeff(x, n-1))
-    end
-    return r#*K(p)^valuation(x)
-  end
-  return parent(ca), MapFromFunc(inj, lif, K, parent(ca))
-=======
     g = change_base_ring(L, L.pol)
     X = gen(parent(g))
     h = fprimpart(g(uniformizer(L)*X))
@@ -586,5 +425,4 @@
 """
 function is_tamely_ramified(K::NALocalField)
     return gcd(prime(K), ramification_degree(K)) == 1
->>>>>>> 9b8118a9
-end
+end
