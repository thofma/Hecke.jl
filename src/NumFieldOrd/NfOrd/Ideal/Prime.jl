################################################################################
#
#   AbsSimpleNumFieldOrder/Ideal/Prime.jl : Prime ideals in orders of absolute number fields
#
################################################################################

@doc raw"""
    is_ramified(O::AbsSimpleNumFieldOrder, p::Int) -> Bool

Returns whether the integer $p$ is ramified in $\mathcal O$.
It is assumed that $p$ is prime.
"""
function is_ramified(O::AbsNumFieldOrder, p::Union{Int, ZZRingElem})
  @assert is_maximal_known_and_maximal(O)
  return mod(discriminant(O), p) == 0
end

@doc raw"""
    is_tamely_ramified(K::AbsSimpleNumField, p::Union{Int, ZZRingElem}) -> Bool

Returns whether the integer $p$ is tamely ramified in $K$.
It is assumed that $p$ is prime.
"""
function is_tamely_ramified(K::AbsSimpleNumField, p::Union{Int, ZZRingElem})
  lp = prime_decomposition(maximal_order(K), p)
  for (_, q) in lp
    if gcd(q, p) != 1
      return false
    end
  end
  return true
end

@doc raw"""
    is_tamely_ramified(K::AbsSimpleNumField) -> Bool

Returns whether the number field $K$ is tamely ramified.
"""
function is_tamely_ramified(K::AbsSimpleNumField)
  p = ZZRingElem(2)
  while p <= degree(K)
    if !is_tamely_ramified(K, p)
      return false
    end
    p = next_prime(p)
  end
  return true
end

@doc raw"""
    is_weakly_ramified(K::AbsSimpleNumField, P::AbsNumFieldOrderIdeal{AbsSimpleNumField, AbsSimpleNumFieldElem}) -> Bool

Given a prime ideal $P$ of a number field $K$, return whether $P$
is weakly ramified, that is, whether the second ramification group
is trivial.
"""
function is_weakly_ramified(K::AbsSimpleNumField, P::AbsNumFieldOrderIdeal{AbsSimpleNumField, AbsSimpleNumFieldElem})
  return length(ramification_group(P, 2)) == 1
end

@doc raw"""
    degree(P::AbsNumFieldOrderIdeal{AbsSimpleNumField, AbsSimpleNumFieldElem}) -> Int

The inertia degree of the prime-ideal $P$.
"""
function degree(A::AbsNumFieldOrderIdeal)
  @assert is_prime(A)
  return A.splitting_type[2]
end

inertia_degree(A::AbsNumFieldOrderIdeal) = degree(A)

@doc raw"""
    ramification_index(P::AbsNumFieldOrderIdeal{AbsSimpleNumField, AbsSimpleNumFieldElem}) -> Int

The ramification index of the prime-ideal $P$.
"""
function ramification_index(A::AbsNumFieldOrderIdeal)
  @assert is_prime(A)
  return A.splitting_type[1]
end

################################################################################
#
#  Prime decomposition
#
################################################################################

@doc raw"""
    lift(K::AbsSimpleNumField, f::zzModPolyRingElem) -> AbsSimpleNumFieldElem

Given a polynomial $f$ over a finite field, lift it to an element of the
number field $K$. The lift is given by the element represented by the
canonical lift of $f$ to a polynomial over the integers.
"""
function lift(K::AbsSimpleNumField, f::T) where {T <: Zmodn_poly}
  if degree(f)>=degree(K)
    f = mod(f, parent(f)(K.pol))
  end
  r = K()
  for i=0:f.length-1
    u = ccall((:nmod_poly_get_coeff_ui, libflint), UInt, (Ref{T}, Int), f, i)
    _num_setcoeff!(r, i, u)
  end
  return r
end

function lift(K::AbsSimpleNumField, f::FpPolyRingElem)
  if degree(f)>=degree(K)
    f = mod(f, parent(f)(K.pol))
  end
  r = K()
  for i=0:f.length-1
    u = ZZRingElem()
    ccall((:fmpz_mod_poly_get_coeff_fmpz, libflint), Nothing, (Ref{ZZRingElem}, Ref{FpPolyRingElem}, Int, Ref{fmpz_mod_ctx_struct}), u, f, i, f.parent.base_ring.ninv)
    _num_setcoeff!(r, i, u)
  end
  return r
end

##TODO: make ZZRingElem-safe!!!!
#return <p, lift(O, fi> in 2-element normal presentation given the data
function ideal_from_poly(O::AbsSimpleNumFieldOrder, p::Int, fi::Zmodn_poly, ei::Int)
  b = lift(nf(O), fi)
  idl = ideal(O, ZZRingElem(p), O(b, false))
  idl.is_prime = 1
  idl.splitting_type = ei, degree(fi)
  idl.norm = ZZ(p)^degree(fi)
  idl.minimum = ZZ(p)

  # We have to do something to get 2-normal presentation:
  # if ramified or valuation val(b,P) == 1, (p,b)
  # is a P(p)-normal presentation
  # otherwise we need to take p+b
  # I SHOULD CHECK THAT THIS WORKS

  if !((mod(norm(b),(idl.norm)^2) != 0) || (ei > 1))
    idl.gen_two = idl.gen_two + O(p)
  end

  idl.gens_normal = p
  idl.gens_weakly_normal = true

  if idl.splitting_type[2] == degree(O)
    # Prime number is inert, in particular principal
    idl.is_principal = 1
    idl.princ_gen = O(p)
  end
  return idl
end

function ideal_from_poly(O::AbsSimpleNumFieldOrder, p::ZZRingElem, fi::FpPolyRingElem, ei::Int)
  b = lift(nf(O), fi)
  idl = ideal(O, p, O(b, false))
  idl.is_prime = 1
  idl.splitting_type = ei, degree(fi)
  idl.norm = p^degree(fi)
  idl.minimum = p

  # We have to do something to get 2-normal presentation:
  # if ramified or valuation val(b,P) == 1, (p,b)
  # is a P(p)-normal presentation
  # otherwise we need to take p+b
  # I SHOULD CHECK THAT THIS WORKS

  if !((mod(norm(b),(idl.norm)^2) != 0) || (ei > 1))
    idl.gen_two = idl.gen_two + O(p)
  end

  idl.gens_normal = p
  idl.gens_weakly_normal = true

  if idl.splitting_type[2] == degree(O)
    # Prime number is inert, in particular principal
    idl.is_principal = 1
    idl.princ_gen = O(p)
  end
  return idl
end

@doc raw"""
    prime_decomposition(O::AbsNumFieldOrder,
                        p::Integer,
                        degree_limit::Int = 0,
                        lower_limit::Int = 0) -> Vector{Tuple{AbsNumFieldOrderIdeal{AbsSimpleNumField, AbsSimpleNumFieldElem}, Int}}

Returns an array of tuples $(\mathfrak p_i,e_i)$ such that $p \mathcal O$ is the product of
the $\mathfrak p_i^{e_i}$ and $\mathfrak p_i \neq \mathfrak p_j$ for $i \neq j$.

If `degree_limit` is a nonzero integer $k > 0$, then only those prime ideals
$\mathfrak p$ with $\deg(\mathfrak p) \leq k$ will be returned.
Similarly if `lower_limit` is a nonzero integer $l > 0$, then only those prime ideals
$\mathfrak p$ with $l \leq \deg(\mathfrak p)$ will be returned.
Note that in this case it may happen that $p\mathcal O$ is not the product of the
$\mathfrak p_i^{e_i}$.
"""
function prime_decomposition(O::AbsNumFieldOrder{<:NumField{QQFieldElem}, <:Any}, p::IntegerUnion, degree_limit::Int = degree(O), lower_limit::Int = 0; cached::Bool = true)
  if typeof(p) != Int && fits(Int, p)
    return prime_decomposition(O, Int(p), degree_limit, lower_limit, cached = cached)
  end
  if typeof(p) != ZZRingElem && typeof(p) != Int
    return prime_decomposition(O, ZZRingElem(p), degree_limit, lower_limit, cached = cached)
  end

  if (nf(O) isa AbsNonSimpleNumField || nf(O) isa AbsSimpleNumField) && !is_divisible_by(numerator(discriminant(nf(O))), p)
    return prime_dec_nonindex(O, p, degree_limit, lower_limit)
  else
    return prime_dec_gen(O, p, degree_limit, lower_limit)
  end
end

function prime_decomposition(O::AbsSimpleNumFieldOrder, p::IntegerUnion, degree_limit::Int = degree(O), lower_limit::Int = 0; cached::Bool = false)
  if typeof(p) != Int && fits(Int, p)
    return prime_decomposition(O, Int(p), degree_limit, lower_limit, cached = cached)
  end
  if typeof(p) != ZZRingElem && typeof(p) != Int
    return prime_decomposition(O, ZZRingElem(p), degree_limit, lower_limit, cached = cached)
  end

  if is_defining_polynomial_nice(nf(O))
    if cached || is_index_divisor(O, p)
      if haskey(O.index_div, ZZRingElem(p))
        lp = O.index_div[ZZRingElem(p)]::Vector{Tuple{AbsNumFieldOrderIdeal{AbsSimpleNumField, AbsSimpleNumFieldElem}, Int}}
        z = Tuple{AbsNumFieldOrderIdeal{AbsSimpleNumField, AbsSimpleNumFieldElem}, Int}[]
        for (Q, e) in lp
          if degree_limit == 0 || degree(Q) <= degree_limit
            push!(z, (Q, e))
          end
        end
        return z
      end
    end
    if is_index_divisor(O, p)
      @assert O.is_maximal == 1 || p in O.primesofmaximality
      lp = prime_decomposition_polygons(O, p, degree_limit, lower_limit)
      if degree_limit == degree(O) && lower_limit == 0
        O.index_div[ZZRingElem(p)] = lp
        return copy(lp)
      else
        return lp
      end
    else
      @assert O.is_maximal == 1 || p in O.primesofmaximality || !is_divisible_by(discriminant(O), p)
      lp = prime_dec_nonindex(O, p, degree_limit, lower_limit)
      if cached && degree_limit == degree(O) && lower_limit == 0
        O.index_div[ZZRingElem(p)] = lp
        return copy(lp)
      else
        return lp
      end
    end
  end
  return prime_dec_gen(O, p, degree_limit, lower_limit)
end

function prime_dec_gen(O::AbsNumFieldOrder, p::Union{ZZRingElem, Int}, degree_limit::Int = degree(O), lower_limit::Int = 0)
  Ip = pradical(O, p)
  Jp = ideal(O, p)
  lp = Hecke._decomposition(O, Jp, Ip, ideal(O, 1), ZZRingElem(p))
  z = Tuple{ideal_type(O), Int}[]
  for (Q, e) in lp
    if degree(Q) <= degree_limit && degree(Q) >= lower_limit
      push!(z, (Q, e))
    end
  end
  return z
end

function _fac_and_lift(f::ZZPolyRingElem, p, degree_limit, lower_limit)
  if p > 2 && isone(degree_limit)
    return _fac_and_lift_deg1(f, p)
  end
  Zx = parent(f)
  Zmodpx, x = polynomial_ring(Native.GF(p, cached = false), "y", cached = false)
  fmodp = Zmodpx(f)
  if isone(degree_limit)
    fmodp = ppio(fmodp, powermod(x, p, fmodp)-x)[1]
  end
  fac = factor(fmodp)
  lifted_fac = Vector{Tuple{ZZPolyRingElem, Int}}()
  for (k, v) in fac
    if degree(k) <= degree_limit && degree(k) >= lower_limit
      push!(lifted_fac, (lift(Zx, k), v))
    end
  end
  return lifted_fac
end

function _fac_and_lift_deg1(f::ZZPolyRingElem, p)
  lifted_fac = Vector{Tuple{ZZPolyRingElem, Int}}()
  Zx = parent(f)
  Zmodpx, x = polynomial_ring(Native.GF(p, cached = false), "y", cached = false)
  fmodp = Zmodpx(f)
  fsq = factor_squarefree(fmodp)
  pw = powermod(x, div(p-1, 2), fmodp)
  for (g, v) in fsq
    gcd1 = gcd(g, pw-1)
    gcd2 = gcd(g, pw+1)
    divisible_by_x = iszero(coeff(g, 0))
    if divisible_by_x
      push!(lifted_fac, (gen(Zx), v))
    end
    if !isone(gcd1)
      fac1 = factor_equal_deg(gcd1, 1)
      for k in fac1
        push!(lifted_fac, (lift(Zx, k), v))
      end
    end
    if !isone(gcd2)
      fac2 = factor_equal_deg(gcd2, 1)
      for k in fac2
        push!(lifted_fac, (lift(Zx, k), v))
      end
    end
  end
  return lifted_fac
end


function prime_dec_nonindex(O::AbsSimpleNumFieldOrder, p::IntegerUnion, degree_limit::Int = 0, lower_limit::Int = 0)

  K = nf(O)
  f = K.pol
  R = parent(f)
  Zx, x = polynomial_ring(ZZ, "x", cached = false)
  Zf = Zx(f)

  if degree_limit == 0
    degree_limit = degree(K)
  end

  fac = _fac_and_lift(Zf, p, degree_limit, lower_limit)

  result = Array{Tuple{ideal_type(O),Int}}(undef, length(fac))

  for k in 1:length(fac)
    fi = fac[k][1]
    ei = fac[k][2]
    #ideal = ideal_from_poly(O, p, fi, ei)
    t = parent(f)(fi)
    b = K(t)
    I = AbsNumFieldOrderIdeal(O)
    I.gen_one = p
    I.gen_two = O(b, false)
    I.is_prime = 1
    I.splitting_type = ei, degree(fi)
    I.norm = ZZ(p)^degree(fi)
    I.minimum = ZZ(p)

    # We have to do something to get 2-normal presentation:
    # if ramified or valuation val(b,P) == 1, (p,b)
    # is a P(p)-normal presentation
    # otherwise we need to take p+b
    # I SHOULD CHECK THAT THIS WORKS

    if ei == 1 && is_norm_divisible_pp(b, p*I.norm)
      I.gen_two = I.gen_two + O(p)
    end

    I.gens_normal = ZZRingElem(p)
    I.gens_weakly_normal = true

    if length(fac) == 1 && I.splitting_type[2] == degree(f)
      # Prime number is inert, in particular principal
      I.is_principal = 1
      I.princ_gen = O(p)
    end
    result[k] = (I, ei)
  end
  return result
end

function _lift(T::Vector{EuclideanRingResidueRingElem{ZZRingElem}})
  return ZZRingElem[ z.data for z in T ]
end

function _lift(T::Vector{EuclideanRingResidueFieldElem{ZZRingElem}})
  return ZZRingElem[ z.data for z in T ]
end

function _lift(T::Vector{Nemo.zzModRingElem})
  return [ ZZRingElem(z.data) for z in T ]
end

function _lift(T::Vector{Nemo.fpFieldElem})
  return [ ZZRingElem(z.data) for z in T ]
end

# Belabas p. 40
# Facts on normal presentation, Algorithmic Algebraic Number theory, Pohst-Zassenhaus
function anti_uniformizer(P::AbsNumFieldOrderIdeal)
  if isdefined(P, :anti_uniformizer)
    return P.anti_uniformizer
  end
  if has_2_elem_normal(P) && is_maximal_known_and_maximal(order(P))
    Pinv = inv(P)
    P.anti_uniformizer = mod(divexact(Pinv.num.gen_two.elem_in_nf, Pinv.den), minimum(P))
    return P.anti_uniformizer
  end
  p = minimum(P)
  M = representation_matrix(uniformizer(P))
  #Mp = matrix_space(residue_field(ZZ, p)[1], nrows(M), ncols(M), false)(M)
  Mp = change_base_ring(GF(p, cached = false), M)
  K = kernel(Mp, side = :left)
  @assert nrows(K) > 0
  P.anti_uniformizer = elem_in_nf(order(P)(map(x -> lift(ZZ, x), K[1, :])))//p
  return P.anti_uniformizer
end

function _factor_distinct_deg(x::fpPolyRingElem)
  degs = Vector{Int}(undef, degree(x))
  degss = [ pointer(degs) ]
  fac = Nemo.gfp_poly_factor(x.mod_n)
  ccall((:nmod_poly_factor_distinct_deg, libflint), UInt,
          (Ref{Nemo.gfp_poly_factor}, Ref{fpPolyRingElem}, Ptr{Ptr{Int}}),
          fac, x, degss)
  res = Dict{Int, Int}()
  f = parent(x)()
  for i in 1:fac.num
    ccall((:nmod_poly_factor_get_poly, libflint), Nothing,
            (Ref{fpPolyRingElem}, Ref{Nemo.gfp_poly_factor}, Int), f, fac, i-1)
    res[degs[i]] = divexact(degree(f), degs[i])
  end
  return res
end

function _factor_distinct_deg(x::FpPolyRingElem)
  degs = Vector{Int}(undef, degree(x))
  degss = [ pointer(degs) ]
  n = x.parent.base_ring.ninv
  fac = Nemo.gfp_fmpz_poly_factor(n)
  ccall((:fmpz_mod_poly_factor_distinct_deg, libflint), UInt,
          (Ref{Nemo.gfp_fmpz_poly_factor}, Ref{FpPolyRingElem}, Ptr{Ptr{Int}}, Ref{fmpz_mod_ctx_struct}),
          fac, x, degss, n)
  res = Dict{Int, Int}()
  f = parent(x)()
  for i in 1:fac.num
    ccall((:fmpz_mod_poly_factor_get_fmpz_mod_poly, libflint), Nothing,
            (Ref{FpPolyRingElem}, Ref{Nemo.gfp_fmpz_poly_factor}, Int, Ref{fmpz_mod_ctx_struct}), f, fac, i-1, n)
    res[degs[i]] = divexact(degree(f), degs[i])
  end
  return res
end

function _prime_decomposition_type(fmodp)
  discdeg = _factor_distinct_deg(fmodp)
  nfacts = sum(Int[x for x in values(discdeg)])
  res = Array{Tuple{Int, Int}}(undef, nfacts)
  s = 1
  for (k, v) in discdeg
    for j in 1:v
      res[s] = (k, 1)
      s = s + 1
    end
  end
  return res
end

@doc raw"""
    prime_decomposition_type(O::AbsSimpleNumFieldOrder, p::Integer) -> Vector{Tuple{Int, Int}}

Returns an array of tuples whose length is the number of primes lying over $p$ and the $i$-th tuple
gives the splitting type of the corresponding prime, ordered as inertia degree and ramification index.
"""
function prime_decomposition_type(O::AbsSimpleNumFieldOrder, p::T) where T <: IntegerUnion
  if !is_defining_polynomial_nice(nf(O))
    return Tuple{Int, Int}[(degree(x[1]), x[2]) for x = prime_decomposition(O, p)]
  end
  if (mod(discriminant(O), p)) != 0 && (mod(ZZRingElem(index(O)), p) != 0)
    K = nf(O)
    f = K.pol
    R = parent(f)
    Zx, x = polynomial_ring(ZZ,"x", cached = false)
    Zf = Zx(f)
    fmodp = polynomial_ring(Native.GF(p, cached = false), "y", cached = false)[1](Zf)
    return _prime_decomposition_type(fmodp)
  else
    @assert O.is_maximal == 1 || p in O.primesofmaximality
    return decomposition_type_polygon(O, p)
  end

end

@doc raw"""
    prime_ideals_up_to(O::AbsSimpleNumFieldOrder,
                       B::Int;
                       degree_limit::Int = 0, index_divisors::Bool = true) -> Vector{AbsNumFieldOrderIdeal{AbsSimpleNumField, AbsSimpleNumFieldElem}}

Computes the prime ideals $\mathcal O$ with norm up to $B$.

If `degree_limit` is a nonzero integer $k$, then prime ideals $\mathfrak p$
with $\deg(\mathfrak p) > k$ will be discarded.
If 'index_divisors' is set to false, only primes not dividing the index of the order will be computed.
"""
function prime_ideals_up_to(O::AbsSimpleNumFieldOrder, B::Int;
                            complete::Bool = false,
                            degree_limit::Int = 0, index_divisors::Bool = true)

  p = 1
  r = AbsNumFieldOrderIdeal{AbsSimpleNumField, AbsSimpleNumFieldElem}[]
  while p < B
    p = next_prime(p)
    if p > B
      return r
    end
    if !index_divisors && is_divisible_by(index(O), p)
      continue
    end
    if !complete
      deg_lim = Int(floor(log(B)/log(p)))
      if degree_limit >0
        deg_lim = min(deg_lim, degree_limit)
      end
    else
      deg_lim = 0
    end
    @vprintln :ClassGroup 2 "decomposing $p ... (bound is $B, deg_lim $deg_lim)"
    li = prime_decomposition(O, p, deg_lim)
    for P in li
      push!(r, P[1])
    end
  end
  return r
end

@doc raw"""
    prime_ideals_over(O::AbsSimpleNumFieldOrder,
                       lp::AbstractVector{Int};
                       degree_limit::Int = 0) -> Vector{AbsNumFieldOrderIdeal{AbsSimpleNumField, AbsSimpleNumFieldElem}}

Computes the prime ideals $\mathcal O$ over prime numbers in $lp$.

If `degree_limit` is a nonzero integer $k$, then prime ideals $\mathfrak p$
with $\deg(\mathfrak p) > k$ will be discarded.
"""
function prime_ideals_over(O::AbsSimpleNumFieldOrder,
                           lp::AbstractArray{T};
                           degree_limit::Int = degree(O)) where T <: IntegerUnion
  p = 1
  r = AbsNumFieldOrderIdeal{AbsSimpleNumField, AbsSimpleNumFieldElem}[]
  for p in lp
    @vprint :ClassGroup 2 "decomposing $p ... (deg_lim $deg_lim)"
    li = prime_decomposition(O, p, degree_limit)
    for P in li
      push!(r, P[1])
    end
  end
  return r
end


@doc raw"""
    prime_ideals_up_to(O::AbsSimpleNumFieldOrder,
                       B::Int;
                       complete::Bool = false,
                       degree_limit::Int = 0,
                       F::Function,
                       bad::ZZRingElem)

Computes the prime ideals $\mathcal O$ with norm up to $B$.

If `degree_limit` is a nonzero integer $k$, then prime ideals $\mathfrak p$
with $\deg(\mathfrak p) > k$ will be discarded.

The function $F$ must be a function on prime numbers not dividing `bad` such that
$F(p) = \deg(\mathfrak p)$ for all prime ideals $\mathfrak p$ lying above $p$.
"""
function prime_ideals_up_to(O::AbsSimpleNumFieldOrder, B::Int, F::Function, bad::ZZRingElem = discriminant(O);
                            complete::Bool = false,
                            degree_limit::Int = 0)
  p = 1
  r = AbsNumFieldOrderIdeal{AbsSimpleNumField, AbsSimpleNumFieldElem}[]
  while p < B
    p = next_prime(p)
    if p > B
      return r
    end
    if !complete
      deg_lim = flog(ZZRingElem(B), p) # Int(floor(log(B)/log(p)))
      if degree_limit > 0
        deg_lim = min(deg_lim, degree_limit)
      end
    else
      deg_lim = 0
    end
    @vprint :ClassGroup 2 "decomposing $p ... (bound is $B)"
    if mod(bad, p) == 0
      li = prime_decomposition(O, p, deg_lim)
      for P in li
        push!(r, P[1])
      end
    else
      if F(p) <= deg_lim
        li = prime_decomposition(O, p, deg_lim)
        for P in li
          push!(r, P[1])
        end
      end
    end
  end
  return r
end

################################################################################
#
#  Coprime
#
################################################################################

#TODO: do sth. useful here!!!
@doc raw"""
    divides(A::AbsNumFieldOrderIdeal{AbsSimpleNumField, AbsSimpleNumFieldElem}, B::AbsNumFieldOrderIdeal{AbsSimpleNumField, AbsSimpleNumFieldElem})

Checks if $B$ divides $A$.
"""
function divides(A::AbsNumFieldOrderIdeal{AbsSimpleNumField, AbsSimpleNumFieldElem}, B::AbsNumFieldOrderIdeal{AbsSimpleNumField, AbsSimpleNumFieldElem})
  @assert order(A) === order(B)
  minimum(A, copy = false) % minimum(B, copy = false) == 0 || return false
<<<<<<< HEAD
=======

>>>>>>> 19f8a45d
  O = order(A)
  if !(is_defining_polynomial_nice(nf(O)) && contains_equation_order(O))
    return (valuation(A, B) > 0)::Bool
  end
<<<<<<< HEAD
=======

>>>>>>> 19f8a45d
  if B.is_prime == 1 && has_2_elem(A) && !is_index_divisor(order(A), minimum(B, copy = false))
    #I can just test the polynomials!
    K = nf(order(A))
    Qx = parent(K.pol)
    if !fits(Int, minimum(B))
      R = residue_ring(ZZ, minimum(B), cached = false)[1]
      Rx = polynomial_ring(R, "t", cached = false)[1]
      f1 = Rx(Qx(A.gen_two.elem_in_nf))
      f2 = Rx(Qx(B.gen_two.elem_in_nf))
      if iszero(f2)
        res = iszero(f1)
      else
        res = iszero(mod(f1, f2))
      end
    else
      R1 = residue_ring(ZZ, Int(minimum(B)), cached = false)[1]
      R1x = polynomial_ring(R1, "t", cached = false)[1]
      f11 = R1x(Qx(A.gen_two.elem_in_nf))
      f21 = R1x(Qx(B.gen_two.elem_in_nf))
      if iszero(f21)
        res = iszero(f11)
      else
        res = iszero(mod(f11, f21))
      end
    end
    #@assert res == (valuation(A, B) > 0)
    return res
  end
  if has_2_elem(A)
    OK = order(A)
    el = anti_uniformizer(B)
    d = denominator(el)
    el1 = mod(A.gen_two.elem_in_nf, d)
    return el*el1 in OK
  end
  return (valuation(A, B) > 0)::Bool
end

issubset(A::AbsNumFieldOrderIdeal, B::AbsNumFieldOrderIdeal) = divides(A, B)

function coprime_base(A::Vector{AbsNumFieldOrderIdeal{AbsSimpleNumField, AbsSimpleNumFieldElem}}, p::ZZRingElem)
  #consider A^2 B and A B: if we do gcd with the minimum, we get twice AB
  #so the coprime base is AB
  #however using the p-part of the norm, the coprime basis becomes A, B...
  if iseven(p)
    lp = prime_decomposition(order(A[1]), 2)
    Ap = AbsNumFieldOrderIdeal{AbsSimpleNumField, AbsSimpleNumFieldElem}[x[1] for x = lp if any(y-> divides(y, x[1]), A)]
    a = remove(p, 2)[2]
    if !isone(a)
      Bp = coprime_base(A, a)
      return vcat(Ap, Bp)
    else
      return Ap
    end
  else
    Ap = AbsNumFieldOrderIdeal{AbsSimpleNumField, AbsSimpleNumFieldElem}[]
    for x in A
      if minimum(x) % p == 0
        push!(Ap, gcd(x, p^valuation(norm(x), p)))
      end
    end
  end
  return coprime_base_steel(Ap)
end


function _get_integer_in_ideal(I::AbsNumFieldOrderIdeal{AbsSimpleNumField, AbsSimpleNumFieldElem})
  if has_minimum(I)
    return minimum(I)
  end
  if has_2_elem(I)
    return I.gen_one
  end
  if has_norm(I)
    return norm(I)
  end
  return minimum(I)
end

@doc raw"""
    coprime_base(A::Vector{AbsNumFieldOrderIdeal{AbsSimpleNumField, AbsSimpleNumFieldElem}}) -> Vector{AbsNumFieldOrderIdeal{AbsSimpleNumField, AbsSimpleNumFieldElem}}
    coprime_base(A::Vector{AbsSimpleNumFieldOrderElem}) -> Vector{AbsNumFieldOrderIdeal{AbsSimpleNumField, AbsSimpleNumFieldElem}}

A coprime base for the (principal) ideals in $A$, i.e. the returned array
generated multiplicatively the same ideals as the input and are pairwise
coprime.
"""
function coprime_base(A::Vector{AbsNumFieldOrderIdeal{AbsSimpleNumField, AbsSimpleNumFieldElem}}; refine::Bool = false)
  if isempty(A)
    return AbsNumFieldOrderIdeal{AbsSimpleNumField, AbsSimpleNumFieldElem}[]
  end
  OK = order(A[1])
  if refine
    pf = prefactorization(A[1])
    for i = 2:length(A)
      append!(pf, prefactorization(A[i]))
    end
    a1 = ZZRingElem[x.gen_one for x in pf if !isone(x.gen_one)]
    if !isempty(a1)
      a1 = coprime_base(a1)
    end
    for I in pf
      if !(I.gen_one in a1) && !isone(minimum(I, copy = false))
        push!(a1, minimum(I))
        push!(a1, norm(I))
      end
    end
  else
    pf = A
    a2 = Set{ZZRingElem}()
    for x in pf
      if !isone(minimum(x, copy = false))
        push!(a2, minimum(x), norm(x))
      end
    end
    a1 = collect(a2)
  end
  if isempty(a1)
    return AbsNumFieldOrderIdeal{AbsSimpleNumField, AbsSimpleNumFieldElem}[]
  end
  a = coprime_base(a1)
  C = Vector{AbsNumFieldOrderIdeal{AbsSimpleNumField, AbsSimpleNumFieldElem}}()
  for p = a
    if isone(p)
      continue
    end
    @vprintln :CompactPresentation 3 "Doing $p, is_prime: $(is_prime(p)), is index divisor: $(is_index_divisor(OK, p))"
    if is_prime(p)
      lp = prime_decomposition(OK, p)
      for (P, v) in lp
        found = false
        for i = 1:length(pf)
          if is_divisible_by(_get_integer_in_ideal(pf[i]), p) && is_divisible_by(norm(pf[i], copy = false), p) && divides(pf[i], P)
            found = true
            break
          end
        end
        if found
          push!(C, P)
        end
      end
    else
      cp = coprime_base(pf, p)
      append!(C, cp)
    end
  end
  return C
end

function coprime_base(A::Vector{AbsSimpleNumFieldOrderElem})
  O = parent(A[1])
  return coprime_base(AbsNumFieldOrderIdeal{AbsSimpleNumField, AbsSimpleNumFieldElem}[ideal(O, x) for x = A])
end

function integral_split(A::AbsNumFieldOrderIdeal{AbsSimpleNumField, AbsSimpleNumFieldElem})
  return A, ideal(order(A), ZZRingElem(1))
end

################################################################################
#
#  Factorization into prime ideals
#
################################################################################

#TODO: factoring type??? (with unit)
@doc raw"""
    factor(A::AbsNumFieldOrderIdeal{AbsSimpleNumField, AbsSimpleNumFieldElem}) -> Dict{AbsNumFieldOrderIdeal{AbsSimpleNumField, AbsSimpleNumFieldElem}, Int}

Computes the prime ideal factorization $A$ as a dictionary, the keys being
the prime ideal divisors:
If `lp = factor_dict(A)`, then `keys(lp)` are the prime ideal divisors of $A$
and `lp[P]` is the $P$-adic valuation of $A$ for all $P$ in `keys(lp)`.
"""
factor(A::AbsNumFieldOrderIdeal) = factor_dict(A)

function factor_dict(A::AbsNumFieldOrderIdeal)
  ## this should be fixed
  #TODO:Test first if the ideal is a power.
  lF = Dict{typeof(A), Int}()
  O = order(A)
  if has_princ_gen_special(A)
    g = A.princ_gen_special[2] + A.princ_gen_special[3]
    fg = factor(g)
    for (p, v) in fg
      lP = prime_decomposition(O, p)
      for (P, vv) in lP
        lF[P] = vv*v
      end
    end
    return lF
  end
  n = norm(A)
  if isone(n)
    return lF
  end
  if has_2_elem(A)
    lf_pre = _prefactorization(A)
  else
    lf_pre = ZZRingElem[minimum(A)]
  end
  O = order(A)
  for i = 1:length(lf_pre)
    lf = factor(lf_pre[i])
    for (p, v) in lf
      lP = prime_decomposition(O, p)
      for P in lP
        v = valuation(A, P[1])
        if v != 0
          lF[P[1]] = v
          n = divexact(n, norm(P[1])^v)
        end
        if is_coprime(n, p)
          break
        end
      end
    end
  end
  return lF
end

function factor_easy(I::AbsNumFieldOrderIdeal{AbsSimpleNumField, AbsSimpleNumFieldElem})
  OK = order(I)
  _assure_weakly_normal_presentation(I)
  factors = _prefactorization(I)
  ideals = Dict{AbsNumFieldOrderIdeal{AbsSimpleNumField, AbsSimpleNumFieldElem}, Int}()
  for q in factors
    pp, r = Hecke._factors_trial_division(q)
    for p in pp
      lp = prime_decomposition(OK, p)
      for (P, vP) in lp
        vPP = valuation(I, P)
        if iszero(vPP)
          continue
        end
        ideals[P] = valuation(I, P)
      end
    end
    r = is_perfect_power_with_data(r)[2]
    if !isone(r)
      r = ppio(minimum(I), r)[1]
      J = gcd(I, r)
      ideals[J] = 1
    end
  end
  @hassert :AbsNumFieldOrder 1 prod(x^y for (x, y) in ideals; init = 1 * OK) == I
  @hassert :AbsNumFieldOrder 1 all(!iszero, values(ideals))
  @hassert :AbsNumFieldOrder 1 is_pairwise_coprime(collect(keys(ideals)))
  return ideals
end

function is_squarefree(A::AbsNumFieldOrderIdeal)
  l = factor(A)
  return all(isone, values(l))
end

function _prefactorization(I::AbsNumFieldOrderIdeal{AbsSimpleNumField, AbsSimpleNumFieldElem})
  @assert has_2_elem(I)
  if !is_defining_polynomial_nice(nf(I))
    return __prefactorization(I)
  end
  n = I.gen_one
  if has_minimum(I)
    n = minimum(I)
  elseif has_norm(I)
    n = gcd(norm(I), n)
  end
  K = nf(I)
  el = I.gen_two.elem_in_nf
  Zx = polynomial_ring(ZZ, "x")[1]
  f = Zx(K.pol)
  f1 = Zx(denominator(el)*el)
  return prefactorization(f, n, f1)
end

function _prefactorization(I::AbsNumFieldOrderIdeal)
  return __prefactorization(I)
end

function __prefactorization(I::AbsNumFieldOrderIdeal)
  return coprime_base(ZZRingElem[I.gen_one, norm(I), minimum(I)])
end

function prefactorization(I::AbsNumFieldOrderIdeal)
  OK = order(I)
  _assure_weakly_normal_presentation(I)
  factors = _prefactorization(I)
  ideals = typeof(I)[]
  for q in factors
    pp, r = Hecke._factors_trial_division(q)
    for p in pp
      push!(ideals, gcd(I, p))
    end
    r = is_perfect_power_with_data(r)[2]
    if !isone(r)
      push!(ideals, gcd(I, r))
    end
  end
  return ideals
end

################################################################################
#
#  Primality testing
#
################################################################################

@doc raw"""
    is_prime_known(A::AbsNumFieldOrderIdeal{AbsSimpleNumField, AbsSimpleNumFieldElem}) -> Bool

Returns whether $A$ knows if it is prime.
"""
function is_prime_known(A::AbsNumFieldOrderIdeal)
  return A.is_prime != 0
end

@doc raw"""
    is_prime(A::AbsNumFieldOrderIdeal{AbsSimpleNumField, AbsSimpleNumFieldElem}) -> Bool

Returns whether $A$ is a prime ideal.
"""
function is_prime(A::AbsNumFieldOrderIdeal)
  if is_prime_known(A)
    return A.is_prime == 1
  elseif minimum(A) == 0
    A.is_prime = 1
    return true
  end

  K = nf(order(A))

  (n, p) = is_perfect_power_with_data(norm(A, copy = false))

  if !is_prime(p)
    A.is_prime = 2
    return false
  end
  if n == 1
    A.is_prime = 1
    A.splitting_type = (valuation(p, A), 1)
    return true
  end
  OK = order(A)

  #maximal order case
  if OK.is_maximal == 1 || (is_simple(K) && !iszero(mod(discriminant(OK), p)) || p in OK.primesofmaximality)
    lp = prime_decomposition(OK, p)
    for (P, e) in lp
      if norm(A) != norm(P)
        continue
      end
      if P.gen_two in A
        A.is_prime = 1
        A.splitting_type = P.splitting_type
        return true
      end
    end
    A.is_prime = 2
    return false
  end

  #non-maximal order
  lp = prime_ideals_over(order(A), p)
  for P in lp
    if norm(A) != norm(P)
      continue
    end
    if A == P
      A.is_prime = 1
      return true
    end
  end
  A.is_prime = 2
  return false
end

################################################################################
#
#   Prime ideals iterator
#
################################################################################

mutable struct PrimeIdealsSet
  order::AbsSimpleNumFieldOrder
  from::ZZRingElem
  to::ZZRingElem
  primes::PrimesSet{ZZRingElem}
  currentprime::ZZRingElem
  currentindex::Int
  decomposition::Vector{Tuple{AbsNumFieldOrderIdeal{AbsSimpleNumField, AbsSimpleNumFieldElem}, Int}}
  proof::Bool
  indexdivisors::Bool
  ramified::Bool
  iscoprimeto::Bool
  coprimeto::AbsNumFieldOrderIdeal{AbsSimpleNumField, AbsSimpleNumFieldElem}
  degreebound::Int
  unbound::Bool

  function PrimeIdealsSet(O::AbsSimpleNumFieldOrder)
    z = new()
    z.order = O
    z.proof = false
    z.indexdivisors = true
    z.ramified = true
    z.unbound = false
    z.degreebound =  degree(O)
    z.iscoprimeto = false
    return z
  end
end

@doc raw"""
    PrimeIdealsSet(O::AbsSimpleNumFieldOrder, f, t; proof = false,
                                   indexdivisors = true,
                                   ramified = true,
                                   degreebound = degree(O),
                                   coprimeto = false)

Returns an iterable object $S$ representing the prime ideals $\mathfrak p$
of $\mathcal O$ with $f \leq \min(\mathfrak p) \leq t$.

The optional arguments can be used to exclude index divisors, ramified prime
ideals and to include only prime ideals with degree less or equal than
`degreebound` and which are coprime to `coprimeto`.

If $t=-1$, then the upper bound is infinite.

If `coprimeto` is supplied, it must be either an integer, an element of $\mathcal O$,
or a non-zero ideal of $\mathcal O$.
"""
function PrimeIdealsSet(O::AbsSimpleNumFieldOrder, from::T, to::S;
                       proof::Bool = false,
                       indexdivisors::Bool = true,
                       ramified::Bool = true,
                       degreebound::Int = degree(O),
                       coprimeto = false) where {T <: IntegerUnion,
                                                 S <: IntegerUnion}
  from < 0 && error("Lower bound must be non-negative")
  to < -1 && error("Upper bound must be non-negative or -1")

  z = PrimeIdealsSet(O)
  z.from = ZZRingElem(from)
  z.to = ZZRingElem(to)
  z.primes = PrimesSet(z.from, z.to)
  if to == -1
    z.unbound = true
  end
  z.proof = proof
  z.indexdivisors = indexdivisors
  z.ramified = ramified
  z.degreebound = degreebound
  if !(coprimeto isa Bool)
    if coprimeto isa AbsNumFieldOrderIdeal{AbsSimpleNumField, AbsSimpleNumFieldElem}
      z.coprimeto = coprimeto
    elseif coprimeto isa Union{Integer, ZZRingElem, AbsSimpleNumFieldOrderElem}
      z.coprimeto = ideal(O, coprimeto)
    else
      error("Coprime argument of wrong type ($(typeof(coprimeto)))")
    end
    z.iscoprimeto = true
  end
  return z
end

function Base.iterate(S::PrimeIdealsSet)
  O = S.order
  found_prime = false
  start = true
  ps = iterate(S.primes)
  if ps === nothing
    return ps
  end
  p, pstate = ps
  while !found_prime
    if !start
      ps = iterate(S.primes, pstate)
      if ps === nothing
        return ps
      end
      p, pstate = ps
    else
      start = false
    end
    if !S.indexdivisors && is_index_divisor(O, p)
      continue
    end
    lP = prime_decomposition(O, p)
    j = -1
    for i in 1:length(lP)
      e = lP[i][2]
      if !S.ramified && e > 1
        continue
      end
      P = lP[i][1]
      if P.splitting_type[2] > S.degreebound
        continue
      end
      if S.iscoprimeto && !is_coprime(P, S.coprimeto)
        continue
      end
      j = i
      break
    end
    if j != -1
      S.decomposition = lP
      S.currentprime = p
      S.currentindex = j
      Q = S.decomposition[j][1]
      return Q, (pstate, j + 1)
    end
      end
end

function Base.iterate(S::PrimeIdealsSet, x)
  j = x[2]
  pstate = x[1]
  newindex = -1
  lP = S.decomposition
  O = S.order

  # Find the next prime ideal in the current decomposition
  for i in j:length(S.decomposition)
    e = lP[i][2]
    if !S.ramified && e > 1
      continue
    end
    P = lP[i][1]
    if P.splitting_type[2] > S.degreebound
      continue
    end
    newindex = i
    break
  end

  if newindex != -1
    return lP[newindex][1], (pstate, newindex + 1)
  else
    # We have to change the prime
    found_prime = false
    while !found_prime
      it =  iterate(S.primes, pstate)
      if it === nothing
        return nothing
      else
        (p, pstate) = it
      end
      if !S.indexdivisors && is_index_divisor(O, pstate)
        continue
      end
      lP = prime_decomposition(O, pstate)
      j = -1
      for i in 1:length(lP)
        e = lP[i][2]
        if !S.ramified && e > 1
          continue
        end
        P = lP[i][1]
        if P.splitting_type[2] > S.degreebound
          continue
        end
        if S.iscoprimeto && !is_coprime(P, S.coprimeto)
          continue
        end
        j = i
        break
      end
      if j != -1
        S.decomposition = lP
        S.currentprime = p
        S.currentindex = j
        return lP[j][1], (pstate, j + 1)
      end
    end
  end
end

#function Base.done(S::PrimeIdealsSet, x)
#  pstate = x[1]
#  index = x[2]
#  return !S.unbound && pstate > S.to
#end

Base.eltype(::PrimeIdealsSet) = AbsNumFieldOrderIdeal{AbsSimpleNumField, AbsSimpleNumFieldElem}

Base.IteratorSize(::Type{PrimeIdealsSet}) = Base.SizeUnknown()

#      iterator for residue rings/ fields
#      check is unit_group(quo(R, A)) for non-maximal R is correct (well intended to be correct)
#      saturation in the Singular sense

################################################################################
#
#  Primary decomposition
#
################################################################################

#TODO: move to Arithmetic?
function radical(A::AbsNumFieldOrderIdeal{AbsSimpleNumField, AbsSimpleNumFieldElem})
  a = minimum(A)
  lp = factor(a)
  R = 1*order(A)
  for (p, _) in lp
    R = intersect(R, A + pradical(order(A), p))
  end
  return R
end

#Algo:
# primary -> radical is prime, so this is necessary
# in orders: prime -> maximal (or 0)
# in general: radical is maximal -> primary
function is_primary(A::AbsNumFieldOrderIdeal{AbsSimpleNumField, AbsSimpleNumFieldElem})
  return is_prime(radical(A))
end
is_maximal(A::AbsNumFieldOrderIdeal{AbsSimpleNumField, AbsSimpleNumFieldElem}) = (!iszero(A)) && is_prime(A)

function primary_decomposition(A::AbsNumFieldOrderIdeal{AbsSimpleNumField, AbsSimpleNumFieldElem})
  a = minimum(A)
  lp = factor(a)
  P = Tuple{AbsNumFieldOrderIdeal{AbsSimpleNumField, AbsSimpleNumFieldElem}, AbsNumFieldOrderIdeal{AbsSimpleNumField, AbsSimpleNumFieldElem}}[]
  for (p, _) in lp
    pp = prime_ideals_over(order(A), p)
    for x = pp
      if !is_coprime(x, A)
        #TODO: what is the correct exponent here?
        push!(P, (x^(div(degree(order(A)), flog(norm(x), p))*lp[p]) + A, x))
      end
    end
  end
  return P
end

################################################################################
#
#  Prime ideals over an integer (for non-maximal orders)
#
################################################################################

prime_ideals_over(O::AbsNumFieldOrder, p::Integer) = prime_ideals_over(O, ZZRingElem(p))

function prime_ideals_over(O::AbsNumFieldOrder, p::ZZRingElem)
  if is_maximal_known_and_maximal(O)
    lp = prime_decomposition(O, p)
    return AbsNumFieldOrderIdeal{AbsSimpleNumField, AbsSimpleNumFieldElem}[x[1] for x in lp]
  end
  M = maximal_order(O)
  lp = prime_decomposition(M, p)
  p_critical_primes = Vector{ideal_type(O)}()
  for (P, e) in lp
    c = contract(P, O)
    c.is_prime = 1
    if !(c in p_critical_primes)
      push!(p_critical_primes, c)
    end
  end
  return p_critical_primes
end

#P is a prime ideal in a order contained in O
#Computes the set of prime ideals lying over P
function prime_ideals_over(O::AbsSimpleNumFieldOrder, P::AbsNumFieldOrderIdeal{AbsSimpleNumField, AbsSimpleNumFieldElem})
  @assert is_prime(P)
  O1 = order(P)
  if O1 == O
    return ideal_type(O)[P]
  end
  M = maximal_order(O)
  lp = prime_decomposition(M, minimum(P))
  p_critical_primes = Vector{ideal_type(O)}()
  for (Q, e) in lp
    c = contract(Q, O1)
    if c == P
      c1 = contract(Q, O)
      c1.is_prime = 1
      if !(c1 in p_critical_primes)
        push!(p_critical_primes, c1)
      end
    end
  end
  return p_critical_primes
end


function _fac_and_lift(f::QQMPolyRingElem, p, degree_limit, lower_limit)
  Zx, x = polynomial_ring(ZZ, cached = false)
  Zmodpx = polynomial_ring(Native.GF(p, cached = false), "y", cached = false)[1]
  fmodp = Zmodpx(to_univariate(Globals.Qx, f))
  fac = factor(fmodp)
  lifted_fac = Vector{Tuple{ZZPolyRingElem, Int}}()
  for (k, v) in fac
    if degree(k) <= degree_limit && degree(k) >= lower_limit
      push!(lifted_fac, (lift(Zx, k), v))
    end
  end
  return lifted_fac
end

function is_pairwise_coprime(A::Vector{T}) where {T <: PolyRingElem}
  return is_squarefree(prod(A))
end

function _lift_p2(q, f::ZZPolyRingElem, a::fqPolyRepFieldElem)
  Rx = base_ring(q)
  o = inv(derivative(f)(a))
  op = Rx()
  ap = Rx()
  for i=0:degree(parent(a))-1
    setcoeff!(op, i, coeff(o, i))
    setcoeff!(ap, i, coeff(a, i))
  end
  A = q(ap) - q(f(ap))*q(op)
  return A
end

function prime_dec_nonindex(O::AbsNumFieldOrder{AbsNonSimpleNumField,AbsNonSimpleNumFieldElem}, p::IntegerUnion, degree_limit::Int = 0, lower_limit::Int = 0)

  K = nf(O)
  all_f = K.pol
  R = parent(all_f[1]) #we're non-simple, probably QQMPolyRingElem

  if degree_limit == 0
    degree_limit = degree(K)
  end

  Fpx = polynomial_ring(Native.GF(p, cached = false), cached = false)[1]
  R = residue_ring(ZZ, p^2, cached = false)[1]
  Rx = polynomial_ring(R, cached = false)[1]
  Zx = polynomial_ring(ZZ, cached = false)[1]

  fac = [_fac_and_lift(f, p, degree_limit, lower_limit) for f in all_f]
  all_c = [1 for f = all_f]
  re = elem_type(Fpx)[]
  rt = Vector{Vector{fqPolyRepFieldElem}}()
  RT = []
  RE = []
  while true
    re = elem_type(Fpx)[]
    RE = []
    #= TODO: this is suboptimal...
      k = Q[t]/(t^2-2, t^2-3, t^3-5), p = 11
      then splitting is [2], [1,1], [1,2]
      and I need 6 ideals of degree 2
      taking only one root of the deg 2 factors gives a total of 4 ideals only
      I'd need 1 for the 1st factor, and 2 for the subsequent deg 2 factors.
      Why, I am not quite sure
      So I do all roots (which are too many) and sieve later.
    =#
    for x = Base.Iterators.product(fac...)
      k = lcm([degree(t[1]) for t = x])
      Fq = Native.finite_field(p, k, "y", cached = false)[1]
      Fq2 = residue_ring(Rx, lift(Zx, minpoly(gen(Fq))))[1]
      rt = Vector{Vector{elem_type(Fq)}}()
      RT = []
      d = 1
      for ti = 1:length(x)
        t = x[ti]
        g = gcd(d, degree(t[1]))
        d = lcm(d, degree(t[1]))
        r = roots(Fq, t[1])
        if g == 1
          push!(rt, [r[1]])
        else
          # I want only g roots! but I have f roots from an irreducible
          # poly of degree f
          #fundamentaly, I'd like to factor the poly over the field
          # so far (of degree d)
          # and choose one root for each factor.
          a = [r[1]]
          for i=1:g-1
            push!(a, frobenius(a[end]))
          end
          push!(rt, a)
        end
        push!(RT, [_lift_p2(Fq2, Zx(to_univariate(Globals.Qx, all_f[ti])), i) for i = rt[end]])
      end
      append!(re, [minpoly(Fpx, sum([rrt[i] * all_c[i] for i=1:length(all_c)])) for rrt in cartesian_product_iterator(rt, inplace = true)])
      append!(RE, [sum([rrt[i] * all_c[i] for i=1:length(all_c)]) for rrt in cartesian_product_iterator(RT), inplace = true])
    end
    if length(Set(re)) < length(re)
      all_c = [rand(1:p-1) for f = all_c]
      #can happen if index divisor, but unramified
      continue
      error("should not happen", p)
    end
    if sum(degree(x) for x = re) == degree(K)
      break
    end
    @show all_c = [rand(1:p-1) for f = all_c]
  end
  mu = [lift(Zx, re[i])(RE[i]) for i=1:length(re)]
  fac = [(lift(Zx, re[x]), 1, mu[x]) for x = 1:length(re) if lower_limit <= degree(re[x]) <= degree_limit]


  pe = sum([gens(K)[i] * all_c[i] for i=1:length(all_c)])

  result = Array{Tuple{ideal_type(O),Int}}(undef, length(fac))

  for k in 1:length(fac)
    fi = fac[k][1]
    ei = fac[k][2]

    b = fi(pe)
    ideal = AbsNumFieldOrderIdeal(O)
    ideal.gen_one = p
    ideal.gen_two = O(b, false)
    ideal.is_prime = 1
    ideal.splitting_type = ei, degree(fi)
    ideal.norm = ZZ(p)^degree(fi)
    ideal.minimum = ZZ(p)

    # We have to do something to get 2-normal presentation:
    # if ramified or valuation val(b,P) == 1, (p,b)
    # is a P(p)-normal presentation
    # otherwise we need to take p+b
    # I SHOULD CHECK THAT THIS WORKS

    #maybe: compute the roots of the f_i mod p^2 and evaluate the element..
    # this would check if elt is in p^2 everything being unramified

    if ei == 1 && iszero(fac[k][3])
      ideal.gen_two = ideal.gen_two + O(p)
    end

    ideal.gens_normal = ZZRingElem(p)
    ideal.gens_weakly_normal = true

    if length(fac) == 1 && ideal.splitting_type[2] == degree(K)
      # Prime number is inert, in particular principal
      ideal.is_principal = 1
      ideal.princ_gen = O(p)
    end
    result[k] =  (ideal, ei)
  end
  return result

end

################################################################################
#
#  Approximation
#
################################################################################

# Returns x in O such that v_p(x) = v[i] for p = primes[i] and v_p(x) \geq 0 for all other primes.
# Assumes v[i] \geq 0 for all i.
# Algorithm 1.7.5 in Hoppe: Normal forms over Dedekind domains
function approximate_nonnegative(v::Vector{Int}, primes::Vector{T}) where { T <: Union{ AbsNumFieldOrderIdeal, RelNumFieldOrderIdeal } }
  @assert length(v) == length(primes)
  @assert length(primes) > 0

  O = order(primes[1])
  right_sides = Vector{elem_type(O)}(undef, length(primes))
  moduli = Vector{ideal_type(O)}(undef, length(primes))
  for i = 1:length(primes)
    @assert v[i] >= 0

    u = uniformizer(primes[i])
    right_sides[i] = u^v[i]
    moduli[i] = primes[i]^(v[i] + 1)
  end

  return crt(right_sides, moduli)
end

# Returns x in K such that v_p(x) = v[i] for p = primes[i].
# Valuations at other primes may be negative.
# Algorithm 1.7.6 in Hoppe: Normal forms over Dedekind domains
function approximate_simple(v::Vector{Int}, primes::Vector{T}) where { T <: Union{ AbsNumFieldOrderIdeal, RelNumFieldOrderIdeal } }
  a_pos, a_neg = _approximate_simple(v, primes)
  return divexact(elem_in_nf(a_pos), elem_in_nf(a_neg))
end

function _approximate_simple(v::Vector{Int}, primes::Vector{T}) where { T <: Union{ AbsNumFieldOrderIdeal, RelNumFieldOrderIdeal } }
  @assert length(v) == length(primes)
  @assert length(primes) > 0

  v_pos = zeros(Int, length(v))
  v_neg = zeros(Int, length(v))
  for i = 1:length(v)
    if v[i] < 0
      v_neg[i] = -v[i]
    else
      v_pos[i] = v[i]
    end
  end

  a_pos = approximate_nonnegative(v_pos, primes)
  a_neg = approximate_nonnegative(v_neg, primes)

  return a_pos, a_neg
end

# Returns x in K such that v_p(x) = v[i] for p = primes[i] and v_p(x) \geq 0 for all other primes p.
# Algorithm 1.7.8 in Hoppe: Normal forms over Dedekind domains
function approximate(v::Vector{Int}, primes::Vector{ <: AbsNumFieldOrderIdeal })
  @assert length(v) == length(primes)
  @assert length(primes) > 0

  O = order(primes[1])

  # Make the set primes complete: add all prime ideals lying over the same prime numbers
  prime_numbers = Set{ZZRingElem}()
  for p in primes
    push!(prime_numbers, minimum(p, copy = false))
  end

  primes2 = Vector{ideal_type(O)}()
  for p in prime_numbers
    pdec = prime_decomposition(O, p)
    append!(primes2, [ pdec[i][1] for i = 1:length(pdec) ])
  end

  v2 = zeros(Int, length(primes2))

  D = Dict([ (primes[i], v[i]) for i = 1:length(primes) ])

  for i = 1:length(primes2)
    if haskey(D, primes2[i])
      v2[i] = D[primes2[i]]
    end
  end

  a_pos, a_neg = _approximate_simple(v2, primes2)

  # Take care of the additional negative valuations coming from a_neg^(-1)
  c = QQFieldElem(norm(a_neg))
  for i = 1:length(primes)
    if v[i] >= 0
      continue
    end

    c *= QQFieldElem(norm(primes[i]))^v[i]
  end

  return divexact(c*elem_in_nf(a_pos), elem_in_nf(a_neg))
end

# Return b in K with a \equiv b mod I and b_v >= 0 for v in pos_places
# Cohen, Advanced Topics in Computational Number Theory, Algorithm 4.2.20
function approximate(a::AbsSimpleNumFieldElem, I::AbsNumFieldOrderIdeal, pos_places::Vector{<: InfPlc})
  F2 = GF(2)
  v = matrix(F2, length(pos_places), 1, [ is_positive(a, p) ? F2(0) : F2(1) for p in pos_places ])
  if all(iszero, v[:, 1])
    return a
  end
  bound = 5
  count = 1
  F2 = GF(2)
  M = zero_matrix(F2, length(pos_places), length(pos_places))
  betas = Vector{elem_type(order(I))}()
  r = 0
  while r != length(pos_places)
    count += 1
    b = 1 + rand(I, bound)
    N = deepcopy(M)
    for i = 1:length(pos_places)
      N[i, r + 1] = is_positive(b, pos_places[i]) ? F2(0) : F2(1)
    end
    rr = rank(N)
    if rr > r
      M = N
      r = rr
      push!(betas, b)
    end
    if count > 2^length(pos_places)*bound
      bound += 5
    end
  end

  w = inv(M)*v
  b = a
  for i = 1:nrows(w)
    if !iszero(w[i, 1])
      b *= betas[i]
    end
  end
  return b
end

################################################################################
#
#  Decomposition Group of a prime ideal
#
################################################################################

@doc raw"""
    decomposition_group(P::AbsNumFieldOrderIdeal{AbsSimpleNumField, AbsSimpleNumFieldElem}; G::Vector{NumFieldHom{AbsSimpleNumField, AbsSimpleNumField}}) -> Vector{NumFieldHom{AbsSimpleNumField, AbsSimpleNumField}}

Given a prime ideal $P$ in a normal number field $G$, it returns a vector of the automorphisms $\sigma_1, \dots, \sigma_s$
such that $\sigma_i(P) = P$ for all $i = 1,\dots, s$.
If a subgroup $G$ of automorphisms is given, the output is the intersection of the decomposition group with that subgroup.
"""

function decomposition_group(P::AbsNumFieldOrderIdeal{AbsSimpleNumField, AbsSimpleNumFieldElem}; G::Vector{<:NumFieldHom{AbsSimpleNumField, AbsSimpleNumField}} = morphism_type(AbsSimpleNumField, AbsSimpleNumField)[],
                             orderG::Int = degree(P)*ramification_index(P))
  @assert is_prime(P)
  OK = order(P)
  K = nf(OK)
  if isempty(G)
    G = automorphism_list(K, copy = false)
    if length(G) != degree(K)
      error("The field is not normal!")
    end
  end
  if is_index_divisor(OK, minimum(P, copy = false))
    q = 2
    R = residue_ring(ZZ, q, cached = false)[1]
    Rx = polynomial_ring(R, "x", cached = false)[1]
    fmod = Rx(K.pol)
    while iszero(discriminant(fmod))
      q = next_prime(q)
      R = residue_ring(ZZ, q, cached = false)[1]
      Rx = polynomial_ring(R, "x", cached = false)[1]
      fmod = Rx(K.pol)
    end
    D = Dict{zzModPolyRingElem, Int}()
    for i = 1:length(G)
      D[Rx(image_primitive_element(G[i]))] = i
    end
    dec_group = morphism_type(AbsSimpleNumField, AbsSimpleNumField)[]
    local ppp
    let fmod = fmod
      function ppp(a::zzModPolyRingElem, b::zzModPolyRingElem)
        return compose_mod(a, b, fmod)
      end
    end
    for g in G
      if g in dec_group
        continue
      end
      y = OK(g(K(P.gen_two)), false)
      if y in P
        push!(dec_group, g)
        #I take the closure of dec_group modularly
        elems = zzModPolyRingElem[Rx(image_primitive_element(el)) for el in dec_group]
        new_elems = closure(elems, ppp, gen(Rx))
        dec_group = morphism_type(AbsSimpleNumField, AbsSimpleNumField)[G[D[x]] for x in new_elems]
      end
      if length(dec_group) == orderG
        break
      end
    end
    return dec_group
  else
    res = decomposition_group_easy(G, P)
    return res
  end
end

function decomposition_group_easy(G, P)
  O = order(P)
  K = nf(O)
  R = residue_ring(ZZ, Int(minimum(P, copy = false)), cached = false)[1]
  Rt, t = polynomial_ring(R, "t", cached = false)
  fmod = Rt(K.pol)
  pols = zzModPolyRingElem[Rt(image_primitive_element(x)) for x in G]
  indices = Int[]
  second_gen = Rt(P.gen_two.elem_in_nf)
  if iszero(second_gen)
    return G
  end
  for i = 1:length(G)
    p1 = compose_mod(second_gen, pols[i], fmod)
    if iszero(p1) || iszero(mod(p1, second_gen))
      push!(indices, i)
    end
  end
  return G[indices]
end

@doc raw"""
    decomposition_group(K::AbsSimpleNumField, P::AbsNumFieldOrderIdeal{AbsSimpleNumField, AbsSimpleNumFieldElem}, m::Map)
                                                  -> Grp, GrpToGrp

Given a prime ideal $P$ of a number field $K$ and a map `m` return from
`automorphism_group(K)`, return the decomposition group of $P$ as a subgroup of
the domain of `m`.
"""
function decomposition_group(K::AbsSimpleNumField, P::AbsNumFieldOrderIdeal{AbsSimpleNumField, AbsSimpleNumFieldElem}, mG::Map)
  iner = decomposition_group(P)
  return sub(domain(mG), [mG\a for a in iner])
end

################################################################################
#
#  Inertia subgroup of a prime ideal
#
################################################################################

@doc raw"""
    inertia_subgroup(P::AbsNumFieldOrderIdeal{AbsSimpleNumField, AbsSimpleNumFieldElem}; G::Vector{NumFieldHom{AbsSimpleNumField, AbsSimpleNumField}}) -> Vector{NumFieldHom{AbsSimpleNumField, AbsSimpleNumField}}

Given a prime ideal $P$ in a normal number field, it returns a vector of the automorphisms $\sigma_1, \dots, \sigma_s$
such that $\sigma_i(P) = P$ for all $i = 1,\dots, s$ and induce the identity on the residue field.
If a subgroup $G$ of automorphisms is given, the output is the intersection of the inertia group with $G$.
"""

function inertia_subgroup(P::AbsNumFieldOrderIdeal{AbsSimpleNumField, AbsSimpleNumFieldElem}; G::Vector{<:NumFieldHom{AbsSimpleNumField, AbsSimpleNumField}} = morphism_type(AbsSimpleNumField, AbsSimpleNumField)[])
  @assert is_prime(P)
  O = order(P)
  K = nf(O)
  orderG = ramification_index(P)
  if isone(orderG)
    return morphism_type(AbsSimpleNumField, AbsSimpleNumField)[id_hom(K)]
  end
  F, mF = residue_field(O, P)
  if isempty(G)
    G = decomposition_group(P)
  end
  if !is_index_divisor(O, minimum(P, copy = false)) && fits(Int, minimum(P, copy = false))
    return inertia_subgroup_easy(F, mF, G)
  end
  gF = gen(F)
  igF = K(mF\gF)
  inertia_grp = morphism_type(AbsSimpleNumField, AbsSimpleNumField)[]
  q = 2
  R = residue_ring(ZZ, q, cached = false)[1]
  Rx = polynomial_ring(R, "x", cached = false)[1]
  fmod = Rx(K.pol)
  while iszero(discriminant(fmod))
    q = next_prime(q)
    R = residue_ring(ZZ, q, cached = false)[1]
    Rx = polynomial_ring(R, "x", cached = false)[1]
    fmod = Rx(K.pol)
  end
  D = Dict{zzModPolyRingElem, Int}()
  for i = 1:length(G)
    D[Rx(image_primitive_element(G[i]))] = i
  end
  local ppp
  let fmod = fmod
    function ppp(a::zzModPolyRingElem, b::zzModPolyRingElem)
      return compose_mod(a, b, fmod)
    end
  end
  for g in G
    if g in inertia_grp
      continue
    end
    y = mF(O(g(igF), false))
    if y == gF
      push!(inertia_grp, g)
      elems = zzModPolyRingElem[Rx(image_primitive_element(el)) for el in inertia_grp]
      new_elems = closure(elems, ppp, gen(Rx))
      inertia_grp = morphism_type(AbsSimpleNumField, AbsSimpleNumField)[G[D[x]] for x in new_elems]
      if length(inertia_grp) == orderG
        break
      end
    end
  end
  return inertia_grp
end

function inertia_subgroup_easy(F, mF, G::Vector{<:NumFieldHom{AbsSimpleNumField, AbsSimpleNumField}})
  P = mF.P
  OK = order(P)
  K = nf(OK)
  p = minimum(P, copy = false)
  R = residue_ring(ZZ, Int(p), cached = false)[1]
  Rt = polynomial_ring(R, "t", cached = false)[1]
  fmod = Rt(K.pol)
  gF = gen(F)
  igF = K(mF\gF)
  igFq = Rt(igF)
  indices = Int[]
  for i = 1:length(G)
    g = G[i]
    img = Rt(image_primitive_element(g))
    res = compose_mod(igFq, img, fmod)
    resK = OK(lift(K, res), false)
    if mF(resK) == gF
      push!(indices, i)
    end
  end
  return G[indices]
end

@doc raw"""
    inertia_subgroup(K::AbsSimpleNumField, P::AbsNumFieldOrderIdeal{AbsSimpleNumField, AbsSimpleNumFieldElem}, m::Map) -> Grp, GrpToGrp

Given a prime ideal $P$ of a number field $K$ and a map `m` return from
`automorphism_group(K)`, return the inertia subgroup of $P$ as a subgroup of
the domain of `m`.
"""
function inertia_subgroup(K::AbsSimpleNumField, P::AbsNumFieldOrderIdeal{AbsSimpleNumField, AbsSimpleNumFieldElem}, mG::Map)
  iner = inertia_subgroup(P)
  return sub(domain(mG), [mG\a for a in iner])
end

################################################################################
#
#  Ramification groups
#
################################################################################

function ramification_group(P::AbsNumFieldOrderIdeal{AbsSimpleNumField, AbsSimpleNumFieldElem}, i::Int)
  if i == 0
    return inertia_subgroup(P)
  end
  A = inertia_subgroup(P)
  pi = uniformizer(P)
  res = morphism_type(AbsSimpleNumField, AbsSimpleNumField)[]
  a = elem_in_nf(pi)
  for f in A
    b = f(a)
    if b == a || valuation(b - a, P) >= i + 1
      push!(res, f)
    end
  end
  return res
end

@doc raw"""
    ramification_group(K::AbsSimpleNumField, P::AbsNumFieldOrderIdeal{AbsSimpleNumField, AbsSimpleNumFieldElem}, m::Map) -> Grp, GrpToGrp

Given a prime ideal $P$ of a number field $K$ and a map `m` return from
`automorphism_group(K)`, return the ramification group of $P$ as a subgroup of
the domain of `m`.
"""
function ramification_group(K::AbsSimpleNumField, P::AbsNumFieldOrderIdeal{AbsSimpleNumField, AbsSimpleNumFieldElem}, i::Int, mG::Map)
  iner = ramification_group(P, i)
  return sub(domain(mG), [mG\a for a in iner])
end<|MERGE_RESOLUTION|>--- conflicted
+++ resolved
@@ -616,18 +616,12 @@
 function divides(A::AbsNumFieldOrderIdeal{AbsSimpleNumField, AbsSimpleNumFieldElem}, B::AbsNumFieldOrderIdeal{AbsSimpleNumField, AbsSimpleNumFieldElem})
   @assert order(A) === order(B)
   minimum(A, copy = false) % minimum(B, copy = false) == 0 || return false
-<<<<<<< HEAD
-=======
-
->>>>>>> 19f8a45d
+
   O = order(A)
   if !(is_defining_polynomial_nice(nf(O)) && contains_equation_order(O))
     return (valuation(A, B) > 0)::Bool
   end
-<<<<<<< HEAD
-=======
-
->>>>>>> 19f8a45d
+
   if B.is_prime == 1 && has_2_elem(A) && !is_index_divisor(order(A), minimum(B, copy = false))
     #I can just test the polynomials!
     K = nf(order(A))
