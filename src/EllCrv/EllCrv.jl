--- conflicted
+++ resolved
@@ -966,7 +966,6 @@
   psi_m_univ = division_polynomial_univariate(E, m, x)[2]
   psi_mplus = division_polynomial(E, m+1, x, y)
   psi_mmin2 = division_polynomial(E, m-2, x, y)
-<<<<<<< HEAD
   
   if p == 3 && j_invariant(E) != 0   
     if iseven(m) 
@@ -979,9 +978,7 @@
     return num//denom
   end
   
-=======
-
->>>>>>> d9692752
+
   num = (psi_mplus2*psi_mmin^2 - psi_mmin2*psi_mplus^2)
 
   if iseven(m)
@@ -1026,13 +1023,7 @@
     push!(divpoints, P)
     g = division_polynomial_univariate(E, m)[1]
   else
-<<<<<<< HEAD
     g = multiplication_by_m_numerator(E,m) - P[1]*multiplication_by_m_denominator(E,m)
-    
-=======
-    g = multiplication_by_m_numerator(E,m) - P.coordx*multiplication_by_m_denominator(E,m)
-
->>>>>>> d9692752
     if twotors
       if mod(m, 2) == 0
         g = sqrt(g)
