--- conflicted
+++ resolved
@@ -317,15 +317,7 @@
   end
 
   p = characteristic(base_field(E))
-<<<<<<< HEAD
-  
-=======
-
-  if p == 3
-    error("Not yet implemented")
-  end
-
->>>>>>> d9692752
+
   if !is_simplified_model(E)
     F, pre_iso, post_iso = simplified_model(E)
     return pre_iso * multiplication_by_m_map(F, m) * post_iso
