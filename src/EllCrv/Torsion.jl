################################################################################
#
#          EllCrv/Torsion.jl : Computing torsion points on elliptic curves
#
# This file is part of Hecke.
#
# Copyright (c) 2015, 2016: Claus Fieker, Tommy Hofmann
# All rights reserved.
#
# Redistribution and use in source and binary forms, with or without
# modification, are permitted provided that the following conditions are met:
# * Redistributions of source code must retain the above copyright notice, this
#   list of conditions and the following disclaimer.
#
# * Redistributions in binary form must reproduce the above copyright notice,
#   this list of conditions and the following disclaimer in the documentation
#   and/or other materials provided with the distribution.
#
# THIS SOFTWARE IS PROVIDED BY THE COPYRIGHT HOLDERS AND CONTRIBUTORS "AS IS"
# AND ANY EXPRESS OR IMPLIED WARRANTIES, INCLUDING, BUT NOT LIMITED TO, THE
# IMPLIED WARRANTIES OF MERCHANTABILITY AND FITNESS FOR A PARTICULAR PURPOSE ARE
# DISCLAIMED. IN NO EVENT SHALL THE COPYRIGHT HOLDER OR CONTRIBUTORS BE LIABLE
# FOR ANY DIRECT, INDIRECT, INCIDENTAL, SPECIAL, EXEMPLARY, OR CONSEQUENTIAL
# DAMAGES (INCLUDING, BUT NOT LIMITED TO, PROCUREMENT OF SUBSTITUTE GOODS OR
# SERVICES; LOSS OF USE, DATA, OR PROFITS; OR BUSINESS INTERRUPTION) HOWEVER
# CAUSED AND ON ANY THEORY OF LIABILITY, WHETHER IN CONTRACT, STRICT LIABILITY,
# OR TORT (INCLUDING NEGLIGENCE OR OTHERWISE) ARISING IN ANY WAY OUT OF THE USE
# OF THIS SOFTWARE, EVEN IF ADVISED OF THE POSSIBILITY OF SUCH DAMAGE.
#
# (C) 2016 Tommy Hofmann
# (C) 2016 Robin Ammon
# (C) 2016 Sofia Brenner
# (C) 2022 Jeroen Hanselman
#
################################################################################

export is_torsion_point, torsion_points, torsion_structure, torsion_bound, pr_torsion_basis,
       division_polynomial, division_polynomial_univariate, torsion_points_division_poly, order,
       torsion_points_lutz_nagell

################################################################################
#
#  Order of a point
#
################################################################################

@doc Markdown.doc"""
    order(P::EllCrvPt{nf_elem}) -> fmpz

Returns the order of the point $P$ or $0$ if the order is infinite.
"""
function order(P::EllCrvPt{T}) where T<:Union{nf_elem, fmpq}
  if T==fmpq
    N = 12
  else
    E = parent(P)
    N = torsion_bound(E, 20)
  end

  Q = P
  for i in 1:N
    if !is_finite(Q)
      return fmpz(i)
    end
    Q = Q + P
  end

  return fmpz(0)
end

################################################################################
#
#  Test if point is torsion point
#
################################################################################

@doc Markdown.doc"""
    is_torsion_point(P::EllCrvPt{fmpq}) -> Bool

Returns whether the point $P$ is a torsion point.
"""
function is_torsion_point(P::EllCrvPt{T}) where T <: Union{nf_elem,fmpq}
  o = order(P)
  return o != 0
end

@doc Markdown.doc"""
    is_torsion_point(P::EllCrvPt{fq_nmod}) -> Bool

Returns whether the point $P$ is a torsion point.
"""
function is_torsion_point(P::EllCrvPt{fq_nmod})
  return true
end

################################################################################
#
#  Torsion points over QQ
#
################################################################################

# via theorem of Lutz-Nagell
@doc Markdown.doc"""
    torsion_points_lutz_nagell(E::EllCrv{fmpq}) -> Vector{EllCrvPt}

Computes the rational torsion points of an elliptic curve using the
>Lutz-Nagell theorem.
"""
function torsion_points_lutz_nagell(F::EllCrv{fmpq})

  if F.short == false
    (G, trafo, ruecktrafo) = short_weierstrass_model(F)
  else
    G = F
  end

  # transform the curve to an equivalent one with integer coefficients, if necessary
  (E, trafo_int, trafo_rat) = integral_model(G)

  res = [infinity(E)]
  d = discriminant(E)

  # Lutz-Nagell: necessary: y = 0 or y^2 divides d

  ycand = collect(squaredivisors(numerator(d))) # candidates for y-coordinate

  push!(ycand,0)

  pcand = Tuple{fmpz, fmpz}[] # candidates for torsion points

  Zx, x = PolynomialRing(FlintZZ, "x")

  _, _, _, a4, a6 = a_invars(E)

  # Lutz-Nagell: coordinates of torsion points need to be in ZZ
  for i = 1:length(ycand)
    # are there corresponding integer x-values?
    xcand = zeros(x^3 + numerator(a4)*x + numerator(a6) - ycand[i]^2)
    if length(xcand) != 0
      for j = 1: length(xcand)
        push!(pcand, (xcand[j], ycand[i])) # add to candidates
      end
    end
  end

  # check if candidates are torsion points
  if length(pcand) != 0
    for i = 1:length(pcand)
      P = E([pcand[i][1],pcand[i][2]])

      # Mazur: Order of torsion point is at most 12
      Q = P
      for j = 2:12
        Q = Q + P
        if is_infinite(Q)
          push!(res, P)
          break
        end
      end
    end
  end

  torsionpoints = res

  #if F.short == false
  #  for i = 1:length(torsionpoints)
  #    torsionpoints[i]= ruecktrafo(trafo_rat(torsionpoints[i]))
  #  end
  #else
  #  for i = 1:length(torsionpoints)
  #    torsionpoints[i] = trafo_rat(torsionpoints[i])
  #  end
  #end
  return torsionpoints
end

# via division polynomials
@doc Markdown.doc"""
    torsion_points_division_poly(E::EllCrv{fmpq}) -> Array{EllCrvPt}

Computes the rational torsion points of a rational elliptic curve $E$ using
division polynomials.
"""
function torsion_points_division_poly(F::EllCrv{fmpq})

  # if necessary, transform curve into short form
  if F.short == false
    (G, trafo, ruecktrafo) = short_weierstrass_model(F)
  else
    G = F
  end

  # transform the curve to an equivalent one with integer coefficients, if necessary
  (E, trafo_int, trafo_rat) = integral_model(G)

  # curve has integer coefficients
  _, _, _, A, B = map(numerator, a_invars(E))

  torsionpoints = [infinity(E)]

  # points of order 2 (point has order 2 iff y-coordinate is zero)
  # (note: these points are not detected by the division polynomials)

  Zx, x = PolynomialRing(FlintZZ, "x")

  s = zeros(x^3 + A*x + B) # solutions of x^3 + Ax + B = 0
  if length(s) != 0
    for i = 1:length(s)
      P = E([s[i], 0])
      push!(torsionpoints, P)
    end
  end

  # Mazur: order of torsion point is at most 12
  for n = 7 : 12 # points of smaller order will also be found
    Psi = division_polynomial_univariate(E,n)[1]
    z = roots(Psi)

    if length(z) == 0
      continue
    end

    # z contains candidates for x-coordinates of torsion points
    for i = 1:length(z)

      # are there corresponding integer-square y-coordinates?
      if isinteger(z[i])
        zi = numerator(z[i])
        ysquarecand = zi^3 + A*zi + B

        if ysquarecand < 0
          continue
        end

        a = isqrtrem(ysquarecand)

        if a[1] == 0 # then ysquarecand = 0, so have found torsion point
          P = E([zi, ysquarecand])

        # if not already contained in torsionpoints, add P
          if !(P in torsionpoints)
            push!(torsionpoints, P)
          end

          continue
        end

      # now ysquarecand > 0
        if a[2] == 0 # then y is a square of an integer
          P = E([zi, a[1]])
          Q = E([zi, -a[1]])

        # if not already contained in torsionpoints, add P and Q
          if !(P in torsionpoints)
            push!(torsionpoints, P)
            push!(torsionpoints, Q)
          end
        end
      end
    end
  end

  if F.short == false
    for i = 1:length(torsionpoints)
      torsionpoints[i]= ruecktrafo(trafo_rat(torsionpoints[i]))
    end
  else
    for i = 1:length(torsionpoints)
      torsionpoints[i] = trafo_rat(torsionpoints[i])
    end
  end

  return torsionpoints::Vector{EllCrvPt{fmpq}}
end

# function for users
@doc Markdown.doc"""
    torsion_points(E::EllCrv{fmpq}) -> Vector{EllCrvPt{fmpq}}

Returns the rational torsion points of $E$.
"""
function torsion_points(E::EllCrv{fmpq})
  if isdefined(E, :torsion_points)
    return E.torsion_points::Vector{EllCrvPt{fmpq}}
  end

  t = torsion_points_division_poly(E::EllCrv{fmpq})
  E.torsion_points = t
  return t
end

################################################################################
#
#  Torsion structure
#
################################################################################

@doc Markdown.doc"""
    torsion_structure(E::EllCrv{fmpq}) -> (A::Vector{fmpz},
                                           B::Vector{EllCrvPt{fmpq}}

Compute the structure of the rational torsion group of an elliptic curve $E$.
Then `A` is an array with `A = [n]` resp. `A = [n,m]` such that the
rational torsion of $E$ is isomorphic to $\mathbf Z/n\mathbf Z$ resp.
$\mathbf Z/n\mathbf Z \times \mathbf Z/m\mathbf Z$.
And `B` is an array of points with `B = [P]` and $P$ has order $n$ resp.
`B = [P, Q]` and $P$ has order $n$, $Q$ has order $m$.
"""
function torsion_structure(E::EllCrv{fmpq})
  T = torsion_points(E)
  grouporder = length(T)
  orders = fmpz[]

  for i in 1:grouporder
    push!(orders, 0)
  end

 # determine orders of group elements
  for i in 1:grouporder
    j = 1
    while (j < 13) && (orders[i] == 0)
      if (j*T[i]).is_infinite == true
        orders[i] = j
      end
    j = j + 1
    end
  end

  # find generators
  if in(grouporder, orders) == true # is the group cyclic?
    k = something(findfirst(isequal(grouporder), orders), 0)
    return fmpz[grouporder], [T[k]]
  else # group not cyclic
    m = div(grouporder, 2)
    k1 = something(findfirst(isequal(2), orders), 0)
    k2 = something(findlast(isequal(m), orders), 0) # findlast to get different points if m = 2
    points = [T[k1], T[k2]]
  return (fmpz[2, m], points)
  end
end

################################################################################
#
#  Torsion over more general fields
#
################################################################################

@doc Markdown.doc"""
    torsion_bound(E::EllCrv{nf_elem}, n::Int) -> fmpz

<<<<<<< HEAD
Bound the order of the torsion subgroup of $E by considering 
the order of the reduction of $E$ modulo $n$ distinct primes
with good reduction
"""
function torsion_bound(E::EllCrv{nf_elem}, n::Int)
  K = base_field(E)
  R = ring_of_integers(K)
=======
Bound the order of the torsion subgroup of $E by considering
the order of the reduction of $E$ modulo $n$ discinct primes
with good reduction
"""
function torsion_bound(E::EllCrv{nf_elem}, n::Int)

  R = ring_of_integers(base_field(E))
>>>>>>> d9692752
  badp = bad_primes(E)
  #First prime is 3
  p = next_prime(2)
  i = 0
  bound = 0
  disc_K = ZZ(discriminant(K))
  disc_E = R(discriminant(E))
  while i < n
    L = prime_ideals_over(R, p)
    for P in L
      if !divides(disc_K, p)[1] && !divides(disc_E, R(p))[1]
        i=i+1
        EP = modp_reduction(E,P)
        bound = gcd(bound, order(EP))
      end
    end
<<<<<<< HEAD
    p = next_prime(p)
  end 
=======
  end
>>>>>>> d9692752
  return(fmpz(bound))
end

################################################################################
#
#  p^r-Torsion part
#
################################################################################

#Adapted from Sage: ell_generic.py
@doc Markdown.doc"""
    pr_torsion_basis(E::EllCrv{nf_elem}, p::fmpz, r = Int) -> Vector{EllCrvPt}

Compute a basis for the p-power torsion subgroup. When r is given the algorithm stops searching after
having found a basis that spans p^r points.
"""
function pr_torsion_basis(E::EllCrv{T}, p, r = typemax(Int)) where T <: Union{nf_elem, fmpq}

  if !isprime(p)
    error("p should be a prime number")
  end

  #First we find all the p-torsion points
  p_torsion = division_points(infinity(E), p)
  p_rank = Int(log(fmpz(p), fmpz(length(p_torsion))))

  if p_rank == 0
    return Tuple{elem_type(E), Int}[]
  elseif p_rank == 1
  #If the dimension of the p-torsion is 1.
    P = p_torsion[1]
    if is_infinite(P)
      P=p_torsion[2]
    end
    k = 1
    if r==1
      return [(P, k)]
    end

    #We keep dividing P by p until we have found a generator for the p^r-torsion.
    pts = division_points(P, p)

    while length(pts) > 0
      k += 1
      P = pts[1]
      if r <= k
        return [(P, k)]
      end
      points = division_points(P, p)
    end
    return [(P, k)]
  else  #The p-torsion has rank 2
    P1 = popfirst!(p_torsion)
    while is_infinite(P1)
      P1 = popfirst!(p_torsion)
    end
    P2 = popfirst!(p_torsion)
    #We find a linearly independent basis for the p-torsion.
    while linearly_dependent(P1, P2)
     P2 = popfirst!(p_torsion)
    end

    k = 1
    log_order = 2
    if r<= 2
      return [(P1, 1),(P2, 1)]
    end

    #We keep dividing P1 and P2 by p until this is no longer possible
    pts1 = division_points(P1, p)
    pts2 = division_points(P2, p)
    while length(pts1) > 0 && length(pts2) > 0
      k += 1
      P1 = pts1[1]
      P2 = pts2[1]
      log_order += 2
      if r<=log_order
        return [(P1, k),(P2, k)]
      end
      pts1 = division_points(P1, p)
      pts2 = division_points(P2, p)
    end
  #Now k is the maximal integer for which P1,P2 are a basis
  #for the p^k torsion

  #But there could still be a p^k torsion point which can be divided
  #further, so we search for a linear combination of P1 and P2 to
  #see if this is the case.

    if length(pts1) > 0
      pts = pts1
    elseif length(pts2) > 0
      P1, P2 = P2, P1
      pts = pts2
    else
      for Q in elem_type(E)[P1+a*P2 for a in (1:p-1)]
          # Q runs through P1+a*P2 for a=1,2,...,p-1
        pts = division_points(Q, p)
        if length(pts) > 0
          P1 = Q
          break
        end
      end
    end
    if length(pts)==0
      return [(P1, k), (P2, k)]
    end
  #If we have found a P1 that we can divide further,
  #we continue trying to divide P1 by p. If we fail
  #we replace P1 again by a linear combination P1+a*P2 for
  #some a in [1..p-1]. We continue with this until we can no longer
  #divide any linear combination and we have found the full torsion structure
  #Z/p^n x Z/p^k for some n >k.

    n = k
    while true
      P1 = pts[1]
      n += 1
      log_order += 1
      if r <= log_order
        return [(P1, n),(P2, k)]
      end

      pts = division_points(P1, p)
      if length(pts) == 0
        for Q in elem_type(E)[P1+a*P2 for a in (1:p-1)]
        # Q runs through P1+a*P2 for a=1,2,...,p-1
          pts = division_points(Q, p)
          if length(pts) > 0
            break
          end
        end
        if length(pts) == 0
          return [(P1, n), (P2, k)]
        end
      end
    end
  end
end

#Returns [m, n] with m >n. This is inconsistent with the way torsion_structure
#returns elements for EllCrv over QQ.
@doc Markdown.doc"""
    torsion_structure(E::EllCrv{nf_elem}) -> (A::Vector{fmpz},
                                           B::Vector{EllCrvPt{nf_elem}}

Compute the structure of the rational torsion group of an elliptic curve $E$.
Then `A` is an array with `A = [n]` resp. `A = [n,m]` such that the
rational torsion of $E$ is isomorphic to $\mathbf Z/n\mathbf Z$ resp.
$\mathbf Z/n\mathbf Z \times \mathbf Z/m\mathbf Z$.
And `B` is an array of points with `B = [P]` and $P$ has order $n$ resp.
`B = [P, Q]` and $P$ has order $n$, $Q$ has order $m$.
"""
function torsion_structure(E::EllCrv{nf_elem})

  T1 = T2 = infinity(E)
  k1 = k2 = fmpz(1)
  bound = torsion_bound(E, 20)
  for (p,r) in factor(bound)
    ptor = pr_torsion_basis(E, p, r)
    if length(ptor) > 0
      T1 += ptor[1][1]
      k1 *= p^(ptor[1][2])
    end
    if length(ptor) > 1
      T2 += ptor[2][1]
      k2 *= p^(ptor[2][2])
    end
  end

  structure = fmpz[]

  if k1 == 1
    structure = [fmpz(1)]
    gens = [infinity(E)]
  elseif k2 == 1
    structure = [fmpz(k1)]
    gens = [T1]
  else
    structure = [fmpz(k1), fmpz(k2)]
    gens = [T1, T2]
  end
  return structure, gens
end


################################################################################
#
#  Misc
#
################################################################################

function linearly_dependent(P1::EllCrvPt{T}, P2::EllCrvPt{T}) where T

#if !istorsion_point(P1)||!istorsion_point(P2)
#  throw(DomainError, "Points need to be torsion_points")
#end

  A = P1
  B = P2

  while is_finite(A)
    while is_finite(B)
      if is_infinite(A+B)
        return true
      end
      B+=P2
    end
    A+=P1
    B+=P2
  end
  return false
end

################################################################################
#
#  Division polynomials
#
################################################################################
"""
    division_polynomial_univariate(E::EllCrv, n::Int, [x]) -> Poly

Compute the n-th univariate division polynomial of an elliptic curve defined
over a field k following Mazur and Tate. By default the result is a univariate polynomial over the base ring of `E`.
When `x` is given, the output is evaluated using the given value for `x`.

A triple of objects is returned:
- The n-th division polynomial as a univariate polynomial with a mutiplicity
   of 2 at the non-zero two-torsion points.
- The n-th division polynomial as a univariate polynomial divided by the
  univariate 2-torsion polynomial when n is even.
- The complementary factor, i.e. the first output divided by the second output.
"""
function division_polynomial_univariate(E::EllCrv, n::S, x = PolynomialRing(base_field(E),"x")[2]) where S<:Union{Integer, fmpz}

  R = parent(x)



  if is_short_weierstrass_model(E)
    n == 0 ? poly = 0 : poly = divpol_g_short(E,n,x)
    if mod(n,2) == 0
      _, _, _, A, B = a_invars(E)
      twotorsfactor = 4*(x^3+A*x+B)
    else
      twotorsfactor = one(R)
    end
  else
    n == 0 ? poly = 0 : poly = divpol_g(E,n,x)
      if mod(n,2) == 0
        b2, b4, b6 = b_invars(E)
        twotorsfactor = 4*x^3+b2*x^2+2*b4*x+b6
      else
        twotorsfactor = one(R)
      end
  end
  return twotorsfactor*poly, poly, twotorsfactor
end


"""
    division_polynomial(E::EllCrv, n::Int, x, y) -> Poly

Compute the n-th division polynomial of an elliptic curve defined over a field
k following Mazur and Tate. When x and or y are given the output is
automatically evaluated using the given values.
"""
function division_polynomial(E::EllCrv, n::S, x = PolynomialRing(base_field(E),"x")[2], y = PolynomialRing(parent(x),"y")[2]) where S<:Union{Integer, fmpz}
  R = parent(y)

  if n == 0
    return zero(R)
  end

  if is_short_weierstrass_model(E)
     if mod(n,2) == 0
      return 2*y*divpol_g_short(E,n,x)
    else
      return R(divpol_g_short(E,n,x))
    end
  else
    a1, _, a3 = a_invars(E)
    if mod(n,2) == 0
      return (2*y + a1*x + a3)*divpol_g(E,n,x)
    else
      return R(divpol_g(E,n,x))
    end
  end
end


function divpol_g_short(E::EllCrv, n::S, x = PolynomialRing(base_field(E),"x")[2]) where S<:Union{Integer, fmpz}

  Kx = parent(x)
  _, _, _, A, B = a_invars(E)

  B6sqr = (4*x^3+4*A*x+4*B)^2

  if n == 1 || n == 2
    return one(parent(x))
  elseif n == 3
    return 3*x^4 + 6*(A)*x^2 + 12*(B)*x - (A)^2
  elseif n == 4
    return 2*(x^6 + 5*(A)*x^4 + 20*(B)*x^3 - 5*(A)^2*x^2 - 4*(A)*(B)*x - 8*(B)^2 - (A)^3)
  elseif mod(n,2) == 0
    m = div(n,2)
    return (divpol_g_short(E,m,x))*(divpol_g_short(E,m+2, x)*divpol_g_short(E,m-1,x)^2 - divpol_g_short(E,m-2,x)*divpol_g_short(E,m+1,x)^2)
  else m = div(n-1,2)
    m = div(n-1,2)
    part1 = divpol_g_short(E,m+2,x)  * divpol_g_short(E,m,x)^3
    part2 = divpol_g_short(E,m-1,x) * divpol_g_short(E,m+1,x)^3
    if mod(m,2) == 0
      return B6sqr * part1 - part2
    else
      return part1 - B6sqr * part2
    end
  end
end

function divpol_g(E::EllCrv, n::S, x = PolynomialRing(base_field(E),"x")[2]) where S<:Union{Integer, fmpz}

  Kx = parent(x)

  b2, b4, b6, b8 = E.b_invars
  B4 = 6*x^2+b2*x+b4
  B6sqr = (4*x^3+b2*x^2+2*b4*x+b6)^2
  B8 = 3*x^4 + b2*x^3 + 3*b4*x^2 + 3*b6*x + b8


  if n == 1 || n ==2
    return one(Kx)
  elseif n == 3
    return B8
  elseif n == 4
    return -B6sqr+B4*B8
  elseif mod(n,2) == 0
    m = div(n-2,2)
    return divpol_g(E,m+3,x)*divpol_g(E,m+1,x)*divpol_g(E,m,x)^2 - divpol_g(E,m+1,x)*divpol_g(E,m-1,x)*divpol_g(E,m+2,x)^2
  else
    m = div(n-1,2)
    part1 = divpol_g(E,m+2,x)  * divpol_g(E,m,x)^3
    part2 = divpol_g(E,m-1,x) * divpol_g(E,m+1,x)^3
    if mod(m,2) == 0
      return B6sqr * part1 - part2
    else
      return part1 - B6sqr * part2
    end
  end
end
<|MERGE_RESOLUTION|>--- conflicted
+++ resolved
@@ -348,7 +348,7 @@
 @doc Markdown.doc"""
     torsion_bound(E::EllCrv{nf_elem}, n::Int) -> fmpz
 
-<<<<<<< HEAD
+
 Bound the order of the torsion subgroup of $E by considering 
 the order of the reduction of $E$ modulo $n$ distinct primes
 with good reduction
@@ -356,15 +356,6 @@
 function torsion_bound(E::EllCrv{nf_elem}, n::Int)
   K = base_field(E)
   R = ring_of_integers(K)
-=======
-Bound the order of the torsion subgroup of $E by considering
-the order of the reduction of $E$ modulo $n$ discinct primes
-with good reduction
-"""
-function torsion_bound(E::EllCrv{nf_elem}, n::Int)
-
-  R = ring_of_integers(base_field(E))
->>>>>>> d9692752
   badp = bad_primes(E)
   #First prime is 3
   p = next_prime(2)
@@ -381,12 +372,8 @@
         bound = gcd(bound, order(EP))
       end
     end
-<<<<<<< HEAD
     p = next_prime(p)
   end 
-=======
-  end
->>>>>>> d9692752
   return(fmpz(bound))
 end
 
