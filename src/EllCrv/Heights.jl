--- conflicted
+++ resolved
@@ -102,15 +102,9 @@
   P = phi(P)
 
   p = FlintZZ(p)
-<<<<<<< HEAD
     
   x = P[1]
   y = P[2]
-=======
-
-  x = P.coordx
-  y = P.coordy
->>>>>>> d9692752
 
   a1, a2, a3, a4, a6 = map(numerator, a_invars(F))
 
@@ -217,15 +211,9 @@
           )
 
   while true
-<<<<<<< HEAD
     R = ArbField(attempt*wprec)   
     x = R(P[1])
     y = R(P[2])
-=======
-    R = ArbField(attempt*wprec)
-    x = R(P.coordx)
-    y = R(P.coordy)
->>>>>>> d9692752
 
     if abs(x)<0.5
       t = 1/(x+1)
