--- conflicted
+++ resolved
@@ -68,13 +68,8 @@
     end
   end
   firstlist = parti.vect
-<<<<<<< HEAD
-  firstlist[1] = parti.n #0 parti.n - parti.l
-  firstlist[2] = 0#parti.l
-=======
   firstlist[1] = parti.n - parti.l
   firstlist[2] = parti.l
->>>>>>> 4839a16b
   parti.sum = 0
   parti.weighted_sum = 0
   parti.isdone = parti.l==parti.n
@@ -98,8 +93,6 @@
     parti.sum += 1
     parti.weighted_sum += current_position - 1
     @inbounds parti.vect[current_position] += 1
-    @show parti.vect
-    @show current_position
     a1 = parti.l - parti.weighted_sum
     if a1 >= 0
       a0 = parti.n - parti.sum - a1
