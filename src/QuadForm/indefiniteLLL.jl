############################################################
# This is (with permission) a port of the program qfsolve.gp by Denis
# Simon which implemented an algorithm published in
# D. Simon, Solving quadratic equations using reduced unimodular quadratic forms,
# Mathematics of Computation, Volume 74, Number 251, January 2005, Pages 1531-1543.
# (https://www.jstor.org/stable/4100193)

export lll_gram_indef , lll_gram_indefgoon , lll_gram_indefgoon2

################################################################################
#
#  Indefinite LLL reduction
#
################################################################################

################################################################################
#  Helpful
################################################################################

#=
  _mathnf(A::MatElem{fmpz}) -> MatElem{fmpz}, MatElem{fmpz}

Given a rectangular matrix $A$ of dimension $nxm$. Compute the Hermite normal
form $H$ of dimension $nxm$ and the unimodular transformation matrix $U$ such
that $AU$ = $H$. The first n-rank(A) columns are zero and the rest are in 
Gauß-form.
=#
function _mathnf(A::MatElem{fmpz})
  H, U = hnf_with_transform(reverse_cols(transpose(A)))
  H = reverse_rows(reverse_cols(transpose(H)))
  U = reverse_cols(transpose(U))

  return H, U
end

#=
    isindefinite(A::MatElem{fmpq}) -> Bool

Takes a Gram-matrix of a non-degenerate quadratic form and return true if the 
lattice is indefinite and otherwise false.
=#
function _isindefinite(A::MatElem{fmpq})
  O, M = Hecke._gram_schmidt(A,QQ)
  d = diagonal(O)
  if sign(d[1]) == 0
    return true
  end
  bool = any(x -> sign(x) != sign(d[1]),d)
  return bool
end

################################################################################
#                           linear algebra
################################################################################

#=
  _complete_to_basis(v::MatElem{fmpz}; redflag::Bool = false) -> MatElem{fmpz}

Given a rectangular matrix $nxm$ with $n != m$, compute a unimodular matrix
with the last column equal to the last column of $v$. If redflag = true,
it LLL-reduce the $n-m$ first columns if $n > m$. 
=#
function _complete_to_basis(v::MatElem{fmpz}, redflag::Bool = false)
  
  n = nrows(v) 
  m = ncols(v) 

  if n == m 
    return identity_matrix(v)
  end

  U = inv(transpose(_mathnf(transpose(v))[2]))

  if n == 1 || redflag == false || m > n
    return U
  end

  re = U[:,1:n-m]
  re = transpose(lll_with_transform(transpose(re))[2])

  l = diagonal_matrix(re,one(parent(v[1:m,1:m])))
  re = U*l

  return re
end

#=
  _ker_mod_p(M::MatElem{fmpz},p::Int64) -> Int, MatElem{fmpz}

Compute the kernel of the given matrix $M \mod p$. Return $rk, U$, where
$rk = dim (ker M \mod p)$ and $U$ an invertible matrix over $\mathbb{Z}$.
The first $rk$ columns of $U$ span the kernel.
=#
function _ker_mod_p(M::MatElem{fmpz},p::Int64)
  rk, k = kernel(change_base_ring(ResidueRing(ZZ,p),M))
  U = _complete_to_basis(lift(k[:,1:rk]))
  reverse_cols!(U)

  return rk, U
end

################################################################################
#                           Quadratic Equations
################################################################################

#=
    _quadratic_form_solve_triv(G::MatElem{fmpz}; base::Bool = false) 
                                    -> MatElem{fmpz}, MatElem{fmpz}, MatElem{fmpz}


Try to compute a non-zero vector in the kernel of $G$ with small coefficients.
`G` must be a square-matrix with $det(G) = 1$ and dimension at most 6. 
  Return $G,I,sol$ where $I$ is the identity matrix and $sol$ is non-trivial
norm 0 vector or the empty vector if no non-trivial vector is found.
  If base = true and and a norm 0 vector is obtained, return $H^T * G * H$, $H$ and
$sol$ where $sol$ is the first column of $H$ with norm 0.
=#
function _quadratic_form_solve_triv(G::MatElem{fmpz}; base::Bool = false, check::Bool = false)
  
  if check == true
    if det(G) != 1 || ncols(G) != nrows(G) || ncols(G) > 6
      error("G has to be a unimodular matrix with dimension at most 6.")
    end
  end
  
  n = ncols(G)
  H = identity_matrix(base_ring(G),n)

  #Case 1: A basis vector is isotropic
  for i = 1:n
    if(G[i,i] == 0)
      sol = H[:,i]
      if(base == false)
        return G, H, sol
      end
      H[:,i] = H[:,1]
      H[:,1] = sol

      return transpose(H)*G*H, H, sol
    end
  end

  #Case 2: G has a block +- [1 0 ; 0 -1] on the diagonal
  for i = 2:n
    if(G[i-1,i] == 0 && G[i-1,i-1]*G[i,i] == -1)
  
      H[i-1,i] = -1
      sol = H[:,i]
      if (base == false)
        return G, H, sol
      end
      H[:,i] = H[:,1]
      H[:,1] = sol
        return transpose(H)*G*H, H, sol
    end
  end

  #Case 3: a principal minor is 0
  for i = 1:n
    GG = G[1:i,1:i]
    if(det(GG) != 0)
      continue
    end
    sol = kernel(GG)[2][:,1]
    sol = divexact(sol,content(sol))
    sol = vcat(sol,zero_matrix(base_ring(sol),n-i,1))
    if (base == false)
      return G, H, sol
    end
    H = _complete_to_basis(sol)
    H[:,n] = - H[:,1]
    H[:,1] = sol
    
    return transpose(H)*G*H, H, sol
  end

  return G,H, fmpz[]
end

###############################################################################
#                           Quadratic Forms Reduction
################################################################################

@doc Markdown.doc"""
    lll_gram_indef(G::MatElem{fmpz}, base::Bool = false) 
                                        -> Tuple{MatElem{fmpz}, MatElem{fmpz}, MatElem{fmpz}}

Given a Gram matrix `G` of an indefinite integral $\mathbb{Z}$-lattice with $det(G) \neq 0$,
if an isotropic vector is found, return `G`, `I` and `sol` where `I` is the 
identity-matrix and `sol` is the isotropic vector. Otherwise return a LLL-reduction 
of `G`, the transformation matrix `U` and fmpz[].

# EXAMPLE
```jldoctest
julia> G = ZZ[0 1 2; 1 -1 3; 2 3 0];
julia> lll_gram_indef(G)
([0 1 2; 1 -1 3; 2 3 0], [1 0 0; 0 1 0; 0 0 1], [1; 0; 0])
julia> transpose(ans[3])*G*ans[3] == 0
true

julia> G = [2 1 2 4;1 8 0 2;2 0 -2 5;4 2 5 0];
julia> lll_gram_indef(G)
([2 0 1 0; 0 -4 -1 1; 1 -1 8 0; 0 1 0 -8], [1 -1 0 -2; 0 0 1 0; 0 1 0 0; 0 0 0 1], fmpz[])
```
"""
function lll_gram_indef(G::MatElem{fmpz}; base::Bool = false)
  n = ncols(G)
  M = identity_matrix(ZZ,n)
  QD = G

  # GSO breaks off if one of the basis vectors is isotropic
  for i = 1:n-1
    if QD[i,i] == 0
      return _quadratic_form_solve_triv(G; base = base)
    end

    M1 = identity_matrix(QQ,n)
    for j = 1:n
      M1[i,j] = - QD[i,j]//QD[i,i]
    end

    M1[i,i] = 1
    M = M*M1
    QD = transpose(M1)*QD*M1
  end

  M = inv(M)
  QD = transpose(M)*map_entries(abs, QD)*M
  QD = QD*denominator(QD)
  QD_cont = divexact(QD,content(QD))
  QD_cont = change_base_ring(ZZ,QD_cont)
  rank_QD = rank(QD_cont)

  S = transpose(lll_gram_with_transform(QD_cont)[2])
  S = S[:,ncols(S)-rank_QD+1:ncols(S)]

  if ncols(S) < n
    S = _complete_to_basis(S)
  end

  red = _quadratic_form_solve_triv(transpose(S)*G*S; base = base)
  r1 = red[1]
  r2 = S*red[2]
  r3 = red[3]

  if r3 != fmpz[] 
    r3 = S*r3
    return r1,r2,r3
  end

  return r1,r2,r3
end

@doc Markdown.doc"""
    lll_gram_indefgoon(G::MatElem{fmpz}, check::Bool = false) 
                                              -> Tuple{MatElem{fmpz}, MatElem{fmpz}}

<<<<<<< HEAD
Perform the LLL-reduction of the Gram matrix `G` of an indefinite integral 
$\mathbb{Z}$-lattice which goes on even if an isotropic vector is found. 
=======
Perform the LLL-reduction of the Gram matrix `G` of an indefinite quadratic 
lattice which goes on even if an isotropic vector is found. If `G` is not 
unimodular, eventually the algorithm has to be applied more than once.
>>>>>>> f5e24cac
If `check == true` the function checks  whether `G` is a symmetric, $det(G) \neq 0$ 
and the Gram matrix of a non-degenerate, indefinite Z-lattice. 

# EXAMPLE
```jldoctest
julia> G = ZZ[0 1 2; 1 -1 3; 2 3 0];
julia> lll_gram_indefgoon(G)
([0 0 1; 0 -16 0; 1 0 1], [1 5 1; 0 2 1; 0 -1 0])

julia> G = [2 1 2 4;1 8 0 2;2 0 -2 5;4 2 5 0];
julia> lll_gram_indefgoon(G)
([2 0 1 0; 0 -4 -1 1; 1 -1 8 0; 0 1 0 -8], [1 -1 0 -2; 0 0 1 0; 0 1 0 0; 0 0 0 1])
```
"""
function lll_gram_indefgoon(G::MatElem{fmpz}; check::Bool = false)

  if(check == true)
    if(issymmetric(G) == false || det(G) == 0 || _isindefinite(change_base_ring(QQ,G)) == false)
      error("Input should be a Gram matrix of a non-degenerate indefinite quadratic lattice.")
    end
  end

  red = lll_gram_indef(G; base = true)
  
  #If no isotropic vector is found
  if red[3] == fmpz[]
    return red[1] , red[2]
  end

  U1 = red[2]
  G2 = red[1]
  U2 = _mathnf(G2[1,:])[2]
  G3 = transpose(U2)*G2*U2
  
  #The first line of the matrix G3 only contains 0, except some 'g' on the right, where g² | det G.
  n = ncols(G)
  U3 = identity_matrix(ZZ,n)
  U3[1,n] = round(- G3[n,n]//2*1//G3[1,n])
  G4 = transpose(U3)*G3*U3

  #The coeff G4[n,n] is reduced modulo 2g
  U = G4[[1,n],[1,n]]

  if (n == 2)
    V = zero_matrix(ZZ,n,1)
  else
    V = G4[[1,n], 2:(n-1)]
  end
  
  B = map_entries(round, -inv(change_base_ring(QQ,U))*V )
  U4 = identity_matrix(ZZ,n)

  for j = 2:n-1
    U4[1,j] = B[1,j-1]
    U4[n,j] = B[2,j-1]
  end

  G5 = transpose(U4)*G4*U4

  # The last column of G5 is reduced
  if (n  < 4)
    return G5, U1*U2*U3*U4
  end

  red = lll_gram_indefgoon(G5[2:n-1,2:n-1])
  One = identity_matrix(ZZ,1)
  U5 = diagonal_matrix(One,red[2],One)
  G6 = transpose(U5)*G5*U5

  return G6, U1*U2*U3*U4*U5
end
 
@doc Markdown.doc"""
    lll_gram_indefgoon2(G::MatElem{fmpz}; check::Bool = false) 
                                         -> Tuple{MatElem{fmpz}, MatElem{fmpz}}
                                              
  Perform the LLL-reduction of the Gram matrix `G`, where `G` is a 3x3 matrix 
  with $det(G) = -1$ and $sign(G) =  [2,1]$.   
                                    
# EXAMPLE
```jldoctest
julia> G = ZZ[1 0 0; 0 4 3; 0 3 2];
julia> lll_gram_indefgoon2(G)
([0 0 -1; 0 1 0; -1 0 0], [0 1 0; 1 0 1; -2 0 -1])
```
"""
function lll_gram_indefgoon2(G::MatElem{fmpz}; check::Bool = false)

  if check == true 
    if det(G) != -1 || issymmetric(G) == false || ncols(G) != 3 || _check_for_lll_gram_indefgoon2 == false
      error("Input should be a Gram matrix 3x3 with det(G) = -1 and sign(G) = [2,1].")
    end
  end
  
  red = lll_gram_indef(G; base = true)

  #We always find an isotropic vector
  U1 = ZZ[0 0 1; 0 1 0; 1 0 0]
  G2 = transpose(U1)*red[1]*U1

  #G2 has a 0 at the bottom right corner 
  g = gcdx(G2[3,1],G2[3,2])
  U2 = ZZ[g[2] G2[3,2]//g[1] 0; g[3] -G2[3,1]//g[1] 0; 0 0 -1]
  G3 = transpose(U2)*G2*U2

  #G3 has 0 under the codiagonal 
  cc = mod(G3[1,1],2)
  U3 = ZZ[1 0 0; cc 1 0;round(-(G3[1,1]+cc*(2*G3[1,2]+G3[2,2]*cc))//2//G3[1,3]) round(-(G3[1,2]+cc*G3[2,2])//G3[1,3]) 1]
  
  return transpose(U3)*G3*U3, red[2]*U1*U2*U3 
end

function _check_for_lll_gram_indefgoon2(A::MatElem{fmpq})
  O, M = Hecke._gram_schmidt(A,QQ)
  d = [sign(O[i,i]) for i=1:3]
  if sum(d) != 1 || any(i -> d[i] == 0,1:3) == true
    return false
  end
  return true
end<|MERGE_RESOLUTION|>--- conflicted
+++ resolved
@@ -255,14 +255,9 @@
     lll_gram_indefgoon(G::MatElem{fmpz}, check::Bool = false) 
                                               -> Tuple{MatElem{fmpz}, MatElem{fmpz}}
 
-<<<<<<< HEAD
-Perform the LLL-reduction of the Gram matrix `G` of an indefinite integral 
-$\mathbb{Z}$-lattice which goes on even if an isotropic vector is found. 
-=======
 Perform the LLL-reduction of the Gram matrix `G` of an indefinite quadratic 
 lattice which goes on even if an isotropic vector is found. If `G` is not 
 unimodular, eventually the algorithm has to be applied more than once.
->>>>>>> f5e24cac
 If `check == true` the function checks  whether `G` is a symmetric, $det(G) \neq 0$ 
 and the Gram matrix of a non-degenerate, indefinite Z-lattice. 
 
