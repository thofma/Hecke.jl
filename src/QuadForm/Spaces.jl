export ambient_space, rank, gram_matrix, inner_product, involution, ishermitian, is_quadratic, is_regular,
       is_local_square, is_isometric, is_rationally_isometric, is_isotropic, is_isotropic_with_vector, quadratic_space,
       hermitian_space, diagonal, invariants, hasse_invariant, witt_invariant, orthogonal_basis, fixed_field,
       restrict_scalars, orthogonal_complement, orthogonal_projection

################################################################################
#
#  Maps
#
################################################################################

@attributes mutable struct AbstractSpaceMor{D, T} <: Map{D, D, HeckeMap, AbstractSpaceMor}
  header::MapHeader{D, D}
  matrix::T

  function AbstractSpaceMor(V::D, W::D, B::T) where {D, T}
    z = new{D, T}()
    z.header = MapHeader{D, D}(V, W)
    z.matrix = B
    return z
  end
end

function hom(V::AbstractSpace, W::AbstractSpace, B::MatElem; check::Bool = false)
  @req base_ring(V) == base_ring(W) "Spaces must have the same base field"
  @req nrows(B) == dim(V) && ncols(B) == dim(W) """
  Dimension mismatch. Matrix ($(nrows(B))x$(ncols(B))) must be of
  dimensions $(dim(V))x$(dim(W)).
  """
  if check
    GV = gram_matrix(V)
    GW = gram_matrix(W)
    fl = B * GW * transpose(_map(B, involution(W))) == GV
    if !fl
      error("Matrix does not define a morphism of spaces")
    end
  end
  return AbstractSpaceMor(V, W, B)
end

function image(f::AbstractSpaceMor, v::Vector)
  V = domain(f)
  w = matrix(base_ring(V), 1, length(v), v) * f.matrix
  return vec(collect(w))
end

@attr Bool function is_injective(f::AbstractSpaceMor)
  return rank(f.matrix) == nrows(f.matrix)
end

function image(f::AbstractSpaceMor, L::AbstractLat)
  V = domain(f)
  @req V==ambient_space(L) "L not in domain"
  W = codomain(f)
  if is_injective(f)
    B = pseudo_matrix(L)
    fB = matrix(B)*f.matrix
    PB = pseudo_matrix(fB, B.coeffs)
    return lattice(W, PB)
  else
    error("not implemented")
  end
end

function image(f::AbstractSpaceMor, L::ZLat)
  V = domain(f)
  @req V==ambient_space(L) "L not in domain"
  W = codomain(f)
  B = basis_matrix(L)*f.matrix
  isbasis = is_injective(f)
  return lattice(W, B, isbasis=isbasis, check=false)
end

function preimage(f::AbstractSpaceMor, L::ZLat)
  V = domain(f)
  W = codomain(f)
  @req W==ambient_space(L) "L not in codomain"
  ok, B = can_solve_with_solution(f.matrix, basis_matrix(L), side=:left)
  if !ok
    # intersect with the image
    L1 = intersect(lattice(W, f.matrix) , L)
    L2 = primitive_closure(L, L1)
    ok, B = can_solve_with_solution(f.matrix, basis_matrix(L2), side=:left)
    @assert ok
  end
  return lattice(V, B)
end

function compose(f::AbstractSpaceMor, g::AbstractSpaceMor)
  @req codomain(f) === domain(g) "incompatible morphisms"
  return hom(domain(f), codomain(g), f.matrix * g.matrix)
end

################################################################################
#
#  Creation
#
################################################################################

@doc Markdown.doc"""
    rescale(q::AbstractSpace, r) -> AbstractSpace

For $q=(V,\Phi)$ return the space $(V, r \Phi)$.
"""
rescale(q::AbstractSpace, r)


################################################################################
#
#  Basic invariants
#
################################################################################

@doc Markdown.doc"""
    rank(V::AbstractSpace) -> Int

Return the rank of the space `V`.
"""
@attr Int rank(L::AbstractSpace) = rank(L.gram)

@doc Markdown.doc"""
    dim(V::AbstractSpace) -> Int

Return the dimension of the space `V`.
"""
dim(V::AbstractSpace) = nrows(V.gram)

@doc Markdown.doc"""
    gram_matrix(V::AbstractSpace) -> MatElem

Return the Gram matrix of the space `V`.
"""
gram_matrix(V::AbstractSpace) = V.gram

# Once we have quaternion spaces the following makes more sense

@doc Markdown.doc"""
    base_ring(V::AbstractSpace) -> NumField

Return the algebra over which the space `V` is defined.
"""
base_ring(V::AbstractSpace) = _base_algebra(V)

@doc Markdown.doc"""
    fixed_field(V::AbstractSpace) -> NumField

Return the fixed field of the space `V`.
"""
fixed_field(::AbstractSpace)

@doc Markdown.doc"""
    involution(V::AbstractSpace) -> NumField

Return the involution of the space `V`.
"""
involution(V::AbstractSpace)

################################################################################
#
#  Predicates
#
################################################################################

@doc Markdown.doc"""
    is_regular(V::AbstractSpace) -> Bool

Return whether the space `V` is regular, that is, if the Gram matrix
has full rank.
"""
function is_regular(V::AbstractSpace)
  return rank(V) == dim(V)
end

@doc Markdown.doc"""
    is_quadratic(V::AbstractSpace) -> Bool

Return whether the space `V` is quadratic.
"""
is_quadratic(::AbstractSpace)

@doc Markdown.doc"""
    ishermitian(V::AbstractSpace) -> Bool

Return whether the space `V` is hermitian.
"""
ishermitian(::AbstractSpace)

################################################################################
#
#  Determinant and discriminant
#
################################################################################

@attr elem_type(fixed_field(V)) function det(V::AbstractSpace{S}) where S
  d = det(gram_matrix(V))
  return fixed_field(V)(d)
end

@doc Markdown.doc"""
    det(V::AbstractSpace) -> FieldElem

Return the determinant of the space `V` as an element of its fixed field.
"""
det(::AbstractSpace)

@doc Markdown.doc"""
    discriminant(V::AbstractSpace) -> FieldElem

Return the discriminant of the space `V` as an element of its fixed field.
"""
function discriminant(V::AbstractSpace)
  d = det(V)
  n = mod(rank(V), 4)
  if n == 0 || n == 1
    return d
  else
    return -d
  end
end

function _discriminant(G)
  d = det(G)
  n = nrows(G)
  if mod(n, 4) == 0 || mod(n, 4) == 1
    return d
  else
    return -d
  end
end

################################################################################
#
#  Computing inner products
#
################################################################################

@doc Markdown.doc"""
    gram_matrix(V::AbstractSpace, M::MatElem) -> MatElem

Return the Gram matrix of the rows of `M` with respect to the Gram matrix of the space `V`.
"""
function gram_matrix(V::AbstractSpace{T}, M::MatElem{S}) where {S, T}
  @req ncols(M) == dim(V) "Matrix must have $(dim(V)) columns ($(ncols(M)))"
  if S === elem_type(T)
    return M * gram_matrix(V) * transpose(_map(M, involution(V)))
  else
    Mc = change_base_ring(base_ring(V), M)
    return Mc * gram_matrix(V) * transpose(_map(Mc, involution(V)))
  end
end

@doc Markdown.doc"""
    gram_matrix(V::AbstractSpace, S::Vector{Vector}) -> MatElem

Return the Gram matrix of the sequence `S` with respect to the Gram matrix of the space `V`.
"""
function gram_matrix(V::AbstractSpace{T}, S::Vector{Vector{U}}) where {T, U}
  m = zero_matrix(base_ring(V), length(S), rank(V))
  for i in 1:length(S)
    if length(S[i]) != rank(V)
      throw(error("Vectors must be of length $(rank(V))"))
    end
    for j in 1:rank(V)
      m[i, j] = S[i][j]
    end
  end
  return gram_matrix(V, m)
end

@doc Markdown.doc"""
    inner_product(V::AbstractSpace, v::Vector, w::Vector) -> FieldElem

Return the inner product of `v` and `w` with respect to the bilinear form of the space `V`.
"""
inner_product(V::AbstractSpace, v::Vector, w::Vector)

@doc Markdown.doc"""
    inner_product(V::AbstractSpace, v::MatElem, w::MatElem) -> MatElem

Shortcut for `v * gram_matrix(V) * adjoint(w)`.
"""
inner_product(V::AbstractSpace, v::MatElem, w::MatElem)

_inner_product(L::AbstractLat, v, w) = inner_product(ambient_space(L), v, w)

################################################################################
#
#  Diagonalization
#
################################################################################

@doc Markdown.doc"""
    orthogonal_basis(V::AbstractSpace) -> MatElem

Return a matrix `M`, such that the rows of `M` form an orthogonal basis of the space `V`.
"""
function orthogonal_basis(V::AbstractSpace)
  G = gram_matrix(V)
  r, Rad = left_kernel(G)
  if r > 0
    basis_nondeg = _basis_complement(Rad)
    G_nondeg = gram_matrix(V, basis_nondeg)
  else
    G_nondeg = G
  end
  _, B = _gram_schmidt(G_nondeg, involution(V))
  if r > 0
    B = vcat(Rad, B*basis_nondeg)
  end
  return B
end

@doc Markdown.doc"""
    diagonal(V::AbstractSpace) -> Vector{FieldElem}

Return a vector of elements $a_1,\dotsc,a_n$ such that the space `V` is isometric to
the diagonal space $\langle a_1,\dotsc,a_n \rangle$.

The elements are contained in the fixed field of `V`.
"""
diagonal(V::AbstractSpace)

################################################################################
#
#  Gram-Schmidt
#
################################################################################

# Clean this up
function _gram_schmidt(M::MatElem, a, nondeg = true)
  F = deepcopy(M)
  K = base_ring(F)
  n = nrows(F)
  S = identity_matrix(K, n)
  T = identity_matrix(K, n)
  okk = is_diagonal(F)
  if !okk
    for i in 1:n
      if iszero(F[i,i])
        zero!(T)
        for i in 1:nrows(T)
          T[i, i] = 1
        end
        ok = 0
        for j in (i + 1):n
          if !iszero(F[j, j])
            ok = j
            break
          end
        end
        if ok != 0 # ok !== nothing
          j = ok
          T[i,i] = 0
          T[j,j] = 0
          T[i,j] = 1
          T[j,i] = 1
        else
          ok = 0
          for j in (i + 1):n
            if !iszero(F[i, j])
              ok = j
              break
            end
          end
          if ok == 0
            if nondeg
              error("Matrix is not of full rank")
            end
          else
            j = ok
            T[i, j] = 1 // (2 * F[j, i])
          end
        end
        if ok == 0
          continue
        end

        #S = T * S
        S = mul!(S, T, S)
        #F = T * F * transpose(_map(T, a))
        F = mul!(F, T, F)
        F = mul!(F, F, transpose(_map(T, a)))
      end

      zero!(T)
      for i in 1:nrows(T)
        T[i, i] = 1
      end

      for j in (i + 1):n
        T[j, i] = divexact(-F[j, i], F[i, i])
      end
      #F = T * F * transpose(_map(T, a))
      F = mul!(F, T, F)
      F = mul!(F, F, transpose(_map(T, a)))
      #S = T * S
      S = mul!(S, T, S)
    end
    @assert is_diagonal(F)
  end
  @hassert :Lattice 1 S * M * transpose(_map(S, a)) == F
  return F, S
end

################################################################################
#
#  Local isometry
#
################################################################################

@doc Markdown.doc"""
    is_isometric(L::AbstractSpace, M::AbstractSpace, p::Union{InfPlc, NfOrdIdl}) -> Bool

Return whether the spaces `L` and `M` are isometric over the completion at `p`.
"""
is_isometric(L::AbstractSpace, M::AbstractSpace, p)

################################################################################
#
#  Global isometry
#
################################################################################

@doc Markdown.doc"""
    is_isometric(L::AbstractSpace, M::AbstractSpace) -> Bool

Return whether the spaces `L` and `M` are isometric.
"""
is_isometric(L::AbstractSpace, M::AbstractSpace)

################################################################################
#
#  Definitness
#
################################################################################

# Returns 0 if V is not definite
# Returns an element a != 0 such that a * canonical_basis of V has
# positive Gram matrix
function _isdefinite(V::AbstractSpace)
  E = base_ring(V)
  K = fixed_field(V)
  if (!is_totally_real(K)) || (ishermitian(V) && !is_totally_complex(E))
    return zero(K)
  end
  D = diagonal(V)
  signs_to_consider = Tuple{embedding_type(K), Int}[]
  for v in real_embeddings(K)
    S = Int[sign(d, v) for d in D]
    if length(unique(S)) != 1
      return zero(K)
    else
      push!(signs_to_consider, (v, S[1]))
    end
  end
  if length(signs_to_consider) == 1
    return K(signs_to_consider[1][2])
  else
    return element_with_signs(K, signs_to_consider)
  end
end

@doc Markdown.doc"""
    is_positive_definite(V::AbstractSpace) -> Bool

Return whether the space `V` is positive definite.
"""
function is_positive_definite(V::AbstractSpace)
  E = base_ring(V)
  K = fixed_field(V)
  if (!is_totally_real(K)) || (ishermitian(V) && !is_totally_complex(E))
    return false
  end
  D = diagonal(V)
  for d in D
    if !is_totally_positive(d)
      return false
    end
  end
  return true
end

@doc Markdown.doc"""
    is_negative_definite(V::AbstractSpace) -> Bool

Return whether the space `V` is negative definite.
"""
function is_negative_definite(V::AbstractSpace)
  E = base_ring(V)
  K = fixed_field(V)
  if (!is_totally_real(K)) || (ishermitian(V) && !is_totally_complex(E))
    return false
  end
  D = diagonal(V)
  for d in D
    if !is_totally_positive(-d)
      return false
    end
  end
  return true
end

@doc Markdown.doc"""
    is_definite(V::AbstractSpace) -> Bool

Return whether the space `V` is definite.
"""
function is_definite(V::AbstractSpace)
  return is_positive_definite(V) || is_negative_definite(V)
end

################################################################################
#
#  Isotropic
#
################################################################################

@doc Markdown.doc"""
    is_isotropic(V::AbstractSpace) -> Bool

Return if the space `V` is isotropic.

A space $(V, \Phi)$ is called isotropic if there is a non-zero $v \in V$
with $\Phi(v,v) = 0$.
"""
is_isotropic(::AbstractSpace)

@doc Markdown.doc"""
    is_isotropic_with_vector(V::AbstractSpace) -> Bool, Vector

Return if the space `V` is isotropic and an isotropic vector.
"""
is_isotropic_with_vector(::AbstractSpace)

@doc Markdown.doc"""
    is_isotropic(V::AbstractSpace, p::Union{NfOrdIdl, InfPlc}) -> Bool

Given a space `V` and a place `p` in the fixed field `K` of `V`, return
whether the completion of `V` at `p` is isotropic.
"""
is_isotropic(::AbstractSpace, p)

is_isotropic(V::AbstractSpace, p::InfPlc) = _isisotropic(V, p)

function _isisotropic(D::Vector{fmpq}, p::PosInf)
  n = length(D)
  if any(iszero(d) for d in D)
    return true
  elseif n <= 1
    return false
  else
    return length(unique!(fmpq[sign(d) for d in D])) == 2
  end
end

function _isisotropic(D::Vector, p::InfPlc)
  n = length(D)
  if any(iszero(d) for d in D)
    return true
  elseif n <= 1
    return false
  elseif is_complex(p)
    return true
  else
    return length(unique!(Int[sign(d, p) for d in D])) == 2
  end
end

# this looks wrong
function _isisotropic(V::AbstractSpace, p::InfPlc)
  n = rank(V)
  d = det(V)
  if dim(V) != rank(V) # degenerate
    return true
  elseif n <= 1
    return false
  elseif is_complex(p)
    return true
  else
    D = diagonal(V)
    return length(unique!(Int[sign(d, p) for d in D])) == 2
  end
end

################################################################################
#
#  Restriction of scalars
#
################################################################################

# TODO: Change VecSpaceRes/SpaceRes to allow restriction of scalars
# to non rational subfields
@doc Markdown.doc"""
    restrict_scalars(V::AbstractSpace, K::FlintRationalField,
                                  alpha::FieldElem = one(base_ring(V)))
                                                          -> QuadSpace, SpaceRes

Given a space $(V, \Phi)$ and a subfield `K` of the base algebra `E` of `V`, return the
quadratic space `W` obtained by restricting the scalars of $(V, \alpha\Phi)$ to `K`,
together with the map `f` for extending the scalars back.
The form on the restriction is given by ``Tr \circ \Phi`` where ``Tr: E \to K`` is the trace form.
The rescaling factor $\alpha$ is set to 1 by default.

Note that for now one can only restrict scalars to $\mathbb Q$.
"""
function restrict_scalars(V::AbstractSpace, K::FlintRationalField,
                                       alpha::FieldElem = one(base_ring(V)))
  E = base_ring(V)
  n = rank(V)
  d = absolute_degree(E)
  B = absolute_basis(E)
  v = elem_type(E)[zero(E) for i in 1:n]
  w = elem_type(E)[zero(E) for i in 1:n]
  G = zero_matrix(FlintQQ, d * n, d * n)
  r = 1
  c = 1
  for i in 1:n
    for bi in 1:length(B)
      v[i] = B[bi]
      c = 1
      for j in 1:n
        for bj in 1:length(B)
          w[j] = B[bj]
          G[r, c] = trace(alpha * inner_product(V, v, w), FlintQQ)
          w[j] = zero(E)
          c = c + 1
        end
      end
      v[i] = zero(E)
      r = r + 1
    end
  end
  Vres = quadratic_space(FlintQQ, G, check = false)
  VrestoV = SpaceRes{typeof(Vres), typeof(V)}(Vres, V)
  return Vres, VrestoV
end

################################################################################
#
#  Orthogonal complement
#
################################################################################

@doc Markdown.doc"""
    orthogonal_complement(V::AbstractSpace, M::T) where T <: MatElem -> T

Given a space `V` and a subspace `W` with basis matrix `M`, return a basis
matrix of the orthogonal complement of `W` inside `V`.
"""
function orthogonal_complement(V::AbstractSpace, M::MatElem)
  N = gram_matrix(V) * _map(transpose(M), involution(V))
  r, K = left_kernel(N)
  @assert r == nrows(K)
  return K
end

@doc Markdown.doc"""
    orthogonal_projection(V::AbstractSpace, M::T) where T <: MatElem -> AbstractSpaceMor

Given a space `V` and a non-degenerate subspace `W` with basis matrix `M`,
return the endomorphism of `V` corresponding to the projection onto the
complement of `W` in `V`.
"""
function orthogonal_projection(V::AbstractSpace, M::MatElem)
  _Q = inner_product(V, M, M)
  @req rank(_Q) == nrows(_Q) "Subspace must be non-degenerate for the inner product on V"
  U = orthogonal_complement(V, M)
  B = vcat(U, M)
  p = vcat(U, zero(M))
  pr = inv(B)*p
  return hom(V, V, pr)
end

################################################################################
#
#  Direct sums
#
################################################################################

<<<<<<< HEAD
function _biproduct(x::Vector{T}) where T <: AbstractSpace
=======
function _orthogonal_sum(V::AbstractSpace, W::AbstractSpace)
  K = base_ring(V)
  G = diagonal_matrix(gram_matrix(V), gram_matrix(W))
  n = dim(V) + dim(W)
  i1 = zero_matrix(K, dim(V), n)
  for i in 1:dim(V)
    i1[i, i] = 1
  end
  i2 = zero_matrix(K, dim(W), n)
  for i in 1:dim(W)
    i2[i, i + dim(V)] = 1
  end
  return G, i1, i2
end

@doc Markdown.doc"""
    orthogonal_sum(V::AbstractSpace, W::AbstractSpace) -> AbstractSpace, AbstractSpaceMor, AbstractSpaceMor

Given two spaces `V` and `W` of the same kind (either both hermitian or both quadratic)
and defined over the same algebra, return their orthogonal sum $V \oplus W$. It is given with
the two natural embeddings $V \to V\oplus W$ and $W \to V\oplus W$.
"""
orthogonal_sum(V::AbstractSpace, W::AbstractSpace)

function orthogonal_sum(V::QuadSpace, W::QuadSpace)
  @req base_ring(V) === base_ring(W) "Base algebra must be equal"
  G, i1, i2 = _orthogonal_sum(V, W)
  VplusW = quadratic_space(base_ring(V), G)
  f1 = hom(V, VplusW, i1)
  f2 = hom(W, VplusW, i2)
  return VplusW, f1, f2
end

function orthogonal_sum(V::HermSpace, W::HermSpace)
  @req base_ring(V) === base_ring(W) "Base algebra must be equal"
  G, i1, i2 = _orthogonal_sum(V, W)
  VplusW = hermitian_space(base_ring(V), G)
  f1 = hom(V, VplusW, i1)
  f2 = hom(W, VplusW, i2)
  return VplusW, f1, f2
end

function _orthogonal_sum_with_injections_and_projections(x::Vector{<:QuadSpace})
>>>>>>> 8ba02f2c
  @req length(x) >= 2 "Input must contain at least two quadratic spaces"
  K = base_ring(x[1])
  @req all(i -> base_ring(x[i]) === K, 2:length(x)) "All spaces must be defined over the same field"
  @req is_quadratic(x[1]) ? all(i -> is_quadratic(x[i]), 2:length(x)) : all(i -> ishermitian(x[i]), 1:length(x)) "Spaces must be all hermitian or all quadratic" 
  G = diagonal_matrix(gram_matrix.(x))
  V = is_quadratic(x[1]) ? quadratic_space(K, G) : hermitian_space(K, G)
  n = sum(dim.(x))
  inj = AbstractSpaceMor[]
  proj = AbstractSpaceMor[]
  dec = 0
  for W in x
    iW = zero_matrix(K, dim(W), n)
    pW = zero_matrix(K, n, dim(W))
    for i in 1:dim(W)
      iW[i, i+dec] = 1
      pW[i+dec, i] = 1
    end
    iW = hom(W, V, iW)
    pW = hom(V, W, pW)
    push!(inj, iW)
    push!(proj, pW)
    dec += dim(W)
  end
  @assert dec == n
  return V, inj, proj
end

@doc Markdown.doc"""
<<<<<<< HEAD
    direct_sum(x::Vararg{T}) where T <: AbstractSpace -> T, Vector{AbstractSpaceMor}
    direct_sum(x::Vector{T}) where T <: AbstractSpace -> T, Vector{AbstractSpaceMor}

Given a collection of quadratic or hermitian spaces $V_1, \ldots, V_n$,
return their direct sum $V := V_1 \oplus \ldots \oplus V_n$,
together with the injections $V_i \to V$.

For objects of type `AbstractSpace`, finite direct sums and finite direct
products agree and they are therefore called biproducts.
If one wants to obtain `V` as a direct product with the projections $V \to V_i$,
one should call `direct_product(x)`.
If one wants to obtain `V` as a biproduct with the injections $V_i \to V$ and
the projections $V \to V_i$, one should call `biproduct(x)`.
"""
function direct_sum(x::Vector{T}) where T <: AbstractSpace
  @req length(x) >= 2 "Input must consist of at least two spaces"
  V, inj, = _biproduct(x)
  return V, inj
end

direct_sum(x::Vararg{AbstractSpace}) = direct_sum(collect(x))

@doc Markdown.doc"""
    direct_product(x::Vararg{T}) where T <: AbstractSpace -> T, Vector{AbstractSpaceMor}
    direct_product(x::Vector{T}) where T <: AbstractSpace -> T, Vector{AbstractSpaceMor}

Given a collection of quadratic or hermitian spaces $V_1, \ldots, V_n$,
return their direct product $V := V_1 \times \ldots \times V_n$,
together with the projections $V \to V_i$.

For objects of type `AbstractSpace`, finite direct sums and finite direct
products agree and they are therefore called biproducts.
If one wants to obtain `V` as a direct sum with the injections $V_i \to V$,
one should call `direct_sum(x)`.
If one wants to obtain `V` as a biproduct with the injections $V_i \to V$ and
the projections $V \to V_i$, one should call `biproduct(x)`.
"""
function direct_product(x::Vector{T}) where T <: AbstractSpace
  @req length(x) >= 2 "Input must consist of at least two spaces"
  V, _, proj = _biproduct(x)
  return V, proj
end

direct_product(x::Vararg{AbstractSpace}) = direct_product(collect(x))

@doc Markdown.doc"""
    biproduct(x::Vararg{T}) where T <: AbstractSpace -> T, Vector{AbstractSpaceMor}, Vector{AbstractSpaceMor}
    biproduct(x::Vector{T}) where T <: AbstractSpace -> T, Vector{AbstractSpaceMor}, Vector{AbstractSpaceMor}

Given a collection of quadratic or hermitian spaces $V_1, \ldots, V_n$,
return their biproduct $V := V_1 \oplus \ldots \oplus V_n$, together
with the injections $V_i \to V$ and the projections $V \to V_i$.
=======
    direct_sum(x::Vararg{QuadSpace}) -> QuadSpace, Vector{AbstractSpaceMor}, Vector{AbstractSpaceMor}
    direct_sum(x::Vector{QuadSpace}) -> QuadSpace, Vector{AbstractSpaceMor}, Vector{AbstractSpaceMor}
>>>>>>> 8ba02f2c

For objects of type `AbstractSpace`, finite direct sums and finite direct
products agree and they are therefore called biproducts.
If one wants to obtain `V` as a direct sum with the injections $V_i \to V$,
one should call `direct_sum(x)`.
If one wants to obtain `V` as a direct product with the projections $V \to V_i$,
one should call `direct_product(x)`.
"""
function biproduct(x::Vector{T}) where T <: AbstractSpace
  @req length(x) >= 2 "Input must consisy of at least two spaces"
  return _biproduct(x)
end

biproduct(x::Vararg{AbstractSpace}) = biproduct(collect(x))

################################################################################
#
#  Embeddings
#
################################################################################

@doc Markdown.doc"""
    is_locally_represented_by(U::T, V::T, p::NfOrdIdl) where T <: AbstractSpace -> Bool

Given two spaces `U` and `V` over the same algebra `E`, and a prime ideal `p` in
the maximal order $\mathcal O_K$ of their fixed field `K`, return whether `U` is
represented by `V` locally at `p`, i.e. whether $U_p$ embeds in $V_p$.
"""
is_locally_represented_by(::AbstractSpace, ::AbstractSpace, p)

@doc Markdown.doc"""
    is_represented_by(U::T, V::T) where T <: AbstractSpace -> Bool

Given two spaces `U` and `V` over the same algebra `E`, return whether `U` is
represented by `V`, i.e. whether `U` embeds in `V`.
"""
is_represented_by(::AbstractSpace, ::AbstractSpace)
<|MERGE_RESOLUTION|>--- conflicted
+++ resolved
@@ -677,53 +677,7 @@
 #
 ################################################################################
 
-<<<<<<< HEAD
 function _biproduct(x::Vector{T}) where T <: AbstractSpace
-=======
-function _orthogonal_sum(V::AbstractSpace, W::AbstractSpace)
-  K = base_ring(V)
-  G = diagonal_matrix(gram_matrix(V), gram_matrix(W))
-  n = dim(V) + dim(W)
-  i1 = zero_matrix(K, dim(V), n)
-  for i in 1:dim(V)
-    i1[i, i] = 1
-  end
-  i2 = zero_matrix(K, dim(W), n)
-  for i in 1:dim(W)
-    i2[i, i + dim(V)] = 1
-  end
-  return G, i1, i2
-end
-
-@doc Markdown.doc"""
-    orthogonal_sum(V::AbstractSpace, W::AbstractSpace) -> AbstractSpace, AbstractSpaceMor, AbstractSpaceMor
-
-Given two spaces `V` and `W` of the same kind (either both hermitian or both quadratic)
-and defined over the same algebra, return their orthogonal sum $V \oplus W$. It is given with
-the two natural embeddings $V \to V\oplus W$ and $W \to V\oplus W$.
-"""
-orthogonal_sum(V::AbstractSpace, W::AbstractSpace)
-
-function orthogonal_sum(V::QuadSpace, W::QuadSpace)
-  @req base_ring(V) === base_ring(W) "Base algebra must be equal"
-  G, i1, i2 = _orthogonal_sum(V, W)
-  VplusW = quadratic_space(base_ring(V), G)
-  f1 = hom(V, VplusW, i1)
-  f2 = hom(W, VplusW, i2)
-  return VplusW, f1, f2
-end
-
-function orthogonal_sum(V::HermSpace, W::HermSpace)
-  @req base_ring(V) === base_ring(W) "Base algebra must be equal"
-  G, i1, i2 = _orthogonal_sum(V, W)
-  VplusW = hermitian_space(base_ring(V), G)
-  f1 = hom(V, VplusW, i1)
-  f2 = hom(W, VplusW, i2)
-  return VplusW, f1, f2
-end
-
-function _orthogonal_sum_with_injections_and_projections(x::Vector{<:QuadSpace})
->>>>>>> 8ba02f2c
   @req length(x) >= 2 "Input must contain at least two quadratic spaces"
   K = base_ring(x[1])
   @req all(i -> base_ring(x[i]) === K, 2:length(x)) "All spaces must be defined over the same field"
@@ -752,7 +706,6 @@
 end
 
 @doc Markdown.doc"""
-<<<<<<< HEAD
     direct_sum(x::Vararg{T}) where T <: AbstractSpace -> T, Vector{AbstractSpaceMor}
     direct_sum(x::Vector{T}) where T <: AbstractSpace -> T, Vector{AbstractSpaceMor}
 
@@ -805,10 +758,6 @@
 Given a collection of quadratic or hermitian spaces $V_1, \ldots, V_n$,
 return their biproduct $V := V_1 \oplus \ldots \oplus V_n$, together
 with the injections $V_i \to V$ and the projections $V \to V_i$.
-=======
-    direct_sum(x::Vararg{QuadSpace}) -> QuadSpace, Vector{AbstractSpaceMor}, Vector{AbstractSpaceMor}
-    direct_sum(x::Vector{QuadSpace}) -> QuadSpace, Vector{AbstractSpaceMor}, Vector{AbstractSpaceMor}
->>>>>>> 8ba02f2c
 
 For objects of type `AbstractSpace`, finite direct sums and finite direct
 products agree and they are therefore called biproducts.
