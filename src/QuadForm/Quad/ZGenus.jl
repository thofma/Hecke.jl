export genus, rank, det, dim, prime, symbol, representative, signature,
       oddity, excess, level, genera, scale, norm, mass, orthogonal_sum,
       quadratic_space,hasse_invariant, genera, local_symbol, local_symbols,
<<<<<<< HEAD
       ZGenus, ZpGenus, representatives, is_elementary, is_primary, is_unimodular,
       is_primary_with_prime, is_elementary_with_prime
=======
       ZGenus, ZpGenus, representatives, automorphous_numbers,
       is_automorphous, bad_primes, is_unimodular
>>>>>>> ac5aa77f

@doc Markdown.doc"""
    ZpGenus

Local genus symbol over a p-adic ring.

The genus symbol of a component `p^m A` for odd prime `= p` is of the
form `(m,n,d)`, where

- `m` = valuation of the component
- `n` = rank of A
- `d = det(A) \in \{1,u\}` for a normalized quadratic non-residue `u`.

The genus symbol of a component `2^m A` is of the form `(m, n, s, d, o)`,
where

- `m` = valuation of the component
- `n` = rank of `A`
- `d` = `det(A)` in `{1,3,5,7}`
- `s` = 0 (or 1) if even (or odd)
- `o` = oddity of `A` (= 0 if s = 0) in `Z/8Z`
      = the trace of the diagonalization of `A`

The genus symbol is a list of such symbols (ordered by `m`) for each
of the Jordan blocks `A_1,...,A_t`.

Reference: [ConwaySloane99](@cite) Chapter 15, Section 7.


# Arguments
- `prime`: a prime number
- `symbol`: the list of invariants for Jordan blocks `A_t,...,A_t` given
  as a list of lists of integers
"""
mutable struct ZpGenus
  _prime::fmpz
  _symbol::Vector{Vector{Int}}

  function ZpGenus(prime, symbol, check=true)
    if check
      if prime == 2
        @assert all(length(g)==5 for g in symbol)
        @assert all(s[3] in [1,3,5,7] for s in symbol)
      else
        @assert all(length(g)==3 for g in symbol)
      end
    end
    g = new()
    g._prime = prime
    g._symbol = symbol
    return g
  end
end

@doc Markdown.doc"""
    ZGenus

A collection of local genus symbols (at primes)
and a signature pair. Together they represent the genus of a
non-degenerate Zlattice.
"""
@attributes mutable struct ZGenus
  _signature_pair::Tuple{Int, Int}
  _symbols::Vector{ZpGenus} # assumed to be sorted by their primes
  _representative::ZLat

  function ZGenus(signature_pair, symbols)
    G = new()
    G._signature_pair = signature_pair
    G._symbols = sort!(symbols, by = x->prime(x))
    return G
  end

  function ZGenus(signature_pair, symbols, representative::ZLat)
    G = new()
    G._signature_pair = signature_pair
    G._symbols = sort!(symbols, by = x->prime(x))
    G._representative = representative
    return G
  end
end

###########################################################
# Computation of genus symbols
###########################################################

@doc Markdown.doc"""
    _iseven(A::MatElem) -> (Bool, Int)

Determines if the integral matrix `A` has even diagonal
(i.e. represents only even numbers).  If not, then it returns the
index of an odd diagonal entry.  If it is even, then return the
index -1.
"""
function _iseven(A::MatElem)
  for i in 1:nrows(A)
    if isodd(ZZ(A[i,i]))
      return false, i
    end
  end
  return true, -1
end

@doc Markdown.doc"""
    _split_odd(A::MatElem) -> (fmpz, fmpz_mat)

Given a non-degenerate Gram matrix `A (\mod 8)`, return a splitting
``[u] + B`` such that u is odd && `B` is not even.
Return `(u,B)`.
"""
function _split_odd(A::MatElem)
  n0 = nrows(A)
  if n0 == 1
    return A[1, 1], zero_matrix(ZZ, 0, ncols(A))
  end
  even, i = _iseven(A)
  R = base_ring(A)
  C = zero_matrix(R, n0 - 1, n0)
  u = A[i,i]
  for j in 1:n0-1
    if j < i
      C[j,j] = 1
      C[j,i] = -A[j,i] * u
    else
      C[j,j+1] = 1
      C[j,i] = -A[j+1,i] * u
    end
  end
  B = C*A*transpose(C)
  even, j = _iseven(B)
  if even
    I = parent(A)(1)
    # TODO: we could manually (re)construct the kernel here...
    if i == 1
      I[2,1] = 1 - A[2,1]*u
      i = 2
    else
      I[1,i] = 1 - A[1,i]*u
      i = 1
    end
    A = I * A * transpose(I)
    u = A[i,i]
    C = zero_matrix(R, n0-1, n0)
    for j in 1:n0-1
      if j < i
        C[j,j] = 1
        C[j,i] = -A[j,i] * u
      else
        C[j,j+1] = 1
        C[j,i] = -A[j+1,i] * u
    end
  end
  B = C * A * transpose(C)
  end
  even, j = _iseven(B)
  @assert !even
  return u, B
end

@doc Markdown.doc"""
    _trace_diag_mod_8(A::MatElem) -> fmpz

Return the trace of the diagonalised form of `A` of an integral
symmetric matrix which is diagonalizable `\mod 8`.  (Note that since
the Jordan decomposition into blocks of size `<=` 2 is not unique
here, this is not the same as saying that `A` is always diagonal in
any `2`-adic Jordan decomposition!)

INPUT:

- ``A`` -- symmetric matrix with coefficients in `\ZZ` which is odd in
  `\ZZ/2\ZZ` && has determinant not divisible by `8`.
"""
function _trace_diag_mod_8(A::MatElem)
  R = ResidueRing(ZZ, 8)
  A8 = change_base_ring(R, A)
  tr = R(0)
  while nrows(A8) > 0
    u, A8 = _split_odd(A8)
    tr += u
  end
  tr = lift(tr)
  return mod(tr, 8)
end

@doc Markdown.doc"""
    _p_adic_symbol(A::MatElem) -> Vector{Vector{Int64}}

Given a symmetric matrix `A` && prime `p`, return the Conway Sloane
genus symbol at `p` represented as a list of lists.

The genus symbol of a component `p^m f` is of the form ``(m,n, d)``,
where

- `m` = valuation of the component
- `n` = dimension of `f`
- `d = det(f)` in `{1,-1}`
"""
function _p_adic_symbol(A::MatElem, p, val)
    if p == 2
        return _two_adic_symbol(A, val)
    end
    if nrows(A)>0
      m0 = minimum(valuation(c, p) for c in A if c!=0)
    else
      m0 = 0
    end
    q = p^m0
    n = nrows(A)
    A = divexact(A, q)
    Fp = GF(p)
    A_p = change_base_ring(Fp, A)
    bp, B_p = left_kernel(A_p)
    rref!(B_p)
    B_p = B_p[1:bp, 1:end]
    if nrows(B_p) == 0
      e0 = _kronecker_symbol(lift(det(A_p)),p)
      n0 = nrows(A)
      return [ [m0, n0, e0] ]
    else
      C_p = _basis_complement(B_p)
      e0 = _kronecker_symbol(lift(det(C_p * A_p * transpose(C_p))), p)
      n0 = nrows(C_p)
      sym = [ [0, n0, e0] ]
    end
    r = nrows(B_p)
    B = map_entries(lift, B_p)
    C = map_entries(lift, C_p)
    # Construct the blocks for the Jordan decomposition [F,X;X,A_new]
    F = change_base_ring(QQ, C * A * transpose(C))
    U = F^-1
    d = denominator(U)
    R = ResidueRing(ZZ, p^(val + 3))
    u = R(d)^-1

    U = change_base_ring(ZZ, U * d *lift(u))

    X = C * A
    A = B * (A - transpose(X)*U*X) * transpose(B)
    return [vcat([s[1]+m0] , s[2:end]) for s in vcat(sym,_p_adic_symbol(A, p, val)) ]
end


@doc Markdown.doc"""
    _two_adic_symbol(A::MatElem, val) -> Vector{Vector{Int64}}

Given a symmetric matrix `A` over `Z`, return the Conway Sloane
genus symbol at `2` represented as a list of lists.

The genus symbol of a component `2^m f` is of the form ``(m,n,s,d[,o])``,
where

- `m` = valuation of the component
- `n` = dimension of `f`
- `d` = det(f) in {1,3,5,7}`
- `s` = 0` (or `1`) if even (or odd)
- `o` = oddity of `f` (`= 0` if `s = 0`) in `Z/8Z`

INPUT:

- ``A`` -- symmetric matrix with integer coefficients, non-degenerate
- ``val`` -- non-negative integer; valuation of maximal `2`-elementary divisor

OUTPUT:

a list of lists of integers (representing a Conway-Sloane `2`-adic symbol)
"""
function _two_adic_symbol(A::MatElem, val)
  n = nrows(A)
  # deal with the empty matrix
  if n == 0
    return [[0, 0, 1, 0, 0]]
  end
  m0 = minimum([ valuation(c,2) for c in A if c!=0])
  q = ZZ(2)^m0
  A = divexact(A, q)
  A_2 = change_base_ring(GF(2), A)
  k2, B_2 = left_kernel(A_2)
  rref!(B_2)
  B_2 = B_2[1:k2,1:end]
  R_8 = ResidueRing(ZZ, 8)
  # deal with the matrix being non-degenerate mod 2.
  if k2 == 0
    n0 = nrows(A)
    d0 = mod(det(A),8)
    @assert d0 != 0    # SANITY CHECK: The mod 8 determinant shouldn't be zero.
    even, i = _iseven(A)    # Determine whether the matrix is even || odd.
    if even
      return [[m0, n0, d0, 0, 0]]
    else
      tr8 = _trace_diag_mod_8(A)  # Here we already know that A_8 is odd
                                  # && diagonalizable mod 8.
      return [[m0, n0, d0, 1, tr8]]
    end
  # deal with the matrix being degenerate mod 2.
  else
    C_2 = _basis_complement(B_2)
    n0 = nrows(C_2)
    C = map_entries(lift, C_2)
    A_new = C * A * transpose(C)
    # compute oddity modulo 8
    d0 = mod(det(A_new), 8)
    @assert d0 != 0
    even, i = _iseven(A_new)
    if even
      sym = [[0, n0, d0, 0, 0]]
    else
      tr8 = _trace_diag_mod_8(A_new)
      sym = [[0, n0, d0, 1, tr8]]
    end
  end
  r = nrows(B_2)
  B = map_entries(lift, B_2)
  C = map_entries(lift, C_2)
  F = change_base_ring(QQ, C * A * transpose(C))
  U = F^-1
  d = denominator(U)
  R = ResidueRing(ZZ,ZZ(2)^(val + 3))
  u = lift(R(d)^-1)
  U = change_base_ring(ZZ,U * d * u)
  X = C * A

  A = B * (A - transpose(X)*U*X) * transpose(B)
  return [ vcat([s[1]+m0], s[2:end]) for s in vcat(sym, _two_adic_symbol(A, val)) ]
end


@doc Markdown.doc"""
    _basis_complement(B::MatElem) -> MatElem

Given an echelonized basis matrix `B` (over a field), calculate a
matrix whose rows form a basis complement of the rows of `B`.

julia> B = matrix(ZZ, 1, 2, [1,0])
[1  0]
julia> Hecke.basis_complement(B)
[0  1]
"""
function _basis_complement(B::MatElem)
    F = base_ring(B)
    m = nrows(B)
    n = ncols(B)
    C = zero_matrix(F, n - m, n)
    k = 1
    l = 1
    for i in 1:m
      for j in k:n
        if B[i,j] == 0
          C[l,j] = 1
          l += 1
        else
          k = j+1
          break
        end
      end
    end
    for j in k:n
        C[l + j - k, j] = 1
    end
    return C
end

#########################################################
# Constructors
#########################################################

@doc Markdown.doc"""
    genus(A::MatElem)

Return the genus of the integer lattice with gram matrix `A`.
"""
function genus(A::MatElem)
  @req ncols(A) == nrows(A) "must be a square matrix"
  return genus(Zlattice(gram=A))
end

@doc Markdown.doc"""
    genus(L::ZLat) -> ZGenus

Return the genus of this lattice.
"""
function genus(L::ZLat)
  A = gram_matrix(L)
  denom = denominator(A)
  @req denom==1 "for now only genera of integral lattices are supported"
  A = change_base_ring(ZZ, denom^2 * A)
  symbols = ZpGenus[]
  if ncols(A)>0
    el = lcm(diagonal(hnf(A)))
    primes = prime_divisors(el)
  else
    primes = [ZZ(2)]
    el = ZZ(1)
  end
  if !(2 in primes)
    prepend!(primes, 2)
  end
  for p in primes
    val = valuation(el, p)
    if p == 2
      val += 3
    end
    push!(symbols, genus(A, p, val, offset=2*valuation(denom,p)))
  end
  DA = diagonal(rational_span(L))
  neg = Int(count(x<0 for x in DA))
  pos = Int(count(x>0 for x in DA))
  @req neg+pos == ncols(A) "quadratic form is degenerate"
  return ZGenus((pos, neg), symbols, L)
end

@doc Markdown.doc"""
    genus(L::ZLat, p) -> ZpGenus

Return the local genus symbol of `L` at the prime `p`.
"""
function genus(L::ZLat, p)
  return genus(gram_matrix(L), p)
end

function genus(A::fmpz_mat, p, val; offset=0)
  @assert base_ring(A)==ZZ
  p = ZZ(p)
  symbol = _p_adic_symbol(A, p, val)
  for i in 1:size(symbol)[1]
    symbol[i][1] = symbol[i][1] - offset
  end
  return ZpGenus(p, symbol)
end

@doc Markdown.doc"""
    genus(A::MatElem, p) -> ZpGenus

Return the local genus symbol of a Z-lattice with gram matrix `A` at the prime `p`.
"""
function genus(A::MatElem, p)
  p = ZZ(p)
  offset = 0
  if base_ring(A) == QQ
    d = denominator(A)
    val = valuation(d, p)
    A = change_base_ring(ZZ, A*(d^2*(1//p)^val))
    offset = valuation(d, p)
  end
  val = valuation(det(A), p)
  if p == 2
    val += 3
  end
  return genus(A, p, val, offset=offset)
end

@doc Markdown.doc"""
    orthogonal_sum(S1::ZpGenus, S2::ZpGenus) -> ZpGenus

Return the local genus of the orthogonal direct sum of two representatives.
"""
function orthogonal_sum(S1::ZpGenus, S2::ZpGenus)
  if prime(S1) != prime(S2)
    throw(ValueError("the local genus symbols must be over the same prime"))
  end
  _sym1 = S1._symbol
  _sym2 = S2._symbol
  m = max(_sym1[end][1], _sym2[end][1])
  sym1 = Dict([[s[1], s] for s in _sym1])
  sym2 = Dict([[s[1], s] for s in _sym2])
  symbol = Vector{Int}[]
  for k in 0:m
    if prime(S1) == 2
      b = [k, 0, 1, 0, 0]
    else
      b = [k, 0, 1]
    end
    for sym in [sym1, sym2]
      if haskey(sym,k)
        s = sym[k]
        b[2] += s[2]
        b[3] *= s[3]
        if prime(S1) == 2
          b[3] = mod(b[3], 8)
          if s[4] == 1
            b[4] = s[4]
          end
          b[5] = mod(b[5] + s[5], 8)
        end
      end
    end
    if b[2] != 0
      push!(symbol, b)
    end
  end
  if rank(S1) == rank(S2) == 0
    symbol = S1._symbol
  end
  return ZpGenus(prime(S1), symbol)
end

direct_sum(S1::ZpGenus, S2::ZpGenus) = orthogonal_sum(S1, S2)

@doc Markdown.doc"""
    orthogonal_sum(G1::ZGenus, G2::ZGenus) -> ZGenus

Return the genus of the orthogonal direct sum of `G1` and `G2`.

The orthogonal direct sum is defined via representatives.
"""
function orthogonal_sum(G1::ZGenus, G2::ZGenus)
  p1, n1 = G1._signature_pair
  p2, n2 = G2._signature_pair
  signature_pair = (p1 + p2, n1 + n2)
  primes = [prime(s) for s in G1._symbols]
  append!(primes, [prime(s) for s in G2._symbols if !(prime(s) in primes)])
  sort(primes)
  local_symbols = []
  for p in primes
    sym_p = orthogonal_sum(local_symbol(G1, p), local_symbol(G2, p))
    push!(local_symbols, sym_p)
  end
  return ZGenus(signature_pair, local_symbols)
end

direct_sum(S1::ZGenus, S2::ZGenus) = orthogonal_sum(S1, S2)


##########################################################
# Enumeration of genus symbols
##########################################################

@doc Markdown.doc"""
    genera(sig_pair::Vector{Int}, determinant::Union{Int,fmpz};
           max_scale=nothing, even=false) -> Vector{ZGenus}

Return a list of all genera with the given conditions.

# Arguments
- `sig_pair`: a pair of non-negative integers giving the signature
- `determinant`: an integer; the sign is ignored
- `max_scale`: (default: `nothing`) an integer; the maximum scale of a
      jordan block
- `even`: boolean (default: `false`)
"""
function genera(sig_pair::Tuple{Int,Int}, determinant::Union{Int,fmpz};
                max_scale=nothing, even=false)
  @req all(s >= 0 for s in sig_pair) "the signature vector must be a pair of non negative integers."
  if max_scale == nothing
    _max_scale = determinant
  else
    _max_scale = FlintZZ(max_scale)
  end
  rank = sig_pair[1] + sig_pair[2]
  out = ZGenus[]
  local_symbols = Vector{ZpGenus}[]
  # every global genus has a 2-adic symbol
  if mod(determinant, 2) == 1
    push!(local_symbols, _local_genera(ZZ(2), rank, 0, 0, even))
  end
  # collect the p-adic symbols
  for p in prime_divisors(determinant)
    det_val = valuation(determinant, p)
    mscale_p = valuation(_max_scale, p)
    local_symbol_p = _local_genera(p, rank, det_val, mscale_p, even)
    push!(local_symbols,local_symbol_p)
  end
  # take the cartesian product of the collection of all possible
  # local genus symbols one for each prime
  # && check which combinations produce a global genus
  # TODO:
  # we are overcounting. Find a more
  # clever way to directly match the symbols for different primes.
  for g in cartesian_product_iterator(local_symbols,inplace=false)
    # create a Genus from a list of local symbols
    G = ZGenus(sig_pair, g)
    # discard the empty genera
    if _isglobal_genus(G)
      push!(out, G)
    end
  end
  # render the output deterministic for testing
  sort!(out, by=x -> [s._symbol for s in x._symbols])
  return out
end

@doc Markdown.doc"""
    _local_genera(p, rank, det_val, max_scale, even) -> Vector{ZpGenus}

Return all `p`-adic genera with the given conditions.

This is a helper function for `genera`.
No input checks are done.

# Arguments
- `p`: a prime number
- `rank`: the rank of this genus
- `det_val`: valuation of the determinant at p
- `max_scale`: an integer the maximal scale of a jordan block
- `even`: `bool`; is ignored if `p` is not `2`
    """
function _local_genera(p::fmpz, rank::Int, det_val::Int, max_scale::Int,
                       even::Bool)
  scales_rks = Vector{Vector{Int}}[] # contains possibilities for scales & ranks
  for rkseq in _integer_lists(rank, max_scale+1)
    # rank sequences
    # sum(rkseq) = rank
    # length(rkseq) = max_scale + 1
    # now assure that we get the right determinant
    d = 0
    pgensymbol = Vector{Int}[]
    for i in 0:max_scale
      d += i * rkseq[i+1]
      # blocks of rank 0 are omitted
      if rkseq[i+1] != 0
        push!(pgensymbol,[i, rkseq[i+1], 0])
      end
    end
    if d == det_val
      push!(scales_rks,pgensymbol)
    end
  end
  # add possible determinant square classes
  symbols = Vector{ZpGenus}()
  if p != 2
    for g in scales_rks
      n = length(g)
      for v in cartesian_product_iterator([[-1, 1] for i in 1:n], inplace=false)
        g1 = deepcopy(g)
        for k in 1:n
          g1[k][3] = v[k]
        end
        g1 = ZpGenus(p, g1)
        push!(symbols, g1)
      end
    end
  end
  # for p == 2 we have to include determinant, even/odd, oddity
  # further restrictions apply && are deferred to _blocks
  # (brute force sieving is too slow)
  # TODO: If this is too slow, enumerate only the canonical symbols.
  # as a drawback one has to reconstruct the symbol from the canonical symbol
  # this is more work for the programmer
  if p == 2
    for g in scales_rks
      poss_blocks = Vector{Vector{Vector{Int}}}()
      for b in g
        append!(b,[0, 0])
        push!(poss_blocks,_blocks(b, (even && b[1] == 0)))
      end
      for g1 in cartesian_product_iterator(poss_blocks,inplace=false)
        if _is2adic_genus(g1)
          g1 = ZpGenus(p, g1)
          # some of our symbols have the same canonical symbol
          # thus they are equivalent - we want only one in
          # each equivalence class
          if !(g1 in symbols)
            push!(symbols, g1)
          end
        end
      end
    end
  end
  return symbols
end

function _local_genera(p::Int, rank::Int, det_val::Int, max_scale::Int,
                       even::Bool)
  return _local_genera(ZZ(p), rank, det_val, max_scale, even)
end

@doc Markdown.doc"""
    _blocks(b::Array{Int}, even_only=false) -> Vector{Vector{Int}}

Return all viable `2`-adic jordan blocks with rank && scale given by ``b``

This is a helper function for `_local_genera`.
It is based on the existence conditions for a modular `2`-adic genus symbol.

INPUT:

- ``b`` -- a list of `5` non-negative integers the first two are kept
and all possibilities for the remaining `3` are enumerated

- ``even_only`` -- bool (default: ``true``) if set, the blocks are even
"""
function _blocks(b::Array{Int}, even_only=false)
  @req length(b) == 5 "must be a 2-adic block"
  blocks = Vector{Vector{Int}}()
  rk = b[2]
  # recall: 2-genus_symbol is [scale, rank, det, even/odd, oddity]
  if rk == 0
    @assert b[3] == 1
    @assert b[4] == 0
    @assert b[5] == 0
    push!(blocks, copy(b))
  elseif rk == 1 && !even_only
    for det in [1, 3, 5, 7]
      b1 = copy(b)
      b1[3] = det
      b1[4] = 1
      b1[5] = det
      push!(blocks, b1)
    end
  elseif rk == 2
    b1 = copy(b)
    # even case
    b1[4] = 0
    b1[5] = 0
    b1[3] = 3
    push!(blocks, b1)
    b1 = copy(b1)
    b1[3] = 7
    push!(blocks, b1)
    # odd case
    if !even_only
      # format (det, oddity)
      for s in [(1,2), (5,6), (1,6), (5,2), (7,0), (3,4)]
        b1 = copy(b)
        b1[3] = s[1]
        b1[4] = 1
        b1[5] = s[2]
        push!(blocks, b1)
      end
    end
  elseif rk % 2 == 0
    # the even case has even rank
    b1 = copy(b)
    b1[4] = 0
    b1[5] = 0
    d = mod((-1)^(rk//2), 8)
    for det in [d, mod(d * (-3) , 8)]
      b1 = copy(b1)
      b1[3] = det
        push!(blocks, b1)
    end
    # odd case
    if !even_only
      for s in [(1,2), (5,6), (1,6), (5,2), (7,0), (3,4)]
        b1 = copy(b)
        b1[3] = mod(s[1]*(-1)^(rk//2 -1) , 8)
        b1[4] = 1
        b1[5] = s[2]
        push!(blocks, b1)
      end
      for s in [(1,4), (5,0)]
        b1 = copy(b)
        b1[3] = mod(s[1]*(-1)^(rk//2 - 2) , 8)
        b1[4] = 1
        b1[5] = s[2]
        push!(blocks, b1)
      end
    end
  elseif rk % 2 == 1 && !even_only
    # odd case
    for t in [1, 3, 5, 7]
      d = mod((-1)^div(rk, 2) * t , 8)
      for det in [d, mod(-3*d, 8)]
        b1 = copy(b)
        b1[3] = det
        b1[4] = 1
        b1[5] = t
        push!(blocks, b1)
      end
    end
  end
  # convert ints to integers
  return blocks
end

############################################################
# Existence conditions
############################################################

@doc Markdown.doc"""
    _isglobal_genus(G::ZGenus) -> Bool

Return if `S` is the symbol of of a global quadratic form || lattice.
"""
function _isglobal_genus(G::ZGenus)
  D = det(G)
  r, s = signature_pair(G)
  R = ResidueRing(ZZ, 8)
  oddi = R(r - s)
  for loc in G._symbols
    p = loc._prime
    sym = loc._symbol
    v = sum([ss[1] * ss[2] for ss in sym])
    a = divexact(D, p^v)
    b = prod([ss[3] for ss in sym])
    if p == 2
      if !_is2adic_genus(sym)
        return false
      end
      if _kronecker_symbol(a*b, p) != 1
        return false
      end
      oddi -= oddity(loc)
    else
      if _kronecker_symbol(a, p) != b
        return false
      end
      oddi += excess(loc)
    end
  end
  if oddi != 0
    return false
  end
  return true
end

@doc Markdown.doc"""
    _is2adic_genus(symbol::Vector{Vector{Int}})-> Bool

Given a `2`-adic local symbol check whether it is symbol of a `2`-adic form.
"""
function _is2adic_genus(S::ZpGenus)
  @req prime(S)==2 "the symbol must be 2-adic"
  return _is2adic_genus(symbol(S))
end

@doc Markdown.doc"""
    _is2adic_genus(symbol::Vector{Vector{Int}}) -> Bool

Given a `2`-adic local symbol (as the underlying list of quintuples)
check whether it is the `2`-adic symbol of a `2`-adic form.

INPUT:

- ``genus_symbol_quintuple_list`` -- a quintuple of integers (with certain
  restrictions).
  """
function _is2adic_genus(symbol::Vector{Vector{Int}})
  for s in symbol
    ## Check that we have a quintuple (i.e. that p=2 && not p >2)
    @req size(s)[1] == 5 ("The genus symbols are not quintuples, so it's not a genus "*
            "symbol for the prime p=2.")
    ## Check the Conway-Sloane conditions
    if s[2] == 1
      if s[4] == 0 || s[3] != s[5]
        return false
      end
    end
    if s[2] == 2 && s[4] == 1
      if mod(s[3], 8) in (1, 7)
        if !(s[5] in (0, 2, 6))
          return false
        end
      end
      if mod(s[3], 8) in (3, 5)
        if !(s[5] in (2, 4, 6))
          return false
        end
      end
    end
    if mod(s[2] - s[5], 2) == 1
      return false
    end
    if s[4] == 0 && s[5] != 0
      return false
    end
  end
  return true
end

#######################################################
# Equality
#######################################################

function Base.:(==)(G1::ZpGenus, G2::ZpGenus)
  # This follows p.381 Chapter 15.7 Theorem 10 in Conway Sloane's book
  @req prime(G1) == prime(G2) ("Symbols must be over the same prime "
                                *"to be comparable")
  sym1 = [g for g in symbol(G1) if g[2] != 0]
  sym2 = [g for g in symbol(G2) if g[2] != 0]
  if length(sym1) == 0 || length(sym2) == 0
    return sym1 == sym2
  end
  if G1._prime != 2
    return sym1 == sym2
  end
  n = length(sym1)
  # scales && ranks
  s1 = [g[1:2] for g in sym1]
  s2 = [g[1:2] for g in sym2]
  if s1!=s2
    return false
  end
  # parity
  s1 = [g[4] for g in sym1]
  s2 = [g[4] for g in sym2]
  if s1 != s2
    return false
  end
  push!(sym1,[sym1[end][1]+1,0,1,0,0])
  push!(sym2,[sym1[end][1]+1,0,1,0,0])
  prepend!(sym1,[[-1,0,1,0,0]])
  prepend!(sym1,[[-2,0,1,0,0]])
  prepend!(sym2,[[-1,0,1,0,0]])
  prepend!(sym2,[[-2,0,1,0,0]])
  n = length(sym1)
  # oddity && sign walking conditions
  det_differs = [i for i in 1:n if _kronecker_symbol(sym1[i][3], 2)
                  != _kronecker_symbol(sym2[i][3], 2)]
  odd = [sym1[i][1] for i in 1:n if sym1[i][4] == 1]
  for m in sym2[1][1]:sym2[n][1]
    # "for each integer m for which f_{2^m} has type II, we have..."
    if m in odd
      continue
    end
    # sum_{q<2^m}(t_q-t'_q)
    l = sum(fmpz[sym1[i][5]-sym2[i][5] for i in 1:n if sym1[i][1]<m])
    # 4 (min(a,m)+min(b,m)+...)
    # where 2^a, 2^b are the values of q for which e_q!=e'_q
    r = 4*sum(fmpz[min(ZZ(m), sym1[i][1]) for i in det_differs])
    if 0 != mod(l-r, 8)
      return false
    end
  end
  return true
end

@doc Markdown.doc"""
    (==)(G1::ZGenus, G2::ZGenus) ->

Return if the genus symbols `G1` and `G2` define the same genus.
"""
function Base.:(==)(G1::ZGenus, G2::ZGenus)
  t = length(G1._symbols)
  if t != length(G2._symbols)
    return false
  end
  for i in 1:t
    if G1._symbols[i] != G2._symbols[i]
      return false
    end
  end
  return true
end

#############################################################
# Printing
#############################################################

function Base.show(io::IO, G::ZGenus)
  rep = "ZGenus\nSignature: $(G._signature_pair)"
  for s in G._symbols
    rep *= "\n$s"
  end
  print(io, rep)
end

function Base.show(io::IO, G::ZpGenus)
  p = G._prime
  CS_string = ""
  if p == 2
    for sym in G._symbol
      s, r, d, e, o = sym
      d = _kronecker_symbol(d, 2)
      if s>=0
        CS_string *= " $(p^s)^$(d * r)"
      else
        CS_string *="(1/$(p^-s))^$(d * r)"
      end
      if e == 1
        CS_string *= "_$o"
      end
    end
  else
    for sym in G._symbol
      s,r ,d = sym
      CS_string *= " $(p^s)^$(d * r)"
    end
  end
  rep = "Genus symbol at $p:  $CS_string"
  print(io, rstrip(rep))
end

##################################################################
# Invariants and properties
##################################################################

@doc Markdown.doc"""
    prime(S::ZpGenus) -> fmpz

Return the prime `p` of this `p`-adic genus.
"""
function prime(S::ZpGenus)
  return S._prime
end

function symbol(S::ZpGenus)
  return copy(S._symbol)
end


@doc Markdown.doc"""
    iseven(S::ZpGenus) -> Bool

Return if the underlying `p`-adic lattice is even.

If `p` is odd, every lattice is even.
"""
function iseven(S::ZpGenus)
  if prime(S) != 2 || rank(S) == 0
    return true
  end

  sym = S._symbol[1]
  return sym[1] > 0 || sym[4] == 0
end

@doc Markdown.doc"""
    symbol(S::ZpGenus, scale::Int) -> Vector{Vector{Int64}}

Return a copy of the underlying lists of integers
for the Jordan block of the given scale
"""
function symbol(S::ZpGenus, scale::Int)
  sym = S._symbol
  for s in sym
    if s[1] == scale
      return copy(s)
    end
  end
  if S._prime != 2
    return [scale,0,1]
  else
    return [scale, 0,1,0,0]
  end
end

@doc Markdown.doc"""
  hasse_invariant(S::ZpGenus) -> Int

Return the Hasse invariant of a representative.
If the representative is diagonal (a_1, ... , a_n)
Then the Hasse invariant is

$\prod_{i < j}(a_i, a_j)_p$.
"""
function hasse_invariant(S::ZpGenus)
  # Conway Sloane Chapter 15 5.3
  n = dim(S)
  d = det(S)
  f0 = [squarefree_part(numerator(d)*denominator(d))]
  append!(f0, [1 for i in 2:n])
  f0 = diagonal_matrix(f0)
  f0 = genus(f0, prime(S))
  if excess(S) == excess(f0)
    return 1
  else
    return -1
  end
end

@doc Markdown.doc"""
    det(S::ZpGenus) -> fmpz

Return an integer representing the determinant of this genus.
"""
function det(S::ZpGenus)
  p = S._prime
  e = prod(Int[s[3] for s in S._symbol])
  if p == 2
    e = e % 8
  elseif e==-1
    e = _min_nonsquare(p)
  end
  return e*prod(fmpz[ p^(s[1]*s[2]) for s in S._symbol ])
end


@doc Markdown.doc"""
    dim(S::ZpGenus) -> fmpz

Return the dimension of this genus.
"""
function dim(S::ZpGenus)
  return sum(Int[s[2] for s in S._symbol])
end

@doc Markdown.doc"""
    rank(S::ZpGenus) -> Int

Return the rank of (a representative of) `S`.
"""
function rank(S::ZpGenus)
  return dim(S)
end

@doc Markdown.doc"""
    excess(S::ZpGenus) -> Nemo.fmpz_mod

Return the p-excess of the quadratic form whose Hessian
matrix is the symmetric matrix A.

When p = 2 the p-excess is
called the oddity.
The p-excess is allways even && is divisible by 4 if
p is congruent 1 mod 4.

# Reference
[ConwaySloane99](@cite) pp 370-371.
"""
function excess(S::ZpGenus)
  R = ResidueRing(ZZ, 8)
  p = S._prime
  if S._prime == 2
    return dim(S) - oddity(S)
  end
  k = 0
  for s in S._symbol
    if isodd(s[1]) && s[3] == -1
      k += 1
    end
  end
  return R(sum(fmpz[s[2]*(p^s[1]-1) for s in S._symbol]) + 4*k)
end

@doc Markdown.doc"""
    signature(S::ZpGenus) -> Nemo.fmpz_mod

Return the $p$-signature of this $p$-adic form.
"""
function signature(S::ZpGenus)
  R = ResidueRing(ZZ, 8)
  if S._prime == 2
    return oddity(S)
  else
    return R(dim(S)) - excess(S)
  end
end

@doc Markdown.doc"""
    oddity(S::ZpGenus) -> Int

Return the oddity of this even form.
The oddity is also called the $2$-signature
"""
function oddity(S::ZpGenus)
  R = ResidueRing(FlintZZ, 8)
  p = S._prime
  @req p == 2 "the oddity is only defined for p=2"
  k = 0
  for s in S._symbol
    if mod(s[1], 2) == 1 && s[3] in (3, 5)
      k += 1
    end
  end
  return R(sum(Int[s[5] for s in S._symbol]) + 4*k)
end

@doc Markdown.doc"""
    scale(S::ZpGenus) -> fmpz

Return the scale of this local genus.

Let `L` be a lattice with bilinear form `b`.
The scale of `(L,b)` is defined as the ideal
`b(L,L)`.
"""
function scale(S::ZpGenus)
  if rank(S) == 0
    return ZZ(0)
  end
  return S._prime^S._symbol[1][1]
end

@doc Markdown.doc"""
    norm(S::ZpGenus) -> fmpz

Return the norm of this local genus.

Let `L` be a lattice with bilinear form `b`.
The norm of `(L,b)` is defined as the ideal
generated by $\{b(x,x) | x \in L\}$.
"""
function norm(S::ZpGenus)
  if rank(S) == 0
    return ZZ(0)
  end
  p = prime(S)
  if p == 2
    fq = S._symbol[1]
    return S._prime^(fq[1] + 1 - fq[4])
  else
    return scale(S)
  end
end
@doc Markdown.doc"""
    level(S::ZpGenus) -> fmpz

Return the maximal scale of a jordan component.
"""
function level(S::ZpGenus)
  if rank(S) == 0
    return ZZ(1)
  end
  return prime(S)^S._symbol[end][1]
end

@doc Markdown.doc"""
    iseven(G::ZGenus) -> Bool

Return if this genus is even.
"""
function iseven(G::ZGenus)
  if rank(G) == 0
    return true
  end
  return iseven(local_symbol(G, 2))
end


@doc Markdown.doc"""
    signature(G::ZGenus) -> Int

Return the signature of this genus.

The signature is `p - n` where `p` is the number of positive eigenvalues
and `n` the number of negative eigenvalues.
"""
function signature(G::ZGenus)
  p, n = G._signature_pair
  return p - n
end

@doc Markdown.doc"""
    signature_pair(G::ZGenus) -> Tuple{Int,Int}

Return the signature_pair of this genus.

The signature is `[p, n]` where `p` is the number of positive eigenvalues
and `n` the number of negative eigenvalues.
"""
function signature_pair(G::ZGenus)
  return G._signature_pair
end

function signature_tuple(G::ZGenus)
  s = signature_pair(G)
  return (s[1],0,s[2])
end

@doc Markdown.doc"""
    det(G::ZGenus)

Return the determinant of this genus.
"""
function det(G::ZGenus)
  p, n = G._signature_pair
  return ZZ(-1)^n*prod(prime(g)^sum(Int[s[1]*s[2] for s in g._symbol])
                       for g in G._symbols)
end

@doc Markdown.doc"""
    dim(G::ZGenus) -> Int

Return the dimension of this genus.
"""
function dim(G::ZGenus)
  return sum(G._signature_pair)
end

@doc Markdown.doc"""
    rank(G::ZGenus) -> Int

Return the rank of a (representative of) the genus `G`.
"""
rank(G::ZGenus) = dim(G)

@doc Markdown.doc"""
    local_symbols(G::ZGenus) -> Vector{ZpGenus}

Return a copy of the local symbols.
"""
function local_symbols(G::ZGenus)
  return deepcopy(G._symbols)
end

@doc Markdown.doc"""
    local_symbol(G::ZGenus, p) -> ZpGenus

Return the local symbol at `p`.
"""
function local_symbol(G::ZGenus, p)
  p = ZZ(p)
  for sym in G._symbols
    if p == prime(sym)
      return deepcopy(sym)
    end
  end
  @assert p!=2
  sym_p = [[0, rank(G), _kronecker_symbol(det(G),p)]]
  return ZpGenus(p, sym_p)
end

@doc Markdown.doc"""
    level(G::ZGenus) -> fmpz

Return the level of this genus.

This is the denominator of the inverse gram matrix
of a representative.
"""
function level(G::ZGenus)
  return prod(level(sym) for sym in G._symbols)
end

@doc Markdown.doc"""
    scale(G::ZGenus) -> fmpz

Return the scale of this genus.

Let `L` be a lattice with bilinear form `b`.
The scale of `(L,b)` is defined as the ideal
`b(L,L)`.
"""
function scale(G::ZGenus)
  return prod([scale(s) for s in G._symbols])
end

@doc Markdown.doc"""
    norm(G::ZGenus) -> fmpz

Return the norm of this genus.

Let `L` be a lattice with bilinear form `b`.
The norm of `(L,b)` is defined as the ideal
generated by $\{b(x,x) | x \in L\}$.
"""
function norm(G::ZGenus)
  return prod([norm(s) for s in G._symbols])
end

@doc Markdown.doc"""
    primes(G::ZGenus) -> Vector{fmpz}

Return the list of primes of the local symbols of `G`.

Note that 2 is always in the output since the 2-adic symbol
of a `ZGenus` is, by convention, always defined.
"""
primes(G::ZGenus) = prime.(local_symbols(G))

@doc Markdown.doc"""
    is_integral(G::ZGenus) -> Bool

Return whether `G` is a genus of integral $\mathbb Z$-lattices.
"""
is_integral(G::ZGenus) = is_integral(QQ(scale(G)))

##########################################################
# Representative & discriminant group
##########################################################

@doc Markdown.doc"""
    quadratic_space(G::ZGenus) -> QuadSpace{FlintRationalField, fmpq_mat}

Return the quadratic space defined by this genus.
"""
function quadratic_space(G::ZGenus)
  dimension = dim(G)
  if dimension == 0
    qf = zero_matrix(QQ, 0, 0)
    return quadratic_space(QQ, qf)
  end
  determinant = det(G)
  prime_neg_hasse = [prime(s) for s in G._symbols if hasse_invariant(s)==-1]
  neg = G._signature_pair[2]
  qf =_quadratic_form_with_invariants(dimension, determinant, prime_neg_hasse,
                                      neg)
  return quadratic_space(QQ, qf)
end

@doc Markdown.doc"""
    rational_representative(G::ZGenus) -> QuadSpace{FlintRationalField, fmpq_mat}

Return the quadratic space defined by this genus.
"""
rational_representative(G::ZGenus) = quadratic_space(G)

@doc Markdown.doc"""
    discriminant_group(G::ZGenus) -> TorQuadMod

Return the discriminant form associated to this genus.
"""
function discriminant_group(G::ZGenus)
  qL = fmpq_mat[]
  for gs in G._symbols
    p = gs._prime
    for block in gs._symbol
      q = _gram_from_jordan_block(p, block, true)
      push!(qL, q)
    end
  end
  q = diagonal_matrix(qL)
  return TorQuadMod(q)
end

@doc Markdown.doc"""
    representative(G::ZGenus) -> ZLat

Compute a representative of this genus && cache it.
"""
function representative(G::ZGenus)
  if isdefined(G, :_representative)
    return G._representative
  end
  V = quadratic_space(G)
  if rank(G) == 0
    return lattice(V)
  end
  L = lattice(V)
  L = maximal_integral_lattice(L)
  for sym in G._symbols
    p = prime(sym)
    L = local_modification(L, representative(sym), p)
  end
  # confirm the computation
    @hassert :Lattice 1 genus(L) == G
  G._representative = L
  return L
end

@doc Markdown.doc"""
    is_definite(G::ZGenus) -> Bool

Return if this genus is definite.
"""
is_definite(G::ZGenus) = any(x==0 for x in signature_pair(G))

@doc Markdown.doc"""
    representatives(G::ZGenus) -> Vector{ZLat}

Return a list of representatives of the isometry classes in this genus.
"""
function representatives(G::ZGenus)
  L = representative(G)
  rep = genus_representatives(L)
  @hassert :Lattice 2 !is_definite(G) || mass(G) == sum(fmpq[1//automorphism_group_order(S) for S in rep])
  return rep
end

################################################################################
#  Spinor Genera
################################################################################

@doc Markdown.doc"""
    automorphous_numbers(g::ZpGenus) -> Vector{fmpz}

Return generators of the group of automorphous square classes at this prime.

A `p`-adic square class `r` is called automorphous if it is
the spinor norm of a proper `p`-adic integral automorphism of this form.
See [ConwaySloane99](@cite) Chapter 15, 9.6 for details.
"""
function automorphous_numbers(g::ZpGenus)
  automorphs = fmpz[]
  sym = symbol(g)
  G = change_base_ring(ZZ, gram_matrix(g))
  p = prime(g)
  if p != 2
    up = ZZ(_min_nonsquare(p))
    I = diagonal(G)
    for r in I
      # We need to consider all pairs in I
      # since at most 2 elements are part of a pair
      # we need need at most 2 of each type
      if count(==(r), I) > 2
        deleteat!(I, findfirst(x->x==r, I))
      end
    end
    # products of all pairs
    for r1 in I
      for r2 in I
        push!(automorphs, r1 * r2)
      end
    end
    # supplement (i)
    for block in sym
      if block[2] >= 2
        push!(automorphs, up)
        break
      end
    end
    # normalize the square classes and remove duplicates
    automorphs1 = Set{fmpz}()
    for s in automorphs
      v = valuation(s,p)
      u = divexact(s, p^v)
      if kronecker_symbol(u, p) == -1
        u = up
      else
        u = fmpz(1)
      end
      v = mod(v, 2)
      sq = u * p^v
      push!(automorphs1,sq)
    end
    return sort!(collect(automorphs1))
  end
  # p = 2
  I = fmpz[]
  II = fmpz[]
  for block in collect_small_blocks(G)
    if ncols(block) == 1
      u = block[1,1]
      if count(==(u),I) < 2
        push!(I, block[1,1])
      end
    else # rank2
      q = block[1,2]
      append!(II, fmpz[2*q, 3*2*q, 5*2*q, 7*2*q])
    end
  end
  # We need to consider all pairs in L
  # since at most 2 elements are part of a pair
  # we need need at most 2 of each type
  L = fmpz[]
  append!(L, I)
  append!(L, II)
  for r in L     # remove triplicates
    if count(==(r),L) > 2
      deleteat!(L, findfirst(==(r),L))
    end
  end
  n = length(L)
  for i in 1:n
    for j in 1:i-1
      r = L[i] * L[j]
      push!(automorphs, r)
    end
  end

  # supplement (i)
  n = length(sym)
  for k in 1:n
    s = sym[k]
    if sum([b[2] for b in sym[k:end] if b[1] - s[1] < 4]) >= 3
      append!(automorphs, fmpz[1, 3, 5, 7])
      break
    end
  end

  # supplement (ii)
  sort(I, by=x->valuation(x,2))
  n = length(I)
  for i in 1:n
    for j in 1:i-1
      r = I[i] // I[j]
      v = valuation(r, 2)
      u = divexact(r, QQ(2)^v)
      u = mod(u, 8)
      @assert v >= 0
      if v==0 && u==1
        push!(automorphs, 2)
      end
      if v==0 && u==5
        push!(automorphs, 6)
      end
      if v in [0, 2, 4]  # this overlaps with the first two cases!
        push!(automorphs, 5)
      end
      if v in [1, 3] && u in [1, 5]
        push!(automorphs, 3)
      end
      if v in [1, 3] && u in [3, 7]
        push!(automorphs, 7)
      end
    end
  end
  # normalize the square classes and remove duplicates
  automorphs1 = fmpz[]
  for s in automorphs
    v = valuation(s, 2)
    u = divexact(s, QQ(2)^v)
    u = mod(u, 8)
    v = mod(v, 2)
    sq = u * 2^v
    push!(automorphs1, sq)
  end
  return sort!(unique!(automorphs1))
end

@doc Markdown.doc"""
    local_multiplicative_group_modulo_squares(primes::Vector{fmpz})

Return the product $\prod_p \QQ_p* / (\QQ_p*)^2$ where `p in primes`.
"""
function local_multiplicative_group_modulo_squares(primes::Vector{fmpz})
  K, _ = Hecke.rationals_as_number_field()
  # f : QQ -> K
  f = MapFromFunc(x -> K(x), x -> coeff(x, 0), QQ, K)
  OK = maximal_order(K)
  primes_as_ideals = [prime_decomposition(OK, p)[1][1] for p in primes]
  stuff = [Hecke.local_multiplicative_group_modulo_squares(P) for P in primes_as_ideals]
  grps = [s[1] for s in stuff]
  maps = Any[s[2] for s in stuff]
  A, proj, inj = direct_product(grps..., task = :both)
  backwardmap = x -> sum([inj[i](maps[i]\(f(x))) for i in 1:length(maps)])
  forwardmap = function(x)
    elems = [f\(maps[i](proj[i](x))) for i in 1:length(grps)]
    elems_integral = fmpz[]
    for i in 1:(length(elems) - 1)
      push!(elems_integral, ZZ(denominator(elems[i])^2 * elems[i]))
    end
    cprimes = copy(primes)
    for i in 1:length(primes)
      if cprimes[i] == 2
        cprimes[i] = primes[i]^4
      else
        cprimes[i] = primes[i]^3
      end
    end
    y = crt(elems_integral, cprimes)
    if sign(y) == sign(elems[end])
      z = QQ(y)
    else
      z = QQ(y + sign(elems[end]) * prod(cprimes))
    end
    @assert backwardmap(z) == x
    return z
  end
  diagonal_morphism = inv(MapFromFunc(forwardmap, backwardmap, A, QQ))
  projd = Any[(primes[i],proj[i]*maps[i]*inv(f)) for i in 1:length(primes)]
  injd = Any[(primes[i],f*inv(maps[i])*inj[i]) for i in 1:length(primes)]
  return A, Dict(projd), Dict(injd), diagonal_morphism
end

@doc Markdown.doc"""
    _automorphous_numbers(G::ZGenus)

Return `(Delta, f)` where f: QQ^x -> Delta`

has the property that q is automorphous if and only if $f(q)=0$.
Further Delta is in bijection with the proper spinor genera of `G`.
"""
@attr function _automorphous_numbers(G::ZGenus)
  P = [prime(g) for g in local_symbols(G)]
  A, proj, inj, diagonal_map = local_multiplicative_group_modulo_squares(P)
  gens_automorph = elem_type(A)[]
  for g in local_symbols(G)
    p = prime(g)
    for r in automorphous_numbers(g)
      r = QQ(r)
      S = [i for i in P if i!=p]
      pv,u = ppio(ZZ(r),p)
      pv = QQ(pv); u = QQ(u)
      push!(gens_automorph, inj[p](u) + sum([inj[q](pv) for q in S], init=A()))
    end
  end
  s = signature_tuple(G)
  if s[1]*s[3]>0
    # -1 is -1-adically automorphous
    for p in P
      push!(gens_automorph, inj[p](QQ(-1)))
    end
  end
  gens_local_automorphs = elem_type(A)[]
  for p in P
    if p ==2
      u_p = inj[p](QQ(3))
      push!(gens_local_automorphs, u_p)
      u_p = inj[p](QQ(5))
      push!(gens_local_automorphs, u_p)
    else
      u_p = inj[p](QQ(lift(non_square(GF(p)))))
      push!(gens_local_automorphs, u_p)
    end
  end
  B,b = sub(A,gens_local_automorphs)
  C,c = sub(B, [preimage(b,i) for i in gens_automorph])
  Delta, proj = cokernel(c, false)
  binv = MapFromFunc(x -> preimage(b, x), b, A, B)
  f1 = compose(diagonal_map, binv)
  f2 = compose(f1, proj)
  f3 = Dict([(p,compose(compose(inj[p], binv), proj)) for p in keys(inj)])
  function delta(p::fmpz, r::fmpq)
    v = valuation(r, p)
    pr = QQ(p)^v
    ur = divexact(r, pr)
    a = sum([f3[l](pr) for l in P if l!=p], init=Delta())
    a = a + f3[p](ur)
    return a
  end
  return Delta, f2, delta
end


function is_unimodular(g::ZpGenus)
  return scale(g)==level(g)==1
end

@doc Markdown.doc"""
  bad_primes(g::ZGenus) -> Vector{fmpz}

Return `2` and the primes at which `g` is not unimodular.
"""
function bad_primes(g::ZGenus)
  return [prime(g) for g in local_symbols(g) if !is_unimodular(g) || prime(g)==2]
end

@doc Markdown.doc"""
    is_automorphous(G::ZGenus, q) -> Bool

Return if `q` is the spinor norm of an element of `SO(V)` where `V` is the
rational quadratic space of `G`.

See [ConwaySloane99](@cite) Chapter 15, Theorem 18.
"""
function is_automorphous(G::ZGenus, q)
 q = QQ(q)
 P = bad_primes(G)
 if any(valuation(q,p)>0 for p in P)
   error("q=$q contains a bad prime")
 end
  _, f2 = _automorphous_numbers(G)
  return iszero(f2(q))
end

@doc Markdown.doc"""
    proper_spinor_generators(G::ZGenus) -> Vector{fmpz}

Return a list of primes describing the improper spinor genera of `G`.

Namely if $L$` is lattice in `G` and $L_i$ is a $p_i$-neigbhor of $L$
where the `p_1, \dots, p_n$` are the improper spinor generators, then
$L, L_1,\dots, L_n$ are representatives for the improper spinor genera of `G`.

See [ConwaySloane99](@cite) Chapter 15, Theorem 15.

# Example
The following genus consists of two proper spinor genera but only
one improper spinor genus.

```jldoctest
julia> L1 = Zlattice(gram=ZZ[3 0 -1 1; 0 3 -1 -1; -1 -1 6 0; 1 -1 0 6]);

julia> length(Hecke.proper_spinor_generators(genus(L1)))
1

julia> length(Hecke.improper_spinor_generators(genus(L1)))
0
```
"""
function improper_spinor_generators(G::ZGenus)
    return _improper_spinor_generators(G)[1]
end

"""
    _improper_spinor_generators(G::ZGenus) -> Vector{fmpz}, map

The first return value are the improper spinor generators.
The second return value is a map f:QQ -> AbelianGroup
(not defined over the bad primes)
which satisfies f(r) == 0 if and only if r is improperly automorphous.
"""
function _improper_spinor_generators(G::ZGenus)
  P = bad_primes(G)
  Delta, i_prop,Deltap = _automorphous_numbers(G)
  S = fmpz[]

  a = Delta()
  for p in P
    a += Deltap(p, _norm_generator(local_symbol(G,p)))
  end
  _, inc = sub(Delta, [a], false) # no need for the group lattice
  Delta_improp,proj = cokernel(inc, false)
  i_improp = compose(i_prop, proj)
  spin_gens = Set{elem_type(Delta_improp)}()
  push!(spin_gens, Delta_improp())

  C = order(Delta_improp)
  p = 1
  while length(spin_gens) < C
    p = next_prime(p)
    if p in P
      continue
    end
    Delta_x = i_improp(QQ(p))
    if Delta_x in spin_gens
      continue
    end
    push!(S, p)
    push!(spin_gens, Delta_x)
  end
  return S,i_improp
end

function _norm_generator(G::ZpGenus)
  h1 = ZpGenus(prime(G), symbol(G)[1:1])
  g = gram_matrix(h1)
  if g[end, end] == 0
    # hyperbolic plane
    return 2 * g[end - 1, end]
  end
  return g[end, end]
end

@doc Markdown.doc"""
    proper_spinor_generators(G::ZGenus) -> Vector{fmpz}

Return a list of primes describing the proper spinor genera of `G`.

Namely if $L$` is lattice in `G` and $L_i$ is a $p_i$-neigbhor of $L$
where the `p_1, \dots, p_n$` are the proper spinor generators, then
$L, L_1,\dots, L_n$ are representatives for the proper spinor genera of `G`.

See [ConwaySloane99](@cite) Chapter 15, Theorem 15.

# Example
The following genus consists of two proper spinor genera.
```jldoctest
julia> L1 = Zlattice(gram=ZZ[6 3 0; 3 6 0; 0 0 2]);

julia> length(Hecke.proper_spinor_generators(genus(L1)))
1
```
"""
function proper_spinor_generators(G::ZGenus)
  P = bad_primes(G)
  Delta, i = _automorphous_numbers(G)
  spin_gens = Set{elem_type(Delta)}()
  Q = fmpz[]
  push!(spin_gens, 0*Delta[1])

  p = 1
  while length(spin_gens) < order(Delta)
    p = next_prime(p)
    if p in P
      continue
    end
    Delta_x = i(QQ(p))
    if Delta_x in spin_gens
      continue
    end
    push!(Q, p)
    push!(spin_gens, Delta_x)
  end
  return Q
end


@doc Markdown.doc"""
    gram_matrix(S::ZpGenus) -> MatElem

Return a gram matrix of some representative of this local genus.
"""
function gram_matrix(S::ZpGenus)
  G = fmpq_mat[]
  p = prime(S)
  for block in S._symbol
    push!(G, _gram_from_jordan_block(p, block))
  end
  G = diagonal_matrix(G)
  @hassert :Lattice 1  S==genus(G, p)
  return change_base_ring(QQ, G)
end

@doc Markdown.doc"""
    representative(S::ZpGenus) -> MatElem

Return an integer lattice which represents this local genus.
"""
function representative(S::ZpGenus)
  return Zlattice(gram=gram_matrix(S))
end


@doc Markdown.doc"""
    _gram_from_jordan_block(p::fmpz, block, discr_form=false) -> MatElem

Return the gram matrix of this jordan block.

This is a helper for `discriminant_form` && `representative`.
No input checks.

INPUT:

- ``p`` -- a prime number

- ``block`` -- a list of 3 integers || 5 integers if `p` is `2`

- ``discr_form`` -- Bool (default: ``false``); if ``true`` invert the scales
  to obtain a gram matrix for the discriminant form instead.
"""
function _gram_from_jordan_block(p::fmpz, block, discr_form=false)
  level = block[1]
  rk = block[2]
  det = block[3]
  if p == 2
    o = block[4]
    t = block[5]
    U = QQ[0 1; 1 0]
    V = QQ[2 1; 1 2]
    W = QQ[1;]
    if o == 0
      if det in [1, 7]
        qL = fmpq_mat[U for i in 1:div(rk, 2)]
      else
        qL = fmpq_mat[U for i in 1:(div(rk, 2) - 1)]
        push!(qL, V)
      end
    elseif o == 1
      if rk % 2 == 1
        qL = fmpq_mat[U for i in 1:max(0, div(rk - 3, 2))]
        if t*det % 8 in [3, 5]
          push!(qL,V)
        elseif rk >= 3
          push!(qL, U)
        end
        push!(qL, t * W)
      else
        if det in [3, 5]
          det = -1
        else
          det = 1
        end
        qL = fmpq_mat[U for i in 1:max(0, div(rk - 4, 2))]
        if (det , t) == (1, 0)
          append!(qL, fmpq_mat[U, 1 * W, 7 * W])
        elseif (det , t) == (1, 2)
          append!(qL, fmpq_mat[U, 1 * W, 1 * W])
        elseif (det , t) == (1, 4)
          append!(qL , fmpq_mat[V, 1 * W, 3 * W])
        elseif (det , t) == (1, 6)
          append!(qL, fmpq_mat[U, 7 * W, 7 * W])
        elseif (det , t) == (-1, 0)
          append!(qL, fmpq_mat[V, 1 * W, 7 * W])
        elseif (det , t) == (-1, 2)
          append!(qL, fmpq_mat[U, 3 * W, 7 * W])
        elseif (det , t) == (-1, 4)
          append!(qL, fmpq_mat[U, 1 * W, 3 * W])
        elseif (det , t) == (-1, 6)
          append!(qL, fmpq_mat[U, 1 * W, 5 * W])
        else
          error("invalid symbol $block")
        end
          # if the rank is 2 there is a U too much
        if rk == 2
          qL = qL[end-1:end]
        end
      end
    end
    if size(qL)[1] != 0
      q = diagonal_matrix(qL)
    else
      q = zero_matrix(QQ, 0, 0)
    end
    if discr_form
      q = q * (1//2^level)
    else
      q = q * 2^level
    end
  elseif p != 2 && discr_form
    q = identity_matrix(QQ, rk)
    d = 2^(rk % 2)
    if _kronecker_symbol(d, p) != det
      u = _min_nonsquare(p)
      q[1,1] = u
    end
    q = q * (2 // p^level)
  end
  if p != 2 && !discr_form
    q = identity_matrix(QQ, rk)
    if det != 1
      u = _min_nonsquare(p)
      q[1,1] = u
    end
    q = q * p^level
  end
  return q
end

##################################################
# The mass formula
##################################################
@doc Markdown.doc"""
    _M_p(species, p) -> fmpq

Return the diagonal factor `M_p` as a function of the species.
"""
function _M_p(species, p)
  if species == 0
    return QQ(1)
  end
  p = QQ(p)
  n = abs(species)
  s = Int(div(n + 1,2))
  mp = 2 * prod(fmpq[1 - p^(-2*k) for k in 1:s-1])
  if n % 2 == 0
    mp *= ZZ(1) - sign(species) * p^(-s)
  end
  return QQ(1) // mp
end

@doc Markdown.doc"""
    _standard_mass_squared(G::ZGenus) -> fmpq

Return the standard mass of this genus.
It depends only on the dimension and determinant.
"""
function _standard_mass_squared(G::ZGenus)
  n = dim(G)
  if n % 2 == 0
    s = div(n, 2)
  else
    s = div(n, 2) + 1
  end
  std = QQ(2)^2
  std *= prod(fmpq[_gamma_exact(j // 2) for j in 1:n])^2
  std *= prod(fmpq[_zeta_exact(2*k) for k in 1:s-1])^2
  if n % 2 == 0
    D = ZZ(-1)^(s) * det(G)
    std *= _quadratic_L_function_squared(ZZ(s), D)
    d = fundamental_discriminant(D)
    # since quadratic_L_function__exact is different
    # from \zeta_D as defined by Conway && Sloane
    # we have to compensate
    # the missing Euler factors
    for sym in G._symbols
      p = sym._prime
      std *= (1 - _kronecker_symbol(d, p)*QQ(p)^(-s))^2
    end
  end
  return std
end

@doc Markdown.doc"""
    mass(G::ZGenus) -> fmpq

Return the mass of this genus.

The genus must be definite.
Let `L_1, ... L_n` be a complete list of representatives
of the isometry classes in this genus.
Its mass is defined as $\sum_{i=1}^n \frac{1}{|O(L_i)|}$.
"""
function mass(G::ZGenus)
  pos, neg = G._signature_pair
  @req pos * neg == 0 "The genus must be definite."
  if pos + neg == 1
    return QQ(1//2)
  end
  mass1 = _standard_mass_squared(G)
  mass1 *= prod(fmpq[_mass_squared(sym) for sym in G._symbols])
  mass1 //= prod(fmpq[_standard_mass(sym) for sym in G._symbols])^2
  return sqrt(mass1)
end


@doc Markdown.doc"""
    _mass_squared(G::ZpGenus) -> fmpq

Return the local mass `m_p` of this genus as defined by Conway.

See Equation (3) in [CS1988]_
"""
function _mass_squared(G::ZpGenus)
  @req dim(G) > 1 "the dimension must be at least 2"
  p = G._prime
  sym = G._symbol
  #diagonal product

  # diagonal factors
  m_p = prod(_M_p(species, p) for species in _species_list(G))^2
  # cross terms
  r = length(sym)
  ct = 0
  for j in 1:r
    for i in 1:j
        ct += (sym[j][1] - sym[i][1]) * sym[i][2] * sym[j][2]
    end
  end
  m_p *= p^ct
  if p != 2
    return m_p
  end
  # type factors
  nII = sum(fmpz[fq[2] for fq in sym if fq[4] == 0])
  nI_I = ZZ(0)   # the total number of pairs of adjacent constituents f_q,
  # f_2q that are both of type I (odd)
  for k in 1:r-1
    if sym[k][4] == sym[k+1][4] == 1 && sym[k][1] + 1 == sym[k+1][1]
      nI_I += ZZ(1)
    end
  end
  return m_p * QQ(2)^(2*(nI_I - nII))
end

@doc Markdown.doc"""
    _standard_mass(G::ZpGenus) -> fmpq

Return the standard p-mass of this local genus.

See Equation (6) of [CS1988]_.
"""
function _standard_mass(G::ZpGenus)
  n = dim(G)
  p = G._prime
  s = div(n + 1, 2)
  std = 2*prod(fmpq[1 - QQ(p)^(-2*k) for k in 1:s-1])
  if n % 2 == 0
    D = ZZ(-1)^s * det(G)
    epsilon = _kronecker_symbol(4*D, p)
    std *= (1 - epsilon*QQ(p)^(-s))
  end
  return QQ(1) // std
end

@doc Markdown.doc"""
    _species_list(G::ZpGenus) -> Vector{Int}

Return the species list.
See Table 1 in [CS1988]_.
"""
function _species_list(G::ZpGenus)
  p = prime(G)
  species_list = Int[]
  sym = G._symbol
  if p != 2
    for k in 1:length(sym)
      n = sym[k][2]
      d = sym[k][3]
      if n % 2 == 0 && d != _kronecker_symbol(-1, p)^(div(n, 2))
        species = -n
      else
        species = n
      end
      push!(species_list, species)
    end
    return species_list
  end
  #  p == 2
  # create a dense list of symbols
  symbols = Vector{Int}[]
  s = 1
  for k in 0:sym[end][1]
    if sym[s][1] == k
      push!(symbols, sym[s])
      s +=1
    else
      push!(symbols,[k, 0, 1, 0, 0])
    end
  end
  # avoid a case distinction
  sym = [[-2, 0, 1, 0, 0],[-1, 0, 1, 0, 0]]
  append!(sym, symbols)
  push!(sym, [sym[end-1][1] + 1, 0, 1, 0, 0])
  push!(sym, [sym[end-1][1] + 2, 0, 1, 0, 0])
  for k in 2:length(sym)-1
    free = true
    if sym[k-1][4]==1 || sym[k+1][4]==1
      free = false
    end
    n = sym[k][2]
    o = sym[k][5]
    if _kronecker_symbol(sym[k][3], 2) == -1
      o = mod(o + 4, 8)
    end
    if sym[k][4] == 0 || n % 2 == 1
      t = div(n, 2)
    else
      t = div(n, 2) - 1
    end
    if free && (o == 0 || o == 1 || o == 7)
      species = 2*t
    elseif free && (o == 3 || o == 5 || o == 4)
      species = -2*t
    else
      species = 2*t + 1
    end
    push!(species_list, species)
  end
  return species_list
end




@doc Markdown.doc"""
    _gamma_exact(n) -> fmpq

Evaluate the exact value of the $\Gamma^2$ function at an integer or
half-integer argument. Ignoring factors of pi
"""
function _gamma_exact(n)
  n = QQ(n)
  if denominator(n) == 1
    @req (n > 0) "not in domain"
    return factorial(ZZ(n) - 1)
  end
  @req (denominator(n) == 2) "n must be in (1/2)ZZ"
  a = QQ(1)
  while n != 1//2
    if n < 0
      a //= n
      n += 1
    elseif n > 0
      n += -1
      a *= n
    end
  end
  return a
end

@doc Markdown.doc"""
    _zeta_exact(n) -> fmpq

Return the exact value of the Riemann Zeta function
ignoring factors of pi.

The argument must be a critical value, namely either positive even
or negative odd.

See for example [Iwa1972]_, p13, Special value of $\zeta(2k)$
REFERENCES:

- [Iwa1972]_
- [IR1990]_
- [Was1997]_
"""
function _zeta_exact(n)
  if n < 0
    return bernoulli(1-n)//(n-1)
  elseif n > 1
    if (n % 2 == 0)
      return (-1)^(div(n, 2)+1) * QQ(2)^(n-1) * bernoulli(n) // factorial(ZZ(n))
    else
      error("n must be a critical value (i.e. even > 0 or odd < 0)")
    end
  elseif n == 1
    error("Here is a pole")
  elseif n == 0
    return QQ(-1// 2)
  end
end

@doc Markdown.doc"""
    _quadratic_L_function_squared(n, d) -> fmpq

Return the square of the exact value of a quadratic twist of the Riemann Zeta
function by $\chi_d(x) = \left(\frac{d}{x}\right)$.
We take the square and ignore multiples of $\pi$ so that the output is rational.

The input `n` must be a critical value.

- [Iwa1972]_, pp 16-17, Special values of $L(1-n, \chi)$ and $L(n, \chi)$
- [IR1990]_
- [Was1997]_
"""
function _quadratic_L_function_squared(n, d)
  if n <= 0
      return _bernoulli_kronecker(1-n, d)^2//(n-1)^2
  end
  @req (n >= 1) "n must be a critical value (i.e. even > 0 or odd < 0)"
  # Compute the kind of critical values (p10)
  if _kronecker_symbol(fundamental_discriminant(d), -1) == 1
    delta = 0
  else
    delta = 1
  end
  # Compute the positive special values (p17)
  @req (mod(n - delta, 2) == 0) "not in domain"
  f = abs(fundamental_discriminant(d))
  if delta == 0
      GS = f
  else
      GS = -f
  end
  a = ZZ(-1)^(2 + (n - delta))
  a *= (2//f)^(2*n)
  a *= GS     # Evaluate the Gauss sum here! =0
  a *= 1//(4 * (-1)^delta)
  a *= _bernoulli_kronecker(Int(n),d)^2//factorial(ZZ(n))^2
  return a
end


@doc Markdown.doc"""
    rational_isometry_class(g::ZpGenus) -> LocalQuadSpaceCls

Return the abstract isometry class of the quadratic space
$g \otimes \mathbb{Q}$.
"""
function rational_isometry_class(g::ZpGenus)
  K = QQ
  n = dim(g)
  h = hasse_invariant(g)
  d = det(g)
  p = prime(g)
  return local_quad_space_class(K, ZZIdl(p), n, d, h, 0)
end

@doc Markdown.doc"""
    rational_isometry_class(g::ZGenus) -> QuadSpaceCls

Return the abstract isometry class of the quadratic space
$g \otimes \mathbb{Q}$.
"""
function rational_isometry_class(g::ZGenus)
  K = QQ
  G = class_quad_type(K)(K)
  n = dim(g)
  LGS = Dict{ideal_type(order_type(K)),localclass_quad_type(K) }()
  for s in local_symbols(g)
    h = hasse_invariant(s)
    p = prime(s)
    d = det(s)
    gp = local_quad_space_class(K, ZZIdl(p), n, d, h, 0)
  end
  G.LGS = LGS
  G.dim = dim(g)
  G.det = det(g)
  G.dim_rad = 0
  pos, neg = signature_pair(g)
  sig = Dict([(inf,(pos,0, neg))])
  G.signature_tuples = sig
  return G
end

################################################################################
# Representations
################################################################################

@doc Markdown.doc"""
    represents(g1::ZpGenus, g2::ZpGenus) -> Bool

Return if `g1` represents `g2`.

Based on O'Meara Integral Representations of Quadratic Forms Over Local Fields
Note that for `p == 2` there is a typo in O'Meara Theorem 3 (V).
The correct statement is
(V) $2^i(1+4\omega) \to \mathfrak{L}_{i+1}/\mathfrak{l}_{[i]}$.
"""
function represents(G1::ZpGenus, G2::ZpGenus)
  G1, G2 = G2, G1
	@req prime(G2) == prime(G1) "different primes"
  p = prime(G2)
  s1 = symbol(G1)
  s2 = symbol(G2)
  level = max(s1[end][1],s2[end][1])
  # notation
  function delta(pgenus::ZpGenus, i)
    # O'Meara p.857
    if symbol(pgenus, i+1)[4] == 1
      return ZZ(2)^(i+1)
    end
    if symbol(pgenus, i+2)[4] == 1
      return ZZ(2)^(i+2)
    end
    return ZZ(0)
  end

  genus1 = G1
  genus2 = G2
  gen1 = ZpGenus[]  # gen1[i+1] = \mathfrak{l}_i
  gen2 = ZpGenus[]  # gen1[i+1] = \mathfrak{L}_i

  for scale in 0:(level+2)
    i = scale + 1
    g1 = [s for s in s1 if s[1]<=scale]
    g2 = [s for s in s2 if s[1]<=scale]
    push!(gen1, ZpGenus(p, g1))
    push!(gen2, ZpGenus(p, g2))
    if p!=2 && !represents(rational_isometry_class(gen2[i]),
                           rational_isometry_class(gen1[i]))
      return false
    end
  end
  if p != 2
    return true
  end

  # additional conditions for p==2
  for i in 1:(level+1)
    scale = i - 1
    d = QQ(det(gen1[i])*det(gen2[i]))
    # Lower Type following O'Meara Page 858
    # (7)

    if rank(gen1[i]) > rank(gen2[i])
      return false
    end
    # (8)
    if rank(gen1[i]) == rank(gen2[i])
      if mod(valuation(d, 2), 2) != 0
        return false
      end
    end
    # (9)
    if rank(gen1[i]) == rank(gen2[i])
      l = delta(genus1, scale)
      r = gcd(delta(genus2, scale), ZZ(2)^(scale + 2))
      if mod(l, r) != 0
        return false
      end
      l = delta(genus2, scale - 1)
      r = gcd(delta(genus1, scale - 1), ZZ(2)^(scale + 1))
      if mod(l, r) != 0
        return false
      end
    end
    v = valuation(d, 2)
    cond = (rank(gen1[i]) + 1 == rank(gen2[i])
            && rank(gen1[i]) > 0)
    # (10)
    if cond && mod(scale + 1 - v, 2) == 0
      l = delta(genus2, scale - 1)
      r = gcd(delta(genus1, scale - 1),ZZ(2)^(scale + 1))
      if mod(l, r) != 0
        return false
      end
    end

    # (11)
    if cond && (scale - v) % 2 == 0
      l = delta(genus1, scale)
      r = gcd(delta(genus2, scale),ZZ(2)^(scale + 2))
      if mod(l,r) != 0
        return false
      end
    end
  end

  gen2_round = ZpGenus[]  # gen2_round[i-1] = \mathfrak{L}_{(i)}
  for scale in 0:(level + 2)
      g2 = [s for s in s2 if s[1]<scale || (s[1]==scale && s[4]==1)]
      push!(gen2_round, ZpGenus(p, g2))
  end

  gen1_square = ZpGenus[] # gen2_square[i-1] = \mathfrak{l}_{[i]}
  for scale in 0:level
      g1 = [s for s in s1 if s[1]<=scale || (s[1]==scale+1 && s[4]==0)]
      push!(gen1_square, ZpGenus(p, g1))
  end

  FH = isometry_class(quadratic_space(QQ, QQ[0 1; 1 0]), p)
  for i in 1:(level+1)
    scale = i - 1
    # I
    d = delta(genus2, scale)
    L = rational_isometry_class(gen2_round[i+2])
    L -= rational_isometry_class(gen1_square[i])
    if !any(represents(L, u*d) for u in [1,3,5,7])
      return false
    end
    # II
    d = delta(genus1, scale)
    L = rational_isometry_class(gen2_round[i+2])
    L -= rational_isometry_class(gen1_square[i])
    if !any(represents(L, u*d) for u in [1,3,5,7])
      return false
    end

    # III
    S1 = rational_isometry_class(gen2_round[i+2])
    S2 = rational_isometry_class(gen1_square[i])
    if  S1 - S2 == FH
      d1 = delta(genus1, scale)
      d2 = delta(genus2, scale)
      if d1!=0 && d2!=0 && valuation(d1,2) > valuation(d2,2)
        return false
      end
    end
    # IV
    ti1 = isometry_class(quadratic_space(QQ, ZZ[ZZ(2)^scale;]), p)
    ti2 = isometry_class(quadratic_space(QQ, ZZ[5*ZZ(2)^scale;]), p)
    S = (ti1 + rational_isometry_class(gen2_round[i+1]))
    S -= rational_isometry_class(gen1[i])
    if !(represents(S, ti1) || represents(S,ti2))
      return false
    end
    # V
    # there is a typo in O'Meara
    # the reason is that
    # (ti1 + gen2_round[i+1])-gen1_square[i]
    # can have negative dimension
    # even if l = L .... && surely
    # L is represented by itsself
    S = (ti1 + rational_isometry_class(gen2[i+1]))
    S= S - rational_isometry_class(gen1_square[i])
    if !(represents(S,ti1) || represents(S,ti2))
      return false
    end
  end
  return true
end

@doc Markdown.doc"""
    represents(G1::ZGenus, G2::ZGenus) -> Bool

Return if `G1` represents `G2`. That is if some element in the genus of `G1`
represents some element in the genus of `G2`.
"""
function represents(G1::ZGenus, G2::ZGenus)
  p1, m1 = signature_pair(G1)
  p2, m2 = signature_pair(G2)
  if  p1<p2 || m1 < m2
    return false
  end

  primes = [prime(s) for s in local_symbols(G1)]
  for s in local_symbols(G2)
    p = prime(s)
    if !(p in primes)
      push!(primes, p )
    end
  end

  for p in primes
    sp = local_symbol(G1, p)
    op = local_symbol(G2, p)
    if !represents(sp, op)
      return false
    end
  end
  return true
end

########################################################################
#
# Primary/elementary genera
#
########################################################################

@doc Markdown.doc"""
    is_primary_with_prime(G::ZGenus) -> Bool, fmpz

Given a genus of $\mathbb Z$-lattices `G`, return whether it is primary,
that is whether the bilinear form is integral and the associated
discriminant form (see [`discriminant_group`](@ref)) is a `p`-group for some
prime number `p`. In case it is, `p` is also returned as second output.

Note that for unimodular genera, this function returns `(true, 1)`. If the
genus is not primary, the second return value is `-1` by default.
"""
function is_primary_with_prime(G::ZGenus)
  @req is_integral(G) "G must be a genus of integral lattices"
  length(primes(G)) >= 3 && return false, ZZ(-1)
  
  sym = local_symbols(G)
  if length(sym) == 1 # symbol only at 2
    if sym[1]._symbol[end][1] != 0
      return true, ZZ(2)
    else
      return true, ZZ(1)
    end
  end
  
  if sym[1]._symbol[end][1] != 0
      return false, ZZ(-1)
  end

  return true, primes(G)[end]
end

@doc Markdown.doc"""
    is_primary(G::ZGenus, p::Union{Integer, fmpz}) -> Bool

Given a genus of integral $\mathbb Z$-lattices `G` and a prime number `p`,
return whether `G` is `p`-primary, that is whether the associated discriminant
form (see [`discriminant_group`](@ref)) is a `p`-group.
"""
function is_primary(G::ZGenus, p::Union{Integer, fmpz})
  bool, q = is_primary_with_prime(G)
  return bool && q == p
end

@doc Markdown.doc"""
    is_unimodular(G::ZGenus) -> Bool

Given a genus of integral $\mathbb Z$-lattices `G`, return whether `G` is
unimodular, that is whether the associated discriminant form
(see [`discriminant_group`](@ref)) is trivial.
"""
is_unimodular(G::ZGenus) = is_primary(G, 1)

@doc Markdown.doc"""
    is_elementary_with_prime(G::ZGenus) -> Bool, fmpz

Given a genus of $\mathbb Z$-lattices `G`, return whether it is elementary,
that is whether the bilinear form is inegtral and the associated discriminant
form (see [`discriminant_group`](@ref)) is an elementary `p`-group for some
prime number `p`. In case it is, `p` is also returned as second output.

Note that for unimodular genera, this function returns `(true, 1)`. If the
genus is not elementary, the second return value is `-1` by default.
"""
function is_elementary_with_prime(G::ZGenus)
  bool, p = is_primary_with_prime(G)
  bool || return bool, ZZ(-1)
  if p == 1
    return bool, p
  end
  symp = local_symbol(G, p)
  if symp._symbol[end][1] != 1
    return false, ZZ(-1)
  end
  return true, p
end

@doc Markdown.doc"""
    is_elementary(G::ZGenus, p::Union{Integer, fmpz}) -> Bool

Given a genus of integral $\mathbb Z$-lattices `G` and a prime number `p`,
return whether `G` is `p`-elementary, that is whether its associated discriminant
form (see [`discriminant_group`](@ref)) is an elementary `p`-group.
"""
function is_elementary(G::ZGenus, p::Union{Integer, fmpz})
  bool, q = is_elementary_with_prime(G)
  return bool && q == p
end
<|MERGE_RESOLUTION|>--- conflicted
+++ resolved
@@ -1,13 +1,9 @@
 export genus, rank, det, dim, prime, symbol, representative, signature,
        oddity, excess, level, genera, scale, norm, mass, orthogonal_sum,
        quadratic_space,hasse_invariant, genera, local_symbol, local_symbols,
-<<<<<<< HEAD
        ZGenus, ZpGenus, representatives, is_elementary, is_primary, is_unimodular,
-       is_primary_with_prime, is_elementary_with_prime
-=======
-       ZGenus, ZpGenus, representatives, automorphous_numbers,
-       is_automorphous, bad_primes, is_unimodular
->>>>>>> ac5aa77f
+       is_primary_with_prime, is_elementary_with_prime, automorphous_numbers,
+       is_automorphous, bad_primes
 
 @doc Markdown.doc"""
     ZpGenus
