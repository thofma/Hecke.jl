--- conflicted
+++ resolved
@@ -1227,10 +1227,6 @@
 
     rlp = real_places(K)
 
-<<<<<<< HEAD
-
-=======
->>>>>>> 81929318
     _target = append!(Int[_to_gf2(hilbert_symbol(D[1], D[2], p)) for p in P], Int[_to_gf2(hilbert_symbol(-D[3], -D[4], p)) for p in P])
 
     I = eltype(rlp)[]
