--- conflicted
+++ resolved
@@ -366,17 +366,12 @@
 # This is an internal function, which sets
 # L.automorphism_group_generators
 # L.automorphism_group_order
-<<<<<<< HEAD
 assert_has_automorphisms(L::ZZLat; kwargs...) = _assert_has_automorphisms_ZZLat(L; kwargs...)
 
 # this gets overwritten in Oscar with a faster / more stable method
 _assert_has_automorphisms_ZZLat(L; kwargs...) = __assert_has_automorphisms(L; kwargs...)
 
-function __assert_has_automorphisms(L::ZZLat; redo::Bool = false,
-                                            try_small::Bool = true, depth::Int = -1,
-                                            bacher_depth::Int = 0)
-=======
-function assert_has_automorphisms(
+function __assert_has_automorphisms(
   L::ZZLat;
   redo::Bool=false,
   try_small::Bool=true,
@@ -384,7 +379,6 @@
   bacher_depth::Int=0,
   known_short_vectors=(0, []),
 )
->>>>>>> df5a097b
 
   if !redo && isdefined(L, :automorphism_group_generators)
     return nothing
