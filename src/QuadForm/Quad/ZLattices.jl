--- conflicted
+++ resolved
@@ -954,13 +954,5 @@
   B = basis_matrix(L)
   V = matrix(QQ, size(v)[1], 1, v)
   fl, w = can_solve_with_solution(B, V)
-<<<<<<< HEAD
-  if !fl || !isone(denominator(w))
-    return false
-  else
-    return true
-  end
-=======
   return fl && isone(denominator(w))
->>>>>>> ac5abf5f
 end