--- conflicted
+++ resolved
@@ -242,18 +242,15 @@
 """
 cover(T::TorQuadMod) = T.cover
 
-<<<<<<< HEAD
 modulus(T::TorQuadMod) = T.modulus
 
 modulus_quadratic_form(T::TorQuadMod) = T.modulus_qf
 
-=======
 @doc Markdown.doc"""
     relations(T::TorQuadMod) -> ZLat
 
 For $T=M/N$ this returns $N$.
 """
->>>>>>> 109d1dfd
 relations(T::TorQuadMod) = T.rels
 
 @doc Markdown.doc"""
@@ -380,6 +377,7 @@
 #  Creation
 #
 ################################################################################
+
 @doc Markdown.doc"""
     (T::TorQuadMod)(a::GrpAbFinGenElem) -> TorQuadModElem
 
