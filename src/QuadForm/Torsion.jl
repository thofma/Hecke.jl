--- conflicted
+++ resolved
@@ -143,17 +143,10 @@
 Bilinear value module: Q/Z
 Quadratic value module: Q/2Z
 Gram matrix quadratic form:
-<<<<<<< HEAD
-[4//5   1//5      0      0]
-[1//5   2//5      0      0]
-[   0      0      1   1//2]
-[   0      0   1//2      1]
-=======
 [   1   1//2      0      0]
 [1//2      1      0      0]
 [   0      0   4//5   1//5]
 [   0      0   1//5   2//5]
->>>>>>> 3de43719
 
 ```
 """
