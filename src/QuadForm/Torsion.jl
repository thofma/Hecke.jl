export discriminant_group, torsion_quadratic_module, normal_form

# Torsion QuadraticForm
#
# Example:
# A = matrix(ZZ, [[2,0,0,-1],[0,2,0,-1],[0,0,2,-1],[-1,-1,-1,2]])
# L = Zlattice(gram = A)
# T = Hecke.discriminant_group(T)

# We representation torsion quadratic modules as quotients of Z-lattices
# by a full rank sublattice.
#
# We store them as a Z-lattice M together with a projection p : M -> A
# onto an abelian group A. The bilinear structure of A is induced via p,
# that is <a, b> = <p^-1(a), p^-1(a)> with values in Q/nZ, where n
# is the modulus and depends on the kernel of p.
#
# Elements of A are basically just elements of the underlying abelian group.
# To move between M and A, we use the lift function lift : M -> A
# and coercion A(m).
#
# N.B. Since there are no elements of Z-latties, we think of elements of M as
# elements of the ambient vector space. Thus if v::Vector is such an element
# then the coordinates with respec to the basis of M are given by
# v * inv(basis_matrix(M)).
mutable struct TorQuadMod
  ab_grp::GrpAbFinGen             # underlying abelian group
  cover::ZLat                     # ZLat -> ab_grp, x -> x * proj
  rels::ZLat
  proj::fmpz_mat                  # is a projection and respects the forms
  gens_lift::Vector{Vector{fmpq}}
  gens_lift_mat::fmpq_mat
  modulus::fmpq
  modulus_qf::fmpq
  value_module::QmodnZ
  value_module_qf::QmodnZ
  gram_matrix_bilinear::fmpq_mat
  gram_matrix_quadratic::fmpq_mat
  gens

  TorQuadMod() = new()
end

################################################################################
#
#  Construction
#
################################################################################

# compute the torsion quadratic module M/N

@doc Markdown.doc"""
    torsion_quadratic_module(M::ZLat, N::ZLat; gens::Union{Nothing, Vector{<:Vector}} = nothing,
                                                    snf::Bool = true,
                                                    modulus::fmpq = fmpq(0),
                                                    check::Bool = true)

Given a Z-lattice $M$ and a sublattice $N$ of $M$, return the torsion quadratic
module $M/N$.

If `gens` is set, the images of `gens` will be used as the
generators of the abelian group $M/N$.

If `snf` is `true`, the underlying abelian group will be in Smith normal form.
Otherwise, the images of the basis of $M$ will be used as the generators.
"""
function torsion_quadratic_module(M::ZLat, N::ZLat; gens::Union{Nothing, Vector{<:Vector}} = nothing,
                                                    snf::Bool = true,
                                                    modulus::fmpq = fmpq(0),
                                                    modulus_qf::fmpq = fmpq(0),
                                                    check::Bool = true)
  @req ambient_space(M) === ambient_space(N) """
      Lattices must have same ambient space
      """
  fl, _rels = issublattice_with_relations(M, N)
  @req fl "Second lattice must be a sublattice of first lattice"
  rels = change_base_ring(FlintZZ, _rels)
  A = abelian_group(rels)
  n = dim(ambient_space(M))
  BM = basis_matrix(M)
  if gens != nothing
    gens_in_A = elem_type(A)[]
    for g in gens
      @req length(g) == n "Generator not an element of the ambient space"
      fl, v = can_solve_with_solution(BM,
                                      matrix(FlintQQ, 1, n, g),
                                      side = :left)
      @req denominator(v) == 1 "Generator not an element of the lattice"
      ginA = A(change_base_ring(FlintZZ, v))
      push!(gens_in_A, ginA)
    end
    S, mS = sub(A, gens_in_A)
    if check
      if order(S) != order(A)
        throw(ArgumentError("Generators do not generator the torsion module"))
      end
    end
  else
    if snf
      S, mS = Hecke.snf(A)
    else
      S, mS = A, id_hom(A)
    end
  end
  # mS : S -> A
  # generators of S lifted along M -> M/N = A -> S
  if gens != nothing
    gens_lift = gens
  else
    gens_lift = Vector{fmpq}[collect(change_base_ring(FlintQQ, mS(s).coeff) * BM) for s in Hecke.gens(S)]
  end

  num = basis_matrix(M) * gram_matrix(ambient_space(M)) * basis_matrix(N)'
  if iszero(modulus)
    modulus = reduce(gcd, [a for a in num], init = zero(fmpq))
  end
  norm = reduce(gcd, diagonal(gram_matrix(N)), init = zero(fmpq))

  if iszero(modulus_qf)
    modulus_qf = gcd(norm, 2 * modulus)
  else
    modulus_qf = modulus_qf
  end

  T = TorQuadMod()
  T.cover = M
  T.rels = N
  T.ab_grp = S
  T.proj = inv(mS).map
  T.gens_lift = gens_lift
  T.gens_lift_mat = matrix(FlintQQ, length(gens_lift), ngens(A), reduce(vcat, gens_lift, init = fmpq[]))
  T.modulus = modulus
  T.modulus_qf = modulus_qf
  T.value_module = QmodnZ(modulus)
  T.value_module_qf = QmodnZ(modulus_qf)
  return T
end

# compute M^#/M
function discriminant_group(L::ZLat)
  # I need to check that M is integral
  return torsion_quadratic_module(dual(L), L)
end

@doc Markdown.doc"""
    order(T::TorQuadMod) -> fmpz

Return the order of `T`
"""
function order(T::TorQuadMod)
  return order(abelian_group(T))
end

@doc Markdown.doc"""
    exponent(T::TorQuadMod) -> fmpz

Returns the exponent of `T`
"""
function exponent(T::TorQuadMod)
  return exponent(abelian_group(T))
end

@doc Markdown.doc"""
    elementary_divisors(T::TorQuadMod) -> Vector{fmpz}

Returns the elementary divisors of underlying abelian group of `T`.
"""
function elementary_divisors(T::TorQuadMod)
  return elementary_divisors(abelian_group(T))
end

################################################################################
#
#  Basic field access
#
################################################################################

abelian_group(T::TorQuadMod) = T.ab_grp

cover(T::TorQuadMod) = T.cover

value_module(T::TorQuadMod) = T.value_module

value_module_quadratic_form(T::TorQuadMod) = T.value_module_qf

################################################################################
#
#  Gram matrices
#
################################################################################

function gram_matrix_bilinear(T::TorQuadMod)
  if isdefined(T, :gram_matrix_bilinear)
    return T.gram_matrix_bilinear
  end
  g = gens(T)
  G = zero_matrix(FlintQQ, length(g), length(g))
  for i in 1:length(g)
    for j in 1:i
      G[i, j] = G[j, i] = lift(g[i] * g[j])
    end
  end
  T.gram_matrix_bilinear = G
  return G
end

function gram_matrix_quadratic(T::TorQuadMod)
  if isdefined(T, :gram_matrix_quadratic)
    return T.gram_matrix_quadratic
  end
  g = gens(T)
  r = length(g)
  G = zero_matrix(FlintQQ, r, r)
  for i in 1:r
    for j in 1:(i - 1)
      G[i, j] = G[j, i] = lift(g[i] * g[j])
    end
    G[i, i] = lift(quadratic_product(g[i]))
  end
  T.gram_matrix_quadratic = G
  return G
end

################################################################################
#
#  I/O
#
################################################################################

# TODO: Print like abelian group
function Base.show(io::IO, T::TorQuadMod)
  print(io, "Finite quadratic module over Integer Ring with underlying abelian group\n")
  println(io, abelian_group(T))
  print(io, "Gram matrix of the quadratic form with values in ")
  println(io, value_module_quadratic_form(T))
  print(io, gram_matrix_quadratic(T))
end

################################################################################
#
#  Elements
#
################################################################################

mutable struct TorQuadModElem
  data::GrpAbFinGenElem
  parent::TorQuadMod

  TorQuadModElem(T::TorQuadMod, a::GrpAbFinGenElem) = new(a, T)
end

################################################################################
#
#  Creation
#
################################################################################

function (T::TorQuadMod)(a::GrpAbFinGenElem)
  @req abelian_group(T) === parent(a) "Parents do not match"
  return TorQuadModElem(T, a)
end

# Coerces an element of the ambient space of cover(T) to T

function (T::TorQuadMod)(v::Vector)
  @req length(v) == dim(ambient_space(cover(T))) "Vector of wrong length"
  vv = map(FlintQQ, v)
  if eltype(vv) != fmpq
    error("Cannot coerce elements to the rationals")
  end
  return T(vv::Vector{fmpq})
end

function (T::TorQuadMod)(v::Vector{fmpq})
  @req length(v) == dim(ambient_space(cover(T))) "Vector of wrong length"
  vv = change_base_ring(FlintZZ, matrix(FlintQQ, 1, length(v), v) * inv(basis_matrix(cover(T))))
  return T(abelian_group(T)(vv * T.proj))
end

################################################################################
#
#  Printing
#
################################################################################

function Base.show(io::IO, a::TorQuadModElem)
  v = a.data.coeff
  print(io, "[")
  for i in 1:length(v)
    if i == length(v)
      print(io, v[i])
    else
      print(io, v[i], ", ")
    end
  end
  print(io, "]")
end

################################################################################
#
#  Equality
#
################################################################################

function Base.:(==)(a::TorQuadModElem, b::TorQuadModElem)
  if parent(a) !== parent(b)
    return false
  else
    return data(a) == data(b)
  end
end

################################################################################
#
#  Generators
#
################################################################################

function gens(T::TorQuadMod)
  if isdefined(T, :gens)
    return T.gens::Vector{TorQuadModElem}
  else
    _gens = TorQuadModElem[T(g) for g in gens(abelian_group(T))]
    T.gens = _gens
    return _gens
  end
end

ngens(T::TorQuadMod) = length(T.gens_lift)

parent(a::TorQuadModElem) = a.parent

data(a::TorQuadModElem) = a.data

# Check the parent
function (A::GrpAbFinGen)(a::TorQuadModElem)
  @req A === abelian_group(parent(a)) "Parents do not match"
  return a.data
end

################################################################################
#
#  Addition
#
################################################################################

function Base.:(+)(a::TorQuadModElem, b::TorQuadModElem)
  @req parent(a) === parent(b) "Parents do not match"
  T = parent(a)
  return T(a.data + b.data)
end

function Base.:(*)(a::TorQuadModElem, b::fmpz)
  T = parent(a)
  return T(a.data * b)
end

Base.:(*)(a::fmpz, b::TorQuadModElem) = b * a

Base.:(*)(a::Integer, b::TorQuadModElem) = fmpz(a) * b

Base.:(*)(a::TorQuadModElem, b::Integer) = b * a

################################################################################
#
#  Inner product
#
################################################################################

function Base.:(*)(a::TorQuadModElem, b::TorQuadModElem)
  T = parent(a)
  z = inner_product(ambient_space(cover(T)), lift(a), lift(b))
  return value_module(T)(z)
end

################################################################################
#
#  Quadratic product
#
################################################################################

function quadratic_product(a::TorQuadModElem)
  T = parent(a)
  al = lift(a)
  z = inner_product(ambient_space(cover(T)), al, al)
  return value_module_quadratic_form(T)(z)
end

################################################################################
#
#  Lift
#
################################################################################

# Lift an element to the ambient space of cover(parent(a))
function lift(a::TorQuadModElem)
  T = parent(a)
  z = change_base_ring(FlintQQ, a.data.coeff) * T.gens_lift_mat
  return fmpq[z[1, i] for i in 1:ncols(z)]
end

################################################################################
#
#  Maps between torsion quadratic modules
#
################################################################################

mutable struct TorQuadModMor <: Map{TorQuadMod, TorQuadMod, HeckeMap, TorQuadModMor}
  header::MapHeader{TorQuadMod, TorQuadMod}
  map_ab::GrpAbFinGenMap

  function TorQuadModMor(T::TorQuadMod, S::TorQuadMod, m::GrpAbFinGenMap)
    z = new()
    z.header = MapHeader(T, S)
    z.map_ab = m
    return z
  end
end

################################################################################
#
#  User constructors
#
################################################################################

function hom(T::TorQuadMod, S::TorQuadMod, M::fmpz_mat)
  f = hom(abelian_group(T), abelian_group(S), M)
  return TorQuadModMor(T, S, map_ab)
end

function hom(T::TorQuadMod, S::TorQuadMod, img::Vector{TorQuadModElem})
  _img = GrpAbFinGenElem[]
  @req length(img) == ngens(T) "Wrong number of elements"
  for g in img
    @req parent(g) === S "Elements have the wrong parent"
    push!(_img, abelian_group(S)(g))
  end
  map_ab = hom(abelian_group(T), abelian_group(S), _img)
  return TorQuadModMor(T, S, map_ab)
end

function image(f::TorQuadModMor, a::TorQuadModElem)
  A = abelian_group(domain(f))
  return codomain(f)(f.map_ab(A(a)))
end

function preimage(f::TorQuadModMor, a::TorQuadModElem)
  A = abelian_group(domain(f))
  return domain(f)(f.map_ab\(A(a)))
end

################################################################################
#
#  Submodules
#
################################################################################


@doc Markdown.doc"""
    sub(T::TorQuadMod, generators::Vector{TorQuadModElem})-> TorQuadMod, Map

Return the submodule of `T` defined by `generators` and the inclusion morphism.
"""
function sub(T::TorQuadMod, gens::Vector{TorQuadModElem})
<<<<<<< HEAD
  V = ambient_space(T.cover)
  _gens = [lift(g) for g in gens]
  _gens_mat = matrix(QQ, _gens)
  gens_new = [basis_matrix(T.rels); _gens_mat]
  cover = lattice(V, gens_new, isbasis = false)
  S = torsion_quadratic_module(cover, T.rels, gens=_gens)
=======
  if length(gens) > 0
    _gens = [lift(g) for g in gens]
    V = ambient_space(T.cover)
    _gens_mat = matrix(QQ, _gens)
    gens_new = [basis_matrix(T.rels); _gens_mat]
    cover = lattice(V, gens_new, isbasis = false)
  else
    cover = T.cover
    _gens = nothing
  end
  S = torsion_quadratic_module(cover, T.rels, gens=_gens, modulus=T.modulus,
                               modulus_qf=T.modulus_qf)
>>>>>>> 4514030f
  imgs = [T(lift(g)) for g in Hecke.gens(S)]
  inclusion = hom(S, T, imgs)
  return S, inclusion
end

function TorQuadMod(q::fmpq_mat)
  @req issquare(q) "Matrix must be a square matrix"
  @req issymmetric(q) "Matrix must be symmetric"

  d = denominator(q)
  Q = change_base_ring(FlintZZ, d * q)
  S, U, V = snf_with_transform(Q)
  D = change_base_ring(FlintQQ, U) * q * change_base_ring(FlintQQ, V)
  L = Zlattice(1//d * identity_matrix(QQ, nrows(q)), gram = d^2 * q)
  denoms = [denominator(D[i, i]) for i in 1:ncols(D)]
  rels = diagonal_matrix(denoms) * U
  LL = lattice(ambient_space(L), 1//d * change_base_ring(QQ, rels))
  return torsion_quadratic_module(L, LL, modulus = fmpq(1))
end

#        if modulus is None or check:
#           # The inner product of two elements `b(v1+W,v2+W)`
#           # is defined `mod (V,W)`
#           num = V.basis_matrix() * V.inner_product_matrix() * W.basis_matrix().T
#           max_modulus = gcd(num.list())
#
#       if modulus is None:
#           modulus = max_modulus
#       elif check and max_modulus / modulus not in V.base_ring():
#           raise ValueError("the modulus must divide (V, W)")
#
#       if modulus_qf is None or check:
#           # The quadratic_product of an element `q(v+W)` is defined
#           # `\mod 2(V,W) + ZZ\{ (w,w) | w in w\}`
#           norm = gcd(W.gram_matrix().diagonal())
#           max_modulus_qf = gcd(norm, 2 * modulus)
#
#       if modulus_qf is None:
#           modulus_qf = max_modulus_qf
#       elif check and max_modulus_qf / modulus_qf not in V.base_ring():
#           raise ValueError("the modulus_qf must divide (V, W)")
#       return super(TorsionQuadraticModule, cls).__classcall__(cls, V, W, gens, modulus, modulus_qf)
@doc Markdown.doc"""
    primary_part(T::TorQuadMod, m::fmpz)-> Tuple{TorQuadMod, TorQuadModMor}

Return the primary part of `T` as a submodule.
"""
function primary_part(T::TorQuadMod, m::fmpz)
  S, i = psylow_subgroup(T.ab_grp, m)
  genprimary = [i(s) for s in gens(S)]
  submod = sub(T, [T(a) for a in genprimary])
  return submod
end

@doc Markdown.doc"""
    orthogonal_submodule_to(T::TorQuadMod, S::TorQuadMod)-> TorQuadMod

Return the orthogonal submodule to the submodule `S` of `T`.
"""
function orthogonal_submodule_to(T::TorQuadMod, S::TorQuadMod)
  @assert issublattice(cover(T), cover(S)) "The second argument is not a submodule of the first argument"
  V = ambient_space(cover(T))
  G = gram_matrix(V)
  B = basis_matrix(cover(T))
  C = basis_matrix(cover(S))
  m = T.modulus
  Y = B * G * transpose(C)
  # Elements of the ambient module which pair integrally with cover(T)
  integral = inv(Y) * B
  # Element of the ambient module which pair in mZZ with cover(T)
  orthogonal =  m * integral
  # We have to make sure we get a submodule
  Ortho = intersect(lattice(V, B), lattice(V, orthogonal))
  ortho = Hecke.discriminant_group(Ortho)
  return sub(T, gens(ortho))
end

@doc Markdown.doc"""
    isdegenerate(T::TorQuadMod)-> Bool

Return true if the underlying bilinear form is degenerate.
"""
function isdegenerate(T::TorQuadMod)
  if order(orthogonal_submodule_to(T,T)[1]) == 1
    return true
  else
    return false
  end
end

@doc Markdown.doc"""
    rescale(T::TorQuadMod, k::RingElement) -> TorQuadMod

Returns the torsion quadratic module with quadratic form scaled by ``k``,
where k is a non-zero rational number.
If the old form was defined modulo `n`, then the new form is defined
modulo `n k`.
"""
function rescale(T::TorQuadMod, k::RingElement)
  @req !iszero(k) "Parameter ($k) must be non-zero"
  C = cover(T)
  inner_product_mat = k * gram_matrix(ambient_space(C))
  V = quadratic_space(QQ, inner_product_mat)
  M = lattice(V, basis_matrix(C))
  N = lattice(V, basis_matrix(T.rels))
  return torsion_quadratic_module(M, N)
end

@doc Markdown.doc"""
    normal_form(T::TorQuadMod; partial=false) -> TorQuadMod

Return the normal form of given torsion quadratic module.
"""
function normal_form(T::TorQuadMod; partial=false)
  normal_gens = TorQuadModElem[]
  prime_div = prime_divisors(exponent(T))
  for p in prime_div
    D_p, I_p = primary_part(T, p)
    q_p = gram_matrix_quadratic(D_p)
    q_p = q_p * D_p.modulus_qf^-1

    # continue with the non-degenerate part
    r = rank(q_p)
    dd = denominator(q_p)
    G0 = change_base_ring(FlintZZ, dd * q_p)
    n = nrows(q_p)
    if r != n
      _, U = hnf_with_transform(G0)
      _ker = U[(r + 1):n, :]
      _nondeg = U[1:r, :]
      ker = change_base_ring(FlintQQ, _ker)
      nondeg = change_base_ring(FlintQQ, _nondeg)
    else
      ker = zero_matrix(FlintQQ, 0, n)
      nondeg = identity_matrix(FlintQQ, n)
    end
    q_p = nondeg * q_p * transpose(nondeg)

    # the normal form is implemented for p-adic lattices
    # so we should work with the lattice q_p --> q_p^-1
    q_p1 = inv(q_p)
    prec = valuation(exponent(T), p) + 5
    D, U = padic_normal_form(q_p1, p, prec=2*prec+5, partial=partial)
    # if we compute the inverse in the p-adics everything explodes -> go to ZZ
    U = transpose(inv(U))
    d = denominator(U)
    R = ResidueRing(ZZ, ZZ(p)^prec)
    U = d*U * lift(R(d)^-1)
    # the inverse is in normal form - so to get a normal form for
    # the original one
    # it is enough to massage each 1x1 resp. 2x2 block.
    D = U * q_p * U' * p^valuation(denominator(q_p), p)
<<<<<<< HEAD
    D = change_base_ring(ZZ, D)
    D = change_base_ring(R, D)
=======
    d = denominator(D)
    D = change_base_ring(ZZ, d*D)
    D = change_base_ring(R, D)*R(d)^-1
>>>>>>> 4514030f
    D, U1 = _normalize(D, ZZ(p), false)

    # reattach the degenerate part
    U1 = change_base_ring(ZZ, U1)
    U = change_base_ring(ZZ, U)
    U = U1 * U
<<<<<<< HEAD
    Uq = change_base_ring(QQ, U)
=======

>>>>>>> 4514030f
    nondeg = change_base_ring(ZZ, nondeg)
    nondeg = U * nondeg
    U = vcat(nondeg, ker)

    #apply U to the generators
    n1 = ncols(U)
    Gp =  gens(D_p);
    for i in 1:nrows(U)
      g = sum(U[i,j] * Gp[j] for j in 1:ncols(U))
      push!(normal_gens, I_p(g))
    end
  end
  return sub(T, normal_gens)
end<|MERGE_RESOLUTION|>--- conflicted
+++ resolved
@@ -462,14 +462,6 @@
 Return the submodule of `T` defined by `generators` and the inclusion morphism.
 """
 function sub(T::TorQuadMod, gens::Vector{TorQuadModElem})
-<<<<<<< HEAD
-  V = ambient_space(T.cover)
-  _gens = [lift(g) for g in gens]
-  _gens_mat = matrix(QQ, _gens)
-  gens_new = [basis_matrix(T.rels); _gens_mat]
-  cover = lattice(V, gens_new, isbasis = false)
-  S = torsion_quadratic_module(cover, T.rels, gens=_gens)
-=======
   if length(gens) > 0
     _gens = [lift(g) for g in gens]
     V = ambient_space(T.cover)
@@ -482,7 +474,6 @@
   end
   S = torsion_quadratic_module(cover, T.rels, gens=_gens, modulus=T.modulus,
                                modulus_qf=T.modulus_qf)
->>>>>>> 4514030f
   imgs = [T(lift(g)) for g in Hecke.gens(S)]
   inclusion = hom(S, T, imgs)
   return S, inclusion
@@ -635,25 +626,15 @@
     # the original one
     # it is enough to massage each 1x1 resp. 2x2 block.
     D = U * q_p * U' * p^valuation(denominator(q_p), p)
-<<<<<<< HEAD
-    D = change_base_ring(ZZ, D)
-    D = change_base_ring(R, D)
-=======
     d = denominator(D)
     D = change_base_ring(ZZ, d*D)
     D = change_base_ring(R, D)*R(d)^-1
->>>>>>> 4514030f
     D, U1 = _normalize(D, ZZ(p), false)
 
     # reattach the degenerate part
     U1 = change_base_ring(ZZ, U1)
     U = change_base_ring(ZZ, U)
     U = U1 * U
-<<<<<<< HEAD
-    Uq = change_base_ring(QQ, U)
-=======
-
->>>>>>> 4514030f
     nondeg = change_base_ring(ZZ, nondeg)
     nondeg = U * nondeg
     U = vcat(nondeg, ker)
@@ -667,4 +648,397 @@
     end
   end
   return sub(T, normal_gens)
-end+end
+
+@doc Markdown.doc"""
+_brown_indecomposable(q::MatElem, p::fmpz) ->  fmpz
+Return the Brown invariant of the indecomposable form ``q``.
+
+The values are taken from Table 2.1 in [Shim2016]_.
+INPUT:
+- ``q`` - an indecomposable quadratic form represented by a
+  rational `1 \times 1` or `2 \times 2` matrix
+- ``p`` - a prime number
+EXAMPLES::
+
+  julia> q = matrix(QQ, 1, 1, [1//3])
+  julia> _brown_indecomposable(q,fmpz(3))
+  6
+  julia> q = matrix(QQ, 1, 1, [2//3])
+  julia> _brown_indecomposable(q,fmpz(3))
+  2
+"""
+function _brown_indecomposable(q::MatElem, p::fmpz)
+  v = valuation(denominator(q), p)
+  if p == 2
+    # brown(U) = 0
+    if ncols(q) == 2
+      if valuation(q[1,1],2) > v + 1 && valuation(q[2, 2],2) > v + 1
+        # type U
+        return mod(0, 8)
+      else
+        # type V
+        return mod(4*v, 8)
+      end
+    end
+    u = numerator(q[1, 1])
+    return mod(divexact(u + v*(u^2 - 1), 2), 8)
+  end
+  if p % 4 == 1
+    e = -1
+  end
+  if p % 4 == 3
+    e = 1
+  end
+  if v % 2 == 1
+    u = div(numerator(q[1, 1]), 2)
+    if jacobi_symbol(u, p) == 1
+      return mod(1 + e, 8)
+    else
+      return mod(-3 + e, 8)
+    end
+  end
+  return mod(0, 8)
+end
+
+
+
+@doc Markdown.doc"""
+    brown_invariant(self::TorQuadMod) -> Nemo.nmod
+Return the Brown invariant of this torsion quadratic form.
+
+Let `(D,q)` be a torsion quadratic module with values in `\QQ / 2 \ZZ`.
+The Brown invariant `Br(D,q) \in \Zmod{8}` is defined by the equation
+
+.. MATH::
+
+  \exp \left( \frac{2 \pi i }{8} Br(q)\right) =
+  \frac{1}{\sqrt{D}} \sum_{x \in D} \exp(i \pi q(x)).
+
+The Brown invariant is additive with respect to direct sums of
+torsion quadratic modules.
+
+OUTPUT:
+
+  - an element of `\Zmod{8}`
+EXAMPLES::
+
+  julia> L = Zlattice(gram=matrix(ZZ, [[2,-1,0,0],[-1,2,-1,-1],[0,-1,2,0],[0,-1,0,2]]))
+  julia> T = Hecke.discriminant_group(L)
+  julia> brown_invariant(T)
+  4
+"""
+function brown_invariant(T::TorQuadMod)        
+  @req T.modulus_qf == 2 "the torsion quadratic form must have values in Q/2Z" 
+  brown = ResidueRing(ZZ, 8)(0)
+  for p in prime_divisors(exponent(T))
+    q = normal_form(primary_part(T, p)[1])[1]
+    q = gram_matrix_quadratic(q)
+    L = collect_small_blocks(q)
+    for qi in L
+      brown += _brown_indecomposable(qi, p)
+    end
+  end
+  return brown
+end
+#=
+@doc Markdown.doc"""
+    genus(T::TorQuadMod, signature_pair::Tuple) -> 
+    
+Return the genus defined by ``self`` and the ``signature_pair``.
+If no such genus exists, raise a ``ValueError``.
+
+REFERENCES:
+
+  [Nik1977]_ Corollary 1.9.4 and 1.16.3.
+
+EXAMPLES::
+
+  sage: L = IntegralLattice("D4").direct_sum(IntegralLattice("A2"))
+  sage: D = L.discriminant_group()
+  sage: genus = D.genus(L.signature_pair())
+  sage: genus
+  Genus of
+  None
+  Signature:  (6, 0)
+  Genus symbol at 2:    1^4:2^-2
+  Genus symbol at 3:     1^-5 3^-1
+  sage: genus == L.genus()
+  True
+
+Let `H` be an even unimodular lattice of signature `(9, 1)`.
+Then `L = D_4 + A_2` is primitively embedded in `H`. We compute the discriminant
+form of the orthogonal complement of `L` in `H`::
+
+  sage: DK = D.twist(-1)
+  sage: DK
+  Finite quadratic module over Integer Ring with invariants (2, 6)
+  Gram matrix of the quadratic form with values in Q/2Z:
+  [  1 1/2]
+  [1/2 1/3]
+
+We know that  `K` has signature `(5, 1)` and thus we can compute
+the genus of `K` as::
+
+  sage: DK.genus((3,1))
+  Genus of
+  None
+  Signature:  (3, 1)
+  Genus symbol at 2:    1^2:2^-2
+  Genus symbol at 3:     1^-3 3^1
+
+We can also compute the genus of an odd lattice
+from its discriminant form::
+
+  sage: L = IntegralLattice(matrix.diagonal(range(1,5)))
+  sage: D = L.discriminant_group()
+  sage: D.genus((4,0))
+  Genus of
+  None
+  Signature:  (4, 0)
+  Genus symbol at 2:    [1^-2 2^1 4^1]_6
+  Genus symbol at 3:     1^-3 3^1
+
+TESTS::
+
+  sage: L.genus() == D.genus((4,0))
+  True
+  sage: D.genus((1,0))
+  Traceback (most recent call last):
+  ...
+  ValueError: this discriminant form and signature do not define a genus
+
+A systematic test of lattices of small ranks and determinants::
+
+  sage: from sage.quadratic_forms.genera.genus import genera
+  sage: signatures = [(1,0),(1,1),(1,2),(3,0),(0,4)]
+  sage: dets = range(1,33)
+  sage: genera = flatten([genera(s, d, even=False) for d in dets for s in signatures])    # long time
+  sage: all(g == g.discriminant_form().genus(g.signature_pair()) for g in genera)  # long time
+  True
+"""
+function genus(T::TorQuadMod, signature_pair::Tuple)
+  s_plus = ZZ(signature_pair[0])
+  s_minus = ZZ(signature_pair[1])
+  rank = s_plus + s_minus
+  if s_plus < 0 or s_minus < 0
+    raise ValueError("signatures must be non-negative")
+  end
+  if len(self.invariants()) > rank:
+    raise ValueError("this discriminant form and " + "signature do not define a genus")
+  end
+  disc = self.cardinality()
+  determinant = ZZ(-1)**s_minus * disc
+  local_symbols = []
+  for p in (2 * disc).prime_divisors():
+    D = self.primary_part(p)
+    if len(D.invariants()) != 0:
+      G_p = D.gram_matrix_quadratic().inverse()
+      # get rid of denominators without changing the local equivalence class
+      G_p *= G_p.denominator()**2
+      G_p = G_p.change_ring(ZZ)
+      local_symbol = p_adic_symbol(G_p, p, D.invariants()[-1].valuation(p))
+    else:
+      local_symbol = []
+    end
+    rk = rank - len(D.invariants())
+    if rk > 0:
+      if p == 2:
+        det = determinant.prime_to_m_part(2)
+        det *= prod([di[2] for di in local_symbol])
+        det = det % 8
+        local_symbol.append([ZZ(0), rk, det, ZZ(0), ZZ(0)])
+      else:
+        det = legendre_symbol(determinant.prime_to_m_part(p), p)
+        det = (det * prod([di[2] for di in local_symbol]))
+        local_symbol.append([ZZ(0), rk, det])
+      end
+    end
+    local_symbol.sort()
+    local_symbol = Genus_Symbol_p_adic_ring(p, local_symbol)
+    local_symbols.append(local_symbol)
+  end
+  # This genus has the right discriminant group
+  # but it may be empty
+  sym2 = local_symbols[0].symbol_tuple_list()
+
+  if sym2[0][0] != 0:
+    sym2 = [[ZZ(0), ZZ(0), ZZ(1), ZZ(0), ZZ(0)]] + sym2
+  end
+  if len(sym2) <= 1 or sym2[1][0] != 1:
+    sym2 = sym2[:1] + [[ZZ(1), ZZ(0), ZZ(1), ZZ(0), ZZ(0)]] + sym2[1:]
+  end
+  if len(sym2) <= 2 or sym2[2][0] != 2:
+    sym2 = sym2[:2] + [[ZZ(2), ZZ(0), ZZ(1), ZZ(0), ZZ(0)]] + sym2[2:]
+  end
+
+  if self.value_module_qf().n == 1:
+    # in this case the blocks of scales 1, 2, 4 are under determined
+    # make sure the first 3 symbols are of scales 1, 2, 4
+    # i.e. their valuations are 0, 1, 2
+
+    # the form is odd
+    block0 = [b for b in _blocks(sym2[0]) if b[3] == 1]
+
+    o = sym2[1][3]
+    # no restrictions on determinant and
+    # oddity beyond existence
+    # but we know if even or odd
+    block1 = [b for b in _blocks(sym2[1]) if b[3] == o]
+
+    d = sym2[2][2]
+    o = sym2[2][3]
+    t = sym2[2][4]
+    # if the jordan block of scale 2 is even we know it
+    if o == 0:
+      block2 = [sym2[2]]
+      # if it is odd we know det and oddity mod 4 at least
+    else:
+      block2 = [b for b in _blocks(sym2[2]) if b[3] == o
+        and (b[2] - d) % 4 == 0
+        and (b[4] - t) % 4 == 0
+        and (b[2] - d) % 8 == (b[4] - t) % 8  # if the oddity is altered by 4 then so is the determinant
+        ]
+  elif self.value_module_qf().n == 2:
+    # the form is even
+    block0 = [b for b in _blocks(sym2[0]) if b[3] == 0]
+
+    # if the jordan block of scale 2 is even we know it
+    d = sym2[1][2]
+    o = sym2[1][3]
+    t = sym2[1][4]
+    if o == 0:
+      block1 = [sym2[1]]
+    else:
+      # the block is odd and we know det and oddity mod 4
+      block1 = [b for b in _blocks(sym2[1])
+                if b[3] == o
+                and (b[2] - d) % 4 == 0
+                and (b[4] - t) % 4 == 0
+                and (b[2] - d) % 8 == (b[4] - t) % 8 # if the oddity is altered by 4 then so is the determinant
+                ]
+    end
+    # this is completely determined
+    block2 = [sym2[2]]
+  else:
+    raise ValueError("this is not a discriminant form")
+  end
+
+  # figure out which symbol defines a genus and return that
+  for b0 in block0:
+    for b1 in block1:
+      for b2 in block2:
+        sym2[:3] = [b0, b1, b2]
+        local_symbols[0] = Genus_Symbol_p_adic_ring(2, sym2)
+        genus = GenusSymbol_global_ring(signature_pair, local_symbols)
+        if is_GlobalGenus(genus):
+          # make the symbol sparse again.
+          i = 0
+          k = 0
+          while i < 3:
+            if sym2[k][1] == 0:
+              sym2.pop(k)
+            else:
+              k = k + 1
+            end
+            i = i + 1
+          end
+          local_symbols[0] = Genus_Symbol_p_adic_ring(2, sym2)
+          genus = GenusSymbol_global_ring(signature_pair, local_symbols)
+          return genus
+        end
+      end
+    end
+  end
+  raise ValueError("this discriminant form and signature do not define a genus")
+end
+
+
+@doc Markdown.doc"""
+    isgenus(T::TorQuadMod, signature_pair::Tuple; even=true) ->
+Return ``True`` if there is a lattice with this signature and discriminant form.
+
+.. TODO::
+
+    implement the same for odd lattices
+
+INPUT:
+
+- signature_pair -- a tuple of non negative integers ``(s_plus, s_minus)``
+- even -- bool (default: ``True``)
+
+EXAMPLES::
+
+    sage: L = IntegralLattice("D4").direct_sum(IntegralLattice(3 * Matrix(ZZ,2,[2,1,1,2])))
+    sage: D = L.discriminant_group()
+    sage: D.is_genus((6,0))
+    True
+
+Let us see if there is a lattice in the genus defined by the same discriminant form
+but with a different signature::
+
+    sage: D.is_genus((4,2))
+    False
+    sage: D.is_genus((16,2))
+    True
+"""
+function isgenus(T::TorQuadMod, signature_pair::Tuple; even=true)
+  s_plus = ZZ(signature_pair[0])
+  s_minus = ZZ(signature_pair[1])
+  if s_plus < 0 or s_minus < 0
+    raise ValueError("signature invariants must be non negative")
+  end
+  rank = s_plus + s_minus
+  signature = s_plus - s_minus
+  D = cardinality(T)
+  det = (-1)^s_minus * D
+  if rank < len(self.invariants())
+    return false
+  end
+  if even==true && T._modulus_qf != 2
+    error("the discriminant form of an even lattice has values modulo 2.")
+  end
+  if even!=true && T._modulus != T._modulus_qf != 1
+    error("the discriminant form of an odd lattice has values modulo 1.")
+  end
+  if even == false
+    error("at the moment sage knows how to do this only for even genera. Help us to implement this for odd genera.")
+  end
+  for p in prime_divisors(D)
+    # check the determinant conditions
+    Q_p = primary_part(T, p)[1]
+    gram_p = gram_matrix_quadratic(Q_p)
+    length_p = length(Q_p.invariants())
+    u = det.prime_to_m_part(p)
+    up = gram_p.det().numerator().prime_to_m_part(p)
+    if p != 2 and length_p == rank
+      if jacobi_symbol(u, p) != jacobi_symbol(up, p)
+        return false
+      end
+    end
+    if p == 2
+      if rank % 2 != length_p % 2
+        return false
+      end
+      n = (rank - length_p) // 2
+      if u % 4 != (-1)^(n % 2) * up % 4
+        return false
+      end
+      if rank == length_p:
+        a = QQ(1) // QQ(2)
+        b = QQ(3) // QQ(2)
+        diag = gram_p.diagonal()
+        if not (a in diag or b in diag)
+          if u % 8 != up % 8
+            return false
+          end
+        end
+      end
+    end
+  end
+  if brown_invariant(T) != signature
+    return false
+  end
+  return true
+end
+=#