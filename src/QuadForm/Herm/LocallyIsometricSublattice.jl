--- conflicted
+++ resolved
@@ -280,19 +280,6 @@
   return LL
 end
 
-function _locally_isometric_rank_1(M, L, p, P, D)
-  # We just need the correct scale.
-  i = valuation(scale(L), P)
-  j = valuation(scale(M), P)
-  if length(D)==2 # split case
-    k = i-j
-  else
-    k = divexact(i-j, 2)
-  end
-  LL = P^k*M
-  return LL
-end
-
 ################################################################################
 #
 #  Locally isometric sublattices
@@ -318,12 +305,6 @@
   absolute_map = absolute_simple_field(ambient_space(M))[2]
 
   P = D[1][1]
-<<<<<<< HEAD
-=======
-  if rank(M) == 1 # easy case, we call a faster function
-    return _locally_isometric_rank_1(M, L, p, P, D)
-  end
->>>>>>> f1e2b5c1
   if length(D) == 2 # split case
     LL = _locally_isometric_sublattice_split(M, L, p, P, absolute_map)
   elseif length(D) == 1 && D[1][2] == 1 # inert case
@@ -333,10 +314,6 @@
   else # even ramified
     LL = _locally_isometric_sublattice_even_ramified(M, L, p, P, absolute_map)
   end
-<<<<<<< HEAD
-  @hassert :Lattice 1 is_locally_isometric(L, LL, p)
-=======
   @hassert :Lattice 0 is_locally_isometric(L, LL, p)
->>>>>>> f1e2b5c1
   return LL::typeof(L)
 end
