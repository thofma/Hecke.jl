export genus, representative, rank, det, uniformizer, det_representative,
<<<<<<< HEAD
       gram_matrix, genera_hermitian, local_genera_hermitian, rank,
       is_inert, scales, ranks, dets, is_split, is_ramified, is_dyadic,
       norms, primes, signatures
=======
       gram_matrix, hermitian_genera, hermitian_local_genera, rank,
       orthogonal_sum, is_inert, scales, ranks, dets, is_split, is_ramified,
       is_dyadic, norms, primes, signatures
>>>>>>> 8ba02f2c

################################################################################
#
#  Local genus symbol
#
################################################################################

# Need to make this type stable once we have settled on a design
mutable struct HermLocalGenus{S, T}
  E::S                                # Field
  p::T                                # prime of base_field(E)
  data::Vector{Tuple{Int, Int, Int}}  # data
  norm_val::Vector{Int}               # additional norm valuation
                                      # (for the dyadic case)
  is_dyadic::Bool                      # 2 in p
  is_ramified::Bool                    # p ramified in E
  is_split::Bool                       # p split in E
  non_norm_rep::FieldElem             # u in K*\N(E*)
  ni::Vector{Int}                     # ni for the ramified, dyadic case

  function HermLocalGenus{S, T}() where {S, T}
    z = new{S, T}()
    return z
  end
end

local_genus_herm_type(E) = HermLocalGenus{typeof(E), ideal_type(order_type(base_field(E)))}

################################################################################
#
#  I/O
#
################################################################################

function Base.show(io::IO, ::MIME"text/plain", G::HermLocalGenus)
  compact = get(io, :compact, false)
  if !compact
    if is_dyadic(G) && is_ramified(G)
       print(io, "Local genus symbol (scale, rank, det, norm) at ")
    else
      print(io, "Local genus symbol (scale, rank, det) at ")
    end
    if length(G) > 0
      print(IOContext(io, :compact => true), prime(G), ":")
      print(io, "\n")
    else
      print(IOContext(io, :compact => true), prime(G), " of rank zero")
    end
  end
  if is_dyadic(G) && is_ramified(G)
    for i in 1:length(G)
      print(io, "(", scale(G, i), ", ", rank(G, i), ", ",
            det(G, i) == 1 ? "+" : "-", ", ", norm(G, i), ")")
    end
  else
    for i in 1:length(G)
      print(io, "(", scale(G, i), ", ", rank(G, i), ", ",
            det(G, i) == 1 ? "+" : "-",  ")")
    end
  end
end

function Base.show(io::IO, G::HermLocalGenus)
  if is_dyadic(G) && is_ramified(G)
    for i in 1:length(G)
      print(io, "(", scale(G, i), ", ", rank(G, i), ", ",
            det(G, i) == 1 ? "+" : "-", ", ", norm(G, i), ")")
      if i < length(G)
        print(io, " ")
      end
    end
  else
    for i in 1:length(G)
      print(io, "(", scale(G, i), ", ", rank(G, i),
            ", ", det(G, i) == 1 ? "+" : "-",  ")")
      if i < length(G)
        print(io, " ")
      end
    end
  end
end

################################################################################
#
#  Basic properties
#
################################################################################

@doc Markdown.doc"""
    scale(g::HermLocalGenus, i::Int) -> Int

Given a local genus symbol `g` for hermitian lattices over $E/K$ at a prime $\mathfrak
p$ of $\mathcal O_K$, return the $\mathfrak P$-valuation of the scale of the `i`th
Jordan block of `g`, where $\mathfrak P$ is a prime ideal of $\mathcal O_E$ lying
over $\mathfrak p$.
"""
scale(G::HermLocalGenus, i::Int) = G.data[i][1]

@doc Markdown.doc"""
    scale(g::HermLocalGenus) -> NfOrdFracIdl

Given a local genus symbol `g` for hermitian lattices over $E/K$ at a prime
$\mathfrak p$ of $\mathcal O_K$, return the scale of the Jordan block of minimum
$\mathfrak P$-valuation, where $\mathfrakP$ is a prime ideal of $\mathcal O_E$
lying over $\mathfrak p$.
"""
scale(g::HermLocalGenus) = prime(g)^(scale(g, i))

@doc Markdown.doc"""
    scales(g::HermLocalGenus) -> Vector{Int}

Given a local genus symbol `g` for hermitian lattices over $E/K$ at a prime $\mathfrak
p$ of $\mathcal O_K$, return the $\mathfrak P$-valuation of the scales of the Jordan
blocks of `g`, where $\mathfrak P$ is a prime ideal of $\mathcal O_E$ lying over $\mathfrak p$.
"""
scales(G::HermLocalGenus) = map(i -> scale(G, i), 1:length(G))::Vector{Int}

@doc Markdown.doc"""
    rank(g::HermLocalGenus, i::Int) -> Int

Given a local genus symbol `g` for hermitian lattices, return the rank of the
`i`th Jordan block of `g`.
"""
rank(G::HermLocalGenus, i::Int) = G.data[i][2]

@doc Markdown.doc"""
    rank(g::HermLocalGenus) -> Int

Given a local genus symbol `g` for hermitian lattices over $E/K$ at a prime ideal
$\mathfrak p$ of $\mathcal O_K$, return the rank of any hermitian lattice whose
$\mathfrak p$-adic completion has local genus symbol `g`.
"""
function rank(G::HermLocalGenus)
  return reduce(+, (rank(G, i) for i in 1:length(G)), init = Int(0))
end

@doc Markdown.doc"""
    ranks(g::HermLocalGenus) -> Vector{Int}

Given a local genus symbol `g` for hermitian lattices, return the ranks of the
Jordan blocks of `g`.
"""
ranks(G::HermLocalGenus) = map(i -> rank(G, i), 1:length(G))::Vector{Int}

@doc Markdown.doc"""
    det(g::HermLocalGenus, i::Int) -> Int

Given a local genus symbol `g` for hermitian lattices over $E/K$, return the determinant
of the `i`th Jordan block of `g`.

The returned value is $1$ or $-1$ depending on whether the determinant is a local norm in `K`.
"""
det(G::HermLocalGenus, i::Int) = G.data[i][3]

@doc Markdown.doc"""
    det(g::HermLocalGenus) -> Int

Given a local genus symbol `g` for hermitian lattices over $E/K$ at a prime ideal
$\mathfrak p$ of $\mathcal O_K$, return the determinant of a hermitian lattice
whose $\mathfrak p$-adic completion has local genus symbol `g`.

The returned value is $1$ or $-1$ depending on whether the determinant is a local
norm in `K`.
"""
function det(G::HermLocalGenus)
  return reduce(*, (det(G, i) for i in 1:length(G)), init = Int(1))
end

@doc Markdown.doc"""
    dets(g::HermLocalGenus) -> Vector{Int}

Given a local genus symbol `g` for hermitian lattices over $E/K$, return the determinants
of the Jordan blocks of `g`.

The returned values are $1$ or $-1$ depending on whether the respective determinants are
are local norms in `K`.
"""
dets(G::HermLocalGenus) = map(i -> det(G, i), 1:length(G))::Vector{Int}

@doc Markdown.doc"""
    discriminant(g::HermLocalGenus, i::Int) -> Int

Given a local genus symbol `g` for hermitian lattices over $E/K$, return the discriminant
of the `i`th Jordan block of `g`.

The returned value is $1$ or $-1$ depending on whether the discriminant is a local norm in `K`.
"""
function discriminant(G::HermLocalGenus, i::Int)
  d = det(G, i)
  r = rank(G, i) % 4
  if !is_ramified(G) || r == 0 || r == 1
    return d
  end
  E = base_field(G)
  fl = is_local_norm(E, base_field(E)(-1), prime(G))
  if fl
    return d
  else
    return -d
  end
end

@doc Markdown.doc"""
    discriminant(g::HermLocalGenus) -> Int

Given a local genus symbol `g` for hermitian lattices over $E/K$ at a prime ideal
$\mathfrak p$ of $\mathcal O_K$, return the discriminant of a hermitian lattice
whose $\mathfrak p$-adic completion has local genus symbol `g`.

The returned value is $1$ or $-1$ depending on whether the discriminant is a local
norm in `K`.
"""
function discriminant(G::HermLocalGenus)
  d = det(G)
  r = rank(G) % 4
  if !is_ramified(G) || r == 0 || r == 1
    return d
  end
  E = base_field(G)
  fl = is_local_norm(E, base_field(E)(-1), prime(G))
  if fl
    return d
  else
    return -d
  end
end

# this only works if it is ramified and dyadic
@doc Markdown.doc"""
    norm(g::HermLocalGenus, i::Int) -> Int

Given a ramified dyadic local genus symbol `g` for hermitian lattices over $E/K$ at a
prime ideal $\mathfrak p$ of $\mathcal O_K$, return the $\mathfrak p$-valuation of
the norm of the `i`th Jordan block of `g`.
"""
norm(G::HermLocalGenus, i::Int) = begin @assert is_dyadic(G) && is_ramified(G); G.norm_val[i] end

# this only works if it is ramified and dyadic
@doc Markdown.doc"""
    norms(g::HermLocalGenus) -> Vector{Int}

Given a ramified dyadic local genus symbol `g` for hermitian lattices over $E/K$ at a
prime ideal $\mathfrak p$ of $\mathcal O_K$, return the $\mathfrak p$-valuations of the
norms of the Jordan blocks of `g`.
"""
norms(G::HermLocalGenus) = begin @assert is_dyadic(G) && is_ramified(G); G.norm_val end

@doc Markdown.doc"""
    is_ramified(g::HermLocalGenus) -> Bool

Given a local genus symbol `g` for hermitian lattices over $E/K$ at a prime ideal
$\mathfrak p$ of $\mathcal O_K$, return whether $\mathfrak p$ is ramified in
$\mathcal O_E$.
"""
is_ramified(g::HermLocalGenus) = g.is_ramified

@doc Markdown.doc"""
    is_split(g::HermLocalGenus) -> Bool

Given a local genus symbol `g` for hermitian lattices over $E/K$ at a prime ideal
$\mathfrak p$ of $\mathcal O_K$, return whether $\mathfrak p$ is split in
$\mathcal O_E$.
"""
is_split(g::HermLocalGenus) = g.is_split

@doc Markdown.doc"""
    is_inert(g::HermLocalGenus) -> Bool

Given a local genus symbol `g` for hermitian lattices over $E/K$ at a prime ideal
$\mathfrak p$ of $\mathcal O_K$, return whether $\mathfrak p$ is inert in
$\mathcal O_E$.
"""
is_inert(g::HermLocalGenus) = !g.is_ramified && !g.is_split

@doc Markdown.doc"""
    is_dyadic(g::HermLocalGenus) -> Bool

Given a local genus symbol `g` for hermitian lattices over $E/K$ at a prime ideal
$\mathfrak p$ of $\mathcal O_K$, return whether $\mathfrak p$ is dyadic.
"""
is_dyadic(G::HermLocalGenus) = G.is_dyadic

@doc Markdown.doc"""
    length(g::HermLocalGenus) -> Int

Given a local genus symbol `g` for hermitian lattices, return the number of Jordan blocks
of `g`.
"""
length(G::HermLocalGenus) = length(G.data)

@doc Markdown.doc"""
    base_field(g::HermLocalGenus) -> NumField

Given a local genus symbol `g` for hermitian lattices over $E/K$, return `E`.
"""
base_field(G::HermLocalGenus) = G.E

@doc Markdown.doc"""
    prime(g::HermLocalGenus) -> NfOrdIdl

Given a local genus symbol `g` for hermitian lattices over $E/K$ at a prime ideal
$\mathfrak p$ of $\mathcal O_K$, return $\mathfrak p$.
"""
prime(G::HermLocalGenus) = G.p

################################################################################
#
#  A local non-norm
#
################################################################################

# If G is defined over E/K at a prime p of O_K, this returns an unit in K which is
# not a local norm at p.
function _non_norm_rep(G::HermLocalGenus)
  if isdefined(G, :non_norm_rep)
    return G.non_norm_rep::elem_type(base_field(base_field(G)))
  end

  z = _non_norm_rep(base_field(G), base_field(base_field(G)), prime(G))
  G.non_norm_rep = z
  return z::elem_type(base_field(base_field(G)))
end

################################################################################
#
#  A local unifomizer
#
################################################################################

@doc Markdown.doc"""
    uniformizer(g::HermLocalGenus) -> NumFieldElem

Given a local genus symbol `g` for hermitian lattices over $E/K$ at a prime ideal
$\mathfrak p$ of $\mathcal O_K$, return a generator for the largest ideal of $\mathcal O_E$
containing $\mathfrak p$ and invariant under the action of the non-trivial involution
of `E`.
"""
function uniformizer(G::HermLocalGenus)
  E = base_field(G)
  K = base_field(E)
  if is_ramified(G)
    lP = prime_decomposition(maximal_order(E), prime(G))
    @assert length(lP) == 1 && lP[1][2] == 2
    Q = lP[1][1]
    pi = p_uniformizer(Q)
    A = automorphism_list(E)
    uni = A[1](elem_in_nf(pi)) * A[2](elem_in_nf(pi))
    @assert iszero(coeff(uni, 1))
    @assert is_local_norm(E, coeff(uni , 0), prime(G))
    return coeff(uni, 0)
  else
    return K(uniformizer(prime(G)))
  end
end

################################################################################
#
#  Additional dyadic information
#
################################################################################

# Get the "ni" for the ramified dyadic case
function _get_ni_from_genus(G::HermLocalGenus)
  @assert is_ramified(G)
  @assert is_dyadic(G)
  t = length(G)
  z = Vector{Int}(undef, t)
  for i in 1:t
    ni = minimum(2 * max(0, scale(G, i) - scale(G, j)) + 2 * norm(G, j) for j in 1:t)
    z[i] = ni
  end
  return z
end

################################################################################
#
#  Determinant representative
#
################################################################################

# If p does not ramify in E, then the determinant of G is pi^v where pi is a
# uniformizer of p. Otherwise pi is a local norm and the class of the
# determinant of G is the same as u*pi^(v//2) where u is 1 if d == 1, otherwise
# it is a non local norm. Indeed the valuation is with respect to p = P^2
# but the scale is with respect to P and thus the determinant of a G is
# represented P^(scale*rank) = p^(scale*rank/2) times u.
@doc Markdown.doc"""
    det_representative(g::HermLocalGenus) -> NumFieldElem

Given a local genus symbol `g` for hermitian lattices over $E/K$, return a
representative of the norm class of the determinant of `g` in $K^{\times}$.
"""
function det_representative(G::HermLocalGenus)
  d = det(G)
  v = sum(scale(G, i) * rank(G, i) for i in 1:length(G); init = 0)
  if !is_ramified(G)
    return uniformizer(G)^v
  end

  if is_ramified(G)
    v = div(v, 2)
  end
  if d == 1
    u = one(base_field(base_field(G)))
  else
    @assert is_ramified(G)
    u = _non_norm_rep(G)
  end
  return u * uniformizer(G)^v
end

@doc Markdown.doc"""
    det_representative(g::HermLocalGenus, i::Int) -> NumFieldElem

Given a local genus symbol `g` for hermitian lattices over $E/K$, return a
representative of the norm class of the determinant of the `i`th Jordan block of
`g` in $K^{\times}$.
"""
function det_representative(G::HermLocalGenus, i::Int)
  d = det(G, i)
  v = scale(G, i) * rank(G, i)
  if !is_ramified(G)
    return uniformizer(G)^v
  end

  v = div(v, 2)

  if d == 1
    u = one(base_field(base_field(G)))
  else
    @assert is_ramified(G)
    u = _non_norm_rep(G)
  end
  return u * uniformizer(G)^v
end

################################################################################
#
#  Gram matrix
#
################################################################################

@doc Markdown.doc"""
    gram_matrix(g::HermLocalGenus) -> MatElem

Given a local genus symbol `g` for hermitian lattices over $E/K$ at a prime ideal
$\mathfrak p$ of $\mathcal O_K$, return a Gram matrix `M` of `g`, with coefficients
in `E`.`M` is such that any hermitian lattice over $E/K$ with Gram matrix `M` satisfies
that the local genus symbol of its completion at $\mathfrak p$ is `g`.
"""
function gram_matrix(G::HermLocalGenus)
  if rank(G) == 0
    return zero_matrix(base_field(G), 0, 0)
  end
  return diagonal_matrix(dense_matrix_type(base_field(G))[gram_matrix(G, i) for i in 1:length(G)])
end

@doc Markdown.doc"""
    gram_matrix(g::HermLocalGenus, i::Int) -> MatElem

Given a local genus symbol `g` for hermitian lattices over $E/K$ at a prime ideal
$\mathfrak p$ of $\mathcal O_K$, return a Gram matrix `M` of the `i`th Jordan block
of `g`, with coefficients in `E`. `M` is such that any hermitian lattice over $E/K$
with Gram matrix `M` satisfies that the local genus symbol of its completion at
$\mathfrak p$ is equal to the `i`th Jordan block of `g`.
"""
function gram_matrix(G::HermLocalGenus, l::Int)
  i = scale(G, l)
  m = rank(G, l)
  d = det(G, l)
  E = base_field(G)
  K = base_field(E)
  p = elem_in_nf(p_uniformizer(prime(G)))
  conj = involution(E)

  if !is_ramified(G)
    return diagonal_matrix([E(p)^i for j in 1:m])
  end

  # ramified

  lQ = prime_decomposition(maximal_order(E), prime(G))
  @assert length(lQ) == 1 && lQ[1][2] == 2
  Q = lQ[1][1]
  pi = elem_in_nf(p_uniformizer(Q))
  H = matrix(E, 2, 2, elem_type(E)[zero(E), pi^i, conj(pi)^i, zero(E)])

  if !is_dyadic(G)
    # non-dyadic
    if iseven(i)
      # According to Kir16, there the last exponent should be i/2 * (1 - m)
      lastexp = div(i, 2) * (1 - m)
      drep = det_representative(G, l)
      return diagonal_matrix(push!(elem_type(E)[E(p)^div(i, 2) for j in 1:(m - 1)], drep * E(p)^(lastexp)))
    else
      return diagonal_matrix(dense_matrix_type(E)[H for j in 1:div(m, 2)])
    end
  end

  # dyadic

  k = norm(G, l)

  # I should cache this e
  e = valuation(different(maximal_order(E)), Q)

  if isodd(m)
    # odd rank
    @assert 2*k == i
    r = div(m - 1, 2)
    nn = mod(m, 4)
    if d == 1
      discG = K(1)
    else
      discG = elem_in_nf(_non_norm_rep(G))
    end
    if nn == 0 || nn == 1
      discG = discG
    else
      discG = -discG
    end
    @assert iseven(i)
    if is_local_norm(E, discG*p^(-m * div(i, 2)), prime(G))
      u = K(1)
    else
      u = _non_norm_rep(G)
    end

    U = matrix(E, 1, 1, [u * p^(div(i, 2))])
    return diagonal_matrix(append!(typeof(U)[U], [H for j in 1:r]))
  else
    # even rank
    r = div(m, 2) - 1
    if is_local_norm(E, K((-1)^div(m, 2)), prime(G)) == (d == 1)
      # hyperbolic
      @assert i + e >= 2 * k
      @assert 2 * k >= i
      U = matrix(E, 2, 2, [p^k, pi^i, conj(pi)^i, 0])
      return diagonal_matrix(append!(typeof(U)[U], [H for j in 1:r]))
    else # not hyperbolic
      @assert i + e > 2 * k
      @assert 2 * k >= i
      u = _non_norm_rep(G)
      u0 = u - 1
      U = matrix(E, 2, 2, [p^k, pi^i, conj(pi)^i, -p^(i -k) * u0])
      return diagonal_matrix(append!(typeof(U)[U], [H for j in 1:r]))
    end
  end
end

################################################################################
#
#  Representative
#
################################################################################

@doc Markdown.doc"""
    representative(g::HermLocalGenus) -> HermLat

Given a local genus symbol `g` for hermitian lattices over $E/K$ at a prime ideal
$\mathfrak p$ of $\mathcal O_K$, return a hermitian lattice over $E/K$ whose
completion at $\mathfrak p$ admits `g` as local genus symbol.
"""
function representative(G::HermLocalGenus)
  E = base_field(G)
  L = lattice(hermitian_space(E, gram_matrix(G)))
  S = ideal_type(base_ring(base_ring(L)))
  GType = local_genus_herm_type(E)
  symbols = get_attribute!(L, :local_genus) do
    Dict{S, GType}()
  end::Dict{S, GType}

  get!(symbols, prime(G), G)

  return L
end

################################################################################
#
#  Constructor
#
################################################################################

@doc Markdown.doc"""
    genus(HermLat, E::NumField, p::NfOrdIdl, data::Vector; type::Symbol = :det,
		                                           check::Bool = true)
                                                                 -> HermLocalGenus

Construct the local genus symbol `g` for hermitian lattices over the algebra `E`,
with base field $K$, at the prime ideal `p` of $\mathcal O_K$. Its invariants are
specified by `data`.

- If the prime ideal is good (not ramified-and-dyadic), the elements of `data` must
  be `(s, r, d)::Tuple{Int, Int, Int}` where `s` refers to the scale $\mathfrak P$-valuation,
  `r` the rank and `d` the determinant/discriminant class of a Jordan block of `g`, where
  $\mathfrak P$ is a prime ideal of $\mathcal O_E$ lying over `p`.

  In the unramified case, `d` is determined by `s` and `r` and can be omitted.
  Hence also `(s, r)::Tuple{Int, Int}` is allowed.

- If the prime ideal is bad (ramified and dyadic), the elements of `data` must
  be `(s, r, d, n)::Tuple{Int, Int, Int, Int}`, where in addition `n`
  refers to the norm `p`-valuation.

Additional comments:
- `d` must be in $\{[1, -1\}$;
- If `type == :disc`, the parameter `d` is interpreted as the discriminant;
- Sanity checks can be disabled by setting `check == false`.
"""
genus(::Type{HermLat}, E, p, data; type, check)

# rank zero genus
function genus(::Type{HermLat}, E::S, p::T) where {S, T}
  if is_ramified(maximal_order(E), p) && is_dyadic(p)
    return genus(HermLat, E, p, Vector{Tuple{Int, Int, Int, Int}}())
  else
    return genus(HermLat, E, p, Vector{Tuple{Int, Int, Int}}())
  end
end

# Some comments
#
# We distinguish between bad and good case
# First the good case

# This is the internal function which requires the decomposition behavior of
# the prime to be already determined and does not do any internal checks.
function _genus(::Type{HermLat}, E::S, p::T, data::Vector{Tuple{Int, Int, Int}}, is_dyadic, is_ramified, is_split) where {S, T}
  z = HermLocalGenus{S, T}()
  z.E = E
  z.p = p
  @hassert :Lattice 1 !(is_dyadic && is_ramified)
  z.is_dyadic = is_dyadic
  z.is_ramified = is_ramified
  z.is_split = is_split
  z.data = data
  return z
end

# This is one of the two user facing functions for the good case, namely the
# unramified case. Here the determinant/discriminant class need not be supplied.
function genus(::Type{HermLat}, E, p, data::Vector{Tuple{Int, Int}}; check::Bool = true)
  @req !Hecke.is_ramified(maximal_order(E), p) "For dyadic primes the norm valuation has to be specified"
  if check
    @req all(data[i][2] >= 0 for i in 1:length(data)) "Ranks must be positive"
    @req all(data[i][1] < data[i + 1][1] for i in 1:length(data)-1) "Scales must be strictly increasing"
  end

  is_dyadic = Hecke.is_dyadic(p)

  lp = prime_decomposition(maximal_order(E), p)
  if length(lp) == 2
    is_split = true
    is_ramified = false
  else
    is_split = false
    if lp[1][2] == 1
      is_ramified = false
    else
      is_ramified = true
    end
  end

  cdata = Vector{Tuple{Int, Int, Int}}(undef, length(data))

  l = length(data)

  if !is_split
    # inert case
    for i in 1:l
      # The determinant class is the class of E(p)^(r * s) and E(p)
      # has class -1.
      if isodd(data[i][1]) && isodd(data[i][2])
        cdata[i] = (data[i][1], data[i][2], -1)
      else
        cdata[i] = (data[i][1], data[i][2], 1)
      end
    end
  else
    for i in 1:l
      # split case
      cdata[i] = (data[i][1], data[i][2], 1)
    end
  end
  return _genus(HermLat, E, p, cdata, is_dyadic, is_ramified, is_split)
end

# This is the second user facing functions for the general good case. Here the
# determinant/discriminant class must be supplied. We also do some sanity
# checks in the unramified case concerning the det/disc.
function genus(::Type{HermLat}, E::S, p::T, data::Vector{Tuple{Int, Int, Int}}; type = :det, check::Bool = true) where {S <: NumField, T}
  @req type === :det || type === :disc "type :$type must be :disc or :det"

  if check
    @req all(data[i][2] >= 0 for i in 1:length(data)) "Ranks must be positive"
    @req all(data[i][1] < data[i + 1][1] for i in 1:length(data)-1) "Scales must be strictly increasing"
    @req all(abs(data[i][3]) == 1 for i in 1:length(data)) "Norm classes must be +/-1"
  end

  # Determine the prime decomposition
  lp = prime_decomposition(maximal_order(E), p)
  if length(lp) == 2
    is_split = true
    is_ramified = false
  else
    is_split = false
    if lp[1][2] == 1
      is_ramified = false
    else
      is_ramified = true
    end
  end

  is_dyadic = Hecke.is_dyadic(p)

  @req !(is_dyadic && is_ramified) "For dyadic primes the norm valuation has to be specified"

  l = length(data)

  cdata = copy(data)

  if type === :disc
    # We need to swap the sign depending on whether some rank is 2, 3 mod 4
    # and -1 is not a local norm. The latter can only happen in the ramified case
    if any(data[i][2] % 4 in [2, 3] for i in 1:l) && is_ramified
      fl = is_local_norm(E, base_field(E)(-1), p)
      if !fl
        for i in 1:l
          r = data[i][2] % 4
          if r == 2 || r == 3
            cdata[i] = (cdata[i][1], cdata[i][2], -data[i][3])
          end
        end
      end
    end
  end

  # Now check that the determinant class fits with the scale and rank.
  # There is a restriction only in the unramified case
  if check
    if !is_ramified
      if !is_split
        # inert case
        for i in 1:l
          # The determinant class is the class of E(p)^(r * s) and E(p)
          # has class -1.
          if isodd(cdata[i][1]) && isodd(cdata[i][2])
            @req cdata[i][3] == -1 "$(type === :disc ? "Discriminant" : "Determinant") class does not fit scale and rank"
          else
            @req cdata[i][3] == 1 "$(type === :disc ? "Discriminant" : "Determinant") class does not fit scale and rank"
          end
        end
      else
        for i in 1:l
          # In the split case the class must always be 1.
          @req cdata[i][3] == 1 "$(type === :disc ? "Discriminant" : "Determinant") classes must be 1"
        end
      end
    else
      # Non-dyadic ramified
      # If the scale is odd, then the rank m must be even and
      # the lattice is H(i)^(m/2), hence has determinant class
      # [-1]^(m/2)
      #
      fl = is_local_norm(E, base_field(E)(-1), p)
      for i in 1:l
        if isodd(cdata[i][1])
          @req iseven(cdata[i][2]) "Rank must be even for blocks of odd scale"
          m2 = div(cdata[i][2], 2)
          if fl
            @req cdata[i][3] == 1 "Determinant must be 1 for blocks of odd scale"
          else
            @req cdata[i][3] == (iseven(m2) ? 1 : -1) "Determinant mismatch in block $i"
          end
        end
      end
    end
  end
  # Now call the internal function
  return _genus(HermLat, E, p, cdata, is_dyadic, is_ramified, is_split)
end

# Now comes the bad case.
#
# First the internal function, which has as additonal argument the vector of norm valuations.
function _genus(::Type{HermLat}, E::S, p::T, data::Vector{Tuple{Int, Int, Int}}, norms::Vector{Int}) where {S <: NumField, T}
  z = HermLocalGenus{S, T}()
  z.E = E
  z.p = p
  z.is_dyadic = is_dyadic(p)
  z.is_ramified = is_ramified(maximal_order(E), p)
  z.is_split = false
  # We test the cheap thing
  @req z.is_dyadic && z.is_ramified "Prime must be dyadic and ramified"
  z.norm_val = norms
  z.data = data
  z.ni = _get_ni_from_genus(z)
  return z
end

# The user facing function in the bad case.
function genus(::Type{HermLat}, E::S, p::T, data::Vector{Tuple{Int, Int, Int, Int}}; type = :det, check::Bool = true) where {S <: NumField, T}
  is_dyadic = Hecke.is_dyadic(p)
  is_ramified = Hecke.is_ramified(maximal_order(E), p)
  @req is_dyadic && is_ramified "Prime must be dyadic and ramified"
  @req type === :det || type === :disc "type :$type must be :disc or :det"

  cdata = Tuple{Int, Int, Int}[Base.front(v) for v in data]
  norm_val = Int[v[end] for v in data]

  if check
    @req all(data[i][1] < data[i + 1][1] for i in 1:length(data)-1) "Scales must be strictly increasing"
    @req all(abs(data[i][3]) == 1 for i in 1:length(data)) "Norm classes must be +/-1"
  end

  l = length(cdata)

  if check
    for i in 1:l
      # If the rank is odd, then n(L) * O_E = s(L), so n = 2 * s,
      # since n is the valuation in K and the extension is ramified.
      v = cdata[i]
      if isodd(v[2])
        @req 2 * norm_val[i] == v[1] """Not a valid local genus in block $(i):
                                        Scale ($(v[1])) must be twice the norm ($(norm_val[i]))"""
      end
      # TODO: We should also check using e, the valuation of the different
    end
  end

  if type === :disc && any(data[i][2] % 4 in [2, 3] for i in 1:l)
    # We need to swap the sign depending on whether some rank is 2, 3 mod 4
    # and -1 is not a local norm.
    fl = is_local_norm(E, base_field(E)(-1), p)
    if !fl
      for i in 1:l
        r = cdata[i][2] % 4
        if r == 0 || r == 1
          continue
        else
          cdata[i] = (data[i][1], data[i][2], (-1) * data[i][3])
        end
      end
    end
  end
  # Now call the internal function, no checks
  return _genus(HermLat, E, p, cdata, norm_val)
end

################################################################################
#
#  Local genus symbol of a lattice
#
################################################################################

# TODO: better documentation

@doc Markdown.doc"""
    genus(L::HermLat, p::NfOrdIdl) -> HermLocalGenus

Return the local genus symbol `g` for hermitian lattices over $E/K$ of the completion
of the hermitian lattice `L` at the prime ideal `p` of $\mathcal O_K$.
"""
function genus(L::HermLat, q)
  if typeof(q) === ideal_type(base_ring(base_ring(L)))
    # yippii, correct ideal type
    return _genus_correct_ideal_type(L, q)
  else
    if q isa fmpq || q isa Int
      # we allow this in case base_ring(base_ring(L)) == ZZ
      @req base_ring(base_ring(L)) isa FlintIntegerRing "Smaller field must be QQ"
      qq = ideal(base_ring(base_ring(L)), q)::ideal_type(base_ring(base_ring(L)))
      return _genus_correct_ideal_type(L, qq)
    end
  end
end

function _genus_correct_ideal_type(L, q)
  @assert typeof(q) === ideal_type(base_ring(base_ring(L)))
  S = ideal_type(base_ring(base_ring(L)))
  GType = local_genus_herm_type(base_field(L))
  symbols = get_attribute!(L, :local_genus) do
    return Dict{S, GType}()
  end::Dict{S, GType}

  return get!(symbols, q) do
    _genus(L, q)
  end::GType
end

function _genus(L::HermLat, p)
  bad, sym = _genus_symbol(L, p)
  if bad
    G = genus(HermLat, base_field(L), p, sym)
  else
    G = genus(HermLat, base_field(L), p, [Base.front(v) for v in sym])
  end
  # Just for debugging
  @hassert :Lattice 1 begin
    if is_dyadic(G) && is_ramified(G)
      GG = _genus_symbol_kirschmer(L, p)
      all(let G = G; i -> GG[i][4] == G.ni[i]; end, 1:length(G))
    else
      true
    end
  end
  return G
end

################################################################################
#
#  Test if lattice is contained in local genus
#
################################################################################

@doc Markdown.doc"""
    in(L::HermLat, g::HermLocalGenus) -> Bool

Return whether `g` and the local genus symbol of the completion of the hermitian
lattice `L` at `prime(g)` agree. Note that `L` being in `g` requires both `L` and
`g` to be defined over the same extension $E/K$.
"""
Base.in(L::HermLat, G::HermLocalGenus) = base_field(L) === base_field(G) && genus(L, prime(G)) == G

################################################################################
#
#  Equality
#
################################################################################

@doc Markdown.doc"""
    ==(g1::HermLocalGenus, g2::HermLocalGenus) -> Bool

Given two local genus symbols `g1` and `g2`, return whether their respective Jordan
decompositions are of the same Jordan type. Note that equality requires `g1` and `g2`
to be defined over the same extension $E/K$ and at the same prime ideal $\mathfrak p$
of $\mathcal O_K$.
"""
function ==(G1::HermLocalGenus, G2::HermLocalGenus)
  if base_field(G1) != base_field(G2)
    return false
  end

  if prime(G1) != prime(G2)
    return false
  end

  if length(G1) != length(G2)
    return false
  end

  t = length(G1)

  p = prime(G1)

  # We now check the Jordan type

  if any(i -> scale(G1, i) != scale(G2, i), 1:t)
    return false
  end

  if any(i -> (rank(G1, i) != rank(G2, i)), 1:t)
    return false
  end

  if det(G1) != det(G2) # rational spans must be isometric
    return false
  end

  if !is_ramified(G1) # split or unramified
    return true
    # Everything is normal and the Jordan decomposition types agree
    #return all(det(G1, i) == det(G2, i) for i in 1:t)
  end

  if is_ramified(G1) && !is_dyadic(G1) # ramified, but not dyadic
    # If s(L_i) is odd, then L_i = H(s(L_i))^(rk(L_i)/2) = H(s(L_i'))^(rk(L_i')/2) = L_i'
    # So all L_i, L_i' are locally isometric, in particular L_i is normal if and only if L_i' is normal
    # If s(L_i) = s(L_i') is even, then both L_i and L_i' have orthogonal bases, so they are
    # in particular normal.

    # Thus we only have to check Theorem 3.3.6 4.
    return all(i -> det(G1, i) == det(G2, i), [i for i in 1:t if iseven(scale(G1,i))])
  end

  # Dyadic ramified case

  # First check if L_i is normal if and only if L_i' is normal, i.e.,
  # that the Jordan decompositions agree
  for i in 1:t
    if (scale(G1, i) == 2 * norm(G1, i)) != (scale(G2, i) == 2 * norm(G2, i))
      return false
    end
  end

  if any(i -> G1.ni[i] != G2.ni[i], 1:t)
    return false
  end

  E = base_field(G1)
  lQ = prime_decomposition(maximal_order(E), p)
  @assert length(lQ) == 1 && lQ[1][2] == 2
  Q = lQ[1][1]

  e = valuation(different(maximal_order(E)), Q)

  for i in 1:(t - 1)
    dL1prod = prod(det(G1, j) for j in 1:i)
    dL2prod = prod(det(G2, j) for j in 1:i)

    d = dL1prod * dL2prod

    if d != 1
      if 2 * (e - 1) < G1.ni[i] + G1.ni[i + 1] - 2 * scale(G1, i)
        return false
      end
    end
  end

  return true
end

function _genus_symbol(L::HermLat, p)
  @assert order(p) == base_ring(base_ring(L))
  B, G, S = jordan_decomposition(L, p)
  R = base_ring(L)
  E = nf(R)
  K = base_field(E)
  local sym::Vector{Tuple{Int, Int, Int, Int}}
  bad = true
  if !is_dyadic(p) || !is_ramified(R, p)
    # The last entry is a dummy to make the compiler happier
    sym = Tuple{Int, Int, Int, Int}[ (S[i], nrows(B[i]), is_local_norm(E, coeff(det(G[i]), 0), p) ? 1 : -1, 0) for i in 1:length(B)]
    bad = false
  else
    P = prime_decomposition(R, p)[1][1]
    pi = E(K(uniformizer(p)))
    sym = Tuple{Int, Int, Int, Int}[]
    for i in 1:length(B)
      normal = _get_norm_valuation_from_gram_matrix(G[i], P) == S[i]
      GG = diagonal_matrix(dense_matrix_type(E)[pi^(max(0, S[i] - S[j])) * G[j] for j in 1:length(B)])
      r = nrows(B[i]) # rank
      s = S[i] # P-valuation of scale(L_i)
      det_class = is_local_norm(E, coeff(det(G[i]), 0), p) ? 1 : -1  # Norm class of determinant
      normi = _get_norm_valuation_from_gram_matrix(G[i], P) # P-valuation of norm(L_i)
      @assert mod(normi, 2) == 0 # I only want p-valuation
      push!(sym, (s, r, det_class, div(normi, 2)))
    end
    bad = true
  end
  return bad, sym
end

################################################################################
#
#  Sum of local genera
#
################################################################################

@doc Markdown.doc"""
<<<<<<< HEAD
    direct_sum(g1::LocalGenusHerm, g2::LocalGenusHerm) -> LocalGenusHerm
=======
    orthogonal_sum(g1::HermLocalGenus, g2::HermLocalGenus) -> HermLocalGenus
>>>>>>> 8ba02f2c

Given two local genus symbols `g1` and `g2` for hermitian lattices over $E/K$
at the same prime ideal $\mathfrak p$ of $\mathcal O_K$, return their direct
sum. It corresponds to the local genus symbol of the $\mathfrak p$-adic completion
of the direct sum of respective representatives of `g1` and `g2`.
"""
<<<<<<< HEAD
function direct_sum(G1::LocalGenusHerm, G2::LocalGenusHerm)
=======
function orthogonal_sum(G1::HermLocalGenus, G2::HermLocalGenus)
>>>>>>> 8ba02f2c
  @req prime(G1) == prime(G2) "Local genera must have the same prime ideal"
  if !G1.is_dyadic || !G2.is_ramified
    return _direct_sum_easy(G1, G2)
  else
    L1 = representative(G1)
    L2 = representative(G2)
    L3, = direct_sum(L1, L2)
    return genus(L3, prime(G1))
  end
end

function _direct_sum_easy(G1::HermLocalGenus, G2::HermLocalGenus)
  # We do a merge sort
  i1 = 1
  i2 = 1
  z = Tuple{Int, Int, Int}[]
  while i1 <= length(G1) && i2 <= length(G2)
    if scale(G1, i1) < scale(G2, i2)
      push!(z, G1.data[i1])
      i1 += 1
    elseif scale(G2, i2) < scale(G1, i1)
      push!(z, G2.data[i2])
      i2 += 1
    else
      @assert scale(G1, i1) == scale(G2, i2)
      push!(z, (scale(G1, i1), rank(G1, i1) + rank(G2, i2), det(G1, i1) * det(G2, i2)))
      i1 += 1
      i2 += 1
    end
  end

  if i1 <= length(G1)
    append!(z, G1.data[i1:length(G1)])
  end

  if i2 <= length(G2)
    append!(z, G2.data[i2:length(G2)])
  end

  return genus(HermLat, base_field(G1), prime(G1), z)
end

################################################################################
#
#  Global genus
#
################################################################################

mutable struct HermGenus{S, T, U, V}
  E::S
  primes::Vector{T}
  LGS::Vector{U}
  rank::Int
  signatures::V

  function HermGenus(E::S, r, LGS::Vector{U}, signatures::V) where {S, U, V}
    K = base_field(E)
    primes = Vector{ideal_type(order_type(K))}(undef, length(LGS))

    for i in 1:length(LGS)
      primes[i] = prime(LGS[i])
      @assert r == rank(LGS[i])
    end
    z = new{S, eltype(primes), U, V}(E, primes, LGS, r, signatures)
    return z
  end
end

genus_herm_type(E) = HermGenus{typeof(E), ideal_type(order_type(base_field(E))), local_genus_herm_type(E), Dict{place_type(base_field(E)), Int}}

################################################################################
#
#  I/O
#
################################################################################

function Base.show(io::IO, ::MIME"text/plain", G::HermGenus)
  print(io, "Global genus symbol over ")
  print(io, G.E)
  print(io, "\n", "with local genus symbols",)
  for g in G.LGS
    print(io, "\n")
    print(IOContext(io, :compact => true), prime(g), " => ", g)
  end
  print(io, "\n", "and signatures")
  for (pl, v) in G.signatures
    print(io, "\n")
    print(io, pl)
    print(io, " => ")
    print(io, v)
  end
end

function _print_short(io::IO, a::arb)
  r = BigFloat(a)
  s = string(r)
  if length(s) >= 10
    ss = s[1:9] * "…"
  else
    ss = s
  end
  print(io, ss)
end

function _print_short(io::IO, a::acb)
  _print_short(io, real(a))
  if !iszero(imag(a))
    print(io, " + ")
    _print_short(io, imag(a))
    print(io, " * i")
  end
end

function Base.show(io::IO, G::HermGenus)
  print(io, "Global genus symbol\n")
  for i in 1:length(G.primes)
    print(IOContext(io, :compact => true), G.primes[i], " => ", G.LGS[i],)
    if i < length(G.primes)
      print(io, "\n")
    end
  end
  for (pl, v) in G.signatures
    print(io, "\n")
    print(io, pl)
    print(io, " => ")
    print(io, v)
  end
end

################################################################################
#
#  Basic properties
#
################################################################################

@doc Markdown.doc"""
    base_field(G::HermGenus) -> NumField

Given a global genus symbol `G` for hermitian lattices over $E/K$, return `E`.
"""
base_field(G::HermGenus) = G.E

@doc Markdown.doc"""
    primes(G::HermGenus) -> Vector{NfOrdIdl}

Given a global genus symbol `G` for hermitian lattices over $E/K$, return
the list of prime ideals of $\mathcal O_K$ at which `G` has a local genus symbol.
"""
primes(G::HermGenus) = G.primes

@doc Markdown.doc"""
    signatures(G::HermGenus) -> Dict{InfPlc, Int}

Given a global genus symbol `G` for hermitian lattices over $E/K$, return
the signatures at the infinite places of `K`. For each real place, it is
given by the negative index of inertia of the Gram matrix of the rational span of
a hermitian lattice whose global genus symbol is `G`.

The output is given as a dictionary with keys the infinite places of `K` and value
the corresponding signatures.
"""
signatures(G::HermGenus) = G.signatures

@doc Markdown.doc"""
    rank(G::HermGenus) -> Int

Return the rank of any hermitian lattice with global genus symbol `G`.
"""
rank(G::HermGenus) = G.rank

# if G is defined over E/K, this returns the fractional ideal of K
# obtained by multiplying p_i^s_i where the p_i's are the prime ideals
# of the local symbols of G, and s_i's represent their respective
# minimal scale valuation.
function _scale(G::HermGenus)
  I = maximal_order(base_field(base_field(G)))
  for p in primes(G)
    s = minimum(scales(G[p]))
    I *= fractional_ideal(p)^s
  end
  return I
end

@doc Markdown.doc"""
    is_integral(G::HermGenus) -> Bool

Return whether `G` defines a genus of integral hermitian lattices.
"""
is_integral(G::HermGenus) = is_integral(_scale(G))

@doc Markdown.doc"""
    local_symbols(G::HermGenus) -> Vector{HermLocalGenus}

Given a global genus symbol of hermitian lattices, return its
associated local genus symbols.
"""
local_symbols(G) = copy(G.LGS)

################################################################################
#
#  Equality
#
################################################################################

@doc Markdown.doc"""
    ==(G1::HermGenus, G2::HermGenus) -> Bool

Given two global genus symbols `G1` and `G2` for hermitian lattices, return whether
they share the same local genus symbols. Note that equality requires `G1` and `G2`
to be defined over the same extension $E/K$.
"""
function ==(G1::HermGenus, G2::HermGenus)
  if G1.E != G2.E
    return false
  end

  if length(G1.primes) != length(G2.primes)
    return false
  end

  if G1.signatures != G2.signatures
    return false
  end

  for p in G1.primes
    if !(p in G2.primes)
      return false
    end
    if G1[p] != G2[p]
      return false
    end
  end

  return true
end

################################################################################
#
#  Sum of global genera
#
################################################################################

@doc Markdown.doc"""
<<<<<<< HEAD
    direct_sum(G1::GenusHerm, G2::GenusHerm) -> GenusHerm
=======
    orthogonal_sum(G1::HermGenus, G2::HermGenus) -> HermGenus
>>>>>>> 8ba02f2c

Given two global genus symbols `G1` and `G2` for hermitian lattices over $E/K$,
return their direct sum. It corresponds to the global genus symbol of the
direct sum of respective representatives of `G1` and `G2`.
"""
<<<<<<< HEAD
function direct_sum(G1::GenusHerm, G2::GenusHerm)
=======
function orthogonal_sum(G1::HermGenus, G2::HermGenus)
>>>>>>> 8ba02f2c
  @req G1.E === G2.E "Genera must have same base field"
  E = G1.E
  LGS = local_genus_herm_type(G1.E)[]
  prim = eltype(primes(G1))[]
  P1 = Set(primes(G1))
  P2 = Set(primes(G2))
  for p in union(P1, P2)
    g1 = G1[p]
    g2 = G2[p]
    g3 = direct_sum(g1, g2)
    push!(prim, p)
    push!(LGS, g3)
  end
  sig1 = G1.signatures
  sig2 = G2.signatures
  g3 = merge(+, sig1, sig2)
  return genus(LGS, g3)
end

<<<<<<< HEAD
Base.:(+)(G1::GenusHerm, G2::GenusHerm) = direct_sum(G1, G2)
=======
Base.:(+)(G1::HermGenus, G2::HermGenus) = orthogonal_sum(G1, G2)
>>>>>>> 8ba02f2c

################################################################################
#
#  Test if lattice is contained in global genus
#
################################################################################

@doc Markdown.doc"""
    in(L::HermLat, G::HermGenus) -> Bool

Return whether `G` and the global genus symbol of the hermitian lattice `L` agree.
"""
Base.in(L::HermLat, G::HermGenus) = genus(L) == G

# This could be made more efficient

################################################################################
#
#  Constructor
#
################################################################################

@doc Markdown.doc"""
    genus(S::Vector{HermLocalGenus}, signatures) -> HermGenus

Given a set of local genus symbols `S`  and a set of signatures `signatures`,
return the corresponding global genus symbol `G`. Note that the local genus symbols
in `S` must have the same rank which is also, therefore, the rank of `G`.

This constructor requires `S` to be non empty, the signatures to be non negative and
that the local invariants respect the product formula for Hilbert symbols.

`signatures` can be a dictionary with keys infinite places and values the
corresponding signatures, or a list of tuples $(::InfPlc, ::Int)$.
"""
genus(S::Vector{HermLocalGenus}, signatures)

function genus(L::Vector{<:HermLocalGenus}, signatures::Dict{<:InfPlc, Int})
  @assert !isempty(L)
  @assert all(N >= 0 for (_, N) in signatures)
  if !_check_global_genus(L, signatures)
    throw(error("Invariants violate the product formula."))
  end
  r = rank(first(L))
  @req all(g -> rank(g) == r, L) "Local genus symbols must have the same rank"
  E = base_field(first(L))
  @req all(g -> base_field(g) == E, L) "Local genus symbols must be defined over the same extension E/K"
  bd = union(support(2*maximal_order(base_field(E))), support(discriminant(maximal_order(E))))
  filter!(g -> (prime(g) in bd) || (scales(g) != Int[0]), L)
  return HermGenus(E, r, L, signatures)
end

function genus(L::Vector, signatures::Vector{Tuple{T, Int}}) where {T <: InfPlc}
  return genus(L, Dict(signatures))
end

@doc Markdown.doc"""
    genus(L::HermLat) -> HermGenus

Return the global genus symbol `G` of the hermitian lattice `L`. `G` satisfies:
- its local genus symbols correspond to those of the completions of `L` at the bad
  prime ideals of `L`, i.e. the prime ideals dividing either the scale of `L`, or the
  volume of `L`, or the discriminant of $\mathcal O_E$, and also the dyadic prime
  ideals of $\mathcal O_K$;
- signatures are those of the Gram matrix of the rational span of `L`. They are given
  at the real infinite places of `K` which split into complex places of `E`.
"""
@attr genus_herm_type(base_field(L)) function genus(L::HermLat)
  return _genus(L)
end

function _genus(L::HermLat)
  bad = bad_primes(L, discriminant = true, dyadic = true)

  K = base_field(L)
  k = base_field(K)
  SE = filter(!is_real, infinite_places(K))
  # Only taking real places of K which split into complex places
  S = unique([restrict(r, k) for r in SE if is_real(restrict(r, k)) && !is_real(r)])
  D = diagonal(rational_span(L))
  # Only count the places with stay
  signatures = Dict{eltype(S), Int}(s => count(d -> is_negative(d, s), D) for s in S)
  return genus([genus(L, p) for p in bad], signatures)
end

################################################################################
#
#  Consistency check
#
################################################################################

function _check_global_genus(LGS, signatures)
  _non_norm = _non_norm_primes(LGS, ignore_split = true)
  P = length(_non_norm)
  I = length([(s, N) for (s, N) in signatures if isodd(mod(N, 2))])
  if mod(P + I, 2) == 1
    return false
  end
  return true
end

################################################################################
#
#  Primes at which the determinant is not a local norm
#
################################################################################

function _non_norm_primes(LGS::Vector{HermLocalGenus{S, T}}; ignore_split = false) where {S, T}
  z = T[]
  for g in LGS
    if ignore_split && is_split(g)
      continue
    end
    p = prime(g)
    d = det(g)
    if d != 1
      push!(z, p)
    end
  end
  return z
end

################################################################################
#
#  Convenient functions
#
################################################################################

function Base.getindex(G::HermGenus, P::NfOrdIdl)
  @req is_prime(P) "Ideal must be prime"
  E = base_field(G)
  i = findfirst(isequal(P), G.primes)
  if i === nothing
    if is_ramified(maximal_order(E), P) && is_dyadic(P)
      return genus(HermLat, E, P, Tuple{Int, Int, Int, Int}[(0, rank(G), 1, 0)])
    else
      return genus(HermLat, E, P, Tuple{Int, Int, Int}[(0, rank(G), 1)])
    end
  end
  return G.LGS[i]
end

################################################################################
#
#  Compute representatives of global genera
#
################################################################################

function _hermitian_form_with_invariants(E, dim, P, N)
  K = base_field(E)
  R = maximal_order(K)
  @req all(n -> n in 0:dim, values(N)) "Number of negative entries is impossible"
  infinite_pl = [ p for p in real_places(K) if length(extend(p, E)) == 1 ]
  length(N) != length(infinite_pl) && error("Wrong number of real places")
  S = maximal_order(E)
  prim = [ p for p in P if length(prime_decomposition(S, p)) == 1 ] # only take non-split primes
  I = [ p for p in keys(N) if isodd(N[p]) ]
  !iseven(length(I) + length(P)) && error("Invariants do not satisfy the product formula")
  e = gen(E)
  x = 2 * e - trace(e)
  b = coeff(x^2, 0) # b = K(x^2)
  a = _find_quaternion_algebra(b, prim, I)
  D = elem_type(E)[]
  for i in 1:(dim - 1)
    if length(I) == 0
      push!(D, one(E))
    else
      el = E(_weak_approximation(infinite_pl, [N[p] >= i ? -1 : 1 for p in infinite_pl]))
      push!(D, el)
    end
  end
  push!(D, a * prod(D, init = one(E)))
  Dmat = diagonal_matrix(D)
  dim0, P0, N0 = _hermitian_form_invariants(Dmat)
  @assert dim == dim0
  @assert Set(prim) == Set(P0)
  @assert N == N0
  return Dmat
end

function _hermitian_form_invariants(M)
  E = base_ring(M)
  K = base_field(E)
  @assert degree(E) == 2
  v = involution(E)

  @assert M == transpose(_map(M, v))
  d = coeff(det(M), 0) # K(det(M))
  P = Dict()
  for p in keys(factor(d * maximal_order(K)))
    if is_local_norm(E, d, p)
      continue
    end
    P[p] = true
  end
  for p in keys(factor(discriminant(maximal_order(E))))
    if is_local_norm(E, d, p)
      continue
    end
    P[p] = true
  end
  D = diagonal(_gram_schmidt(M, v)[1])
  I = Dict([ p=>length([coeff(d, 0) for d in D if is_negative(coeff(d, 0), p)]) for p in real_places(K) if length(extend(p, E)) == 1])
  return ncols(M), collect(keys(P)), I
end

@doc Markdown.doc"""
    representative(G::HermGenus) -> HermLat

Given a global genus symbol `G` for hermitian lattices over $E/K$, return a hermitian
lattice over $E/K$ which admits `G` as global genus symbol.
"""
function representative(G::HermGenus)
  if !is_integral(G)
    s = denominator(_scale(G))
    L = representative(rescale(G, s))
    return rescale(L, 1//s)
  end
  P = _non_norm_primes(G.LGS)
  E = base_field(G)
  V = hermitian_space(E, _hermitian_form_with_invariants(base_field(G), rank(G), P, G.signatures))
  @vprint :Lattice 1 "Finding maximal integral lattice\n"
  M = maximal_integral_lattice(V)
  lp = primes(G)
  for p in lp
    @vprint :Lattice 1 "Finding representative for $g at $(prime(g))...\n"
    g = G[p]
    L = representative(g)
    @hassert :Lattice 1 genus(L, p) == g
    @vprint :Lattice 1 "Finding sublattice\n"
    M = locally_isometric_sublattice(M, L, p)
  end
  return M
end

################################################################################
#
#  Enumeration of local genera
#
################################################################################

@doc Markdown.doc"""
    hermitian_local_genera(E::NumField, p::NfOrdIdl, rank::Int,
                           det_val::Int, min_scale::Int, max_scale::Int)
                                                      -> Vector{HermLocalGenus}

Return all local genus symbols for hermitian lattices over the algebra `E`, with base
field $K$, at the prime ideal`p` of $\mathcal O_K$. Each of them has rank equal to
`rank`, scale $\mathfrak P$-valuations bounded between `min_scale` and `max_scale`
and determinant `p`-valuations equal to `det_val`, where $\mathfrak P$ is a prime
ideal of $\mathcal O_E$ lying above `p`.
"""
function hermitian_local_genera(E, p, rank::Int, det_val::Int, min_scale::Int, max_scale::Int)
  is_ramified = Hecke.is_ramified(maximal_order(E), p)
  is_inert = !is_ramified && length(prime_decomposition(maximal_order(E), p)) == 1
  is_split = !is_ramified && !is_inert
  if is_ramified
    # the valuation is with respect to p
    # but the scale is with respect to P
    # in the ramified case p = P**2 and thus
    # the determinant of a block is
    # P^(scale*rank) = p^(scale*rank/2)
    det_val *= 2
  end

  K = number_field(order(p))
  @req base_field(E) == K "Incompatible arguments: p must be a prime ideal in the base field of E"

  scales_rks = Vector{Tuple{Int, Int}}[] # possible scales and ranks

  for rkseq in _integer_lists(rank, min_scale, max_scale)
    d = 0
    pgensymbol = Tuple{Int, Int}[]
    for i in min_scale:max_scale
      d += i * rkseq[i-min_scale + 1]
      if rkseq[i-min_scale + 1] != 0
        push!(pgensymbol, (i, rkseq[i-min_scale + 1]))
      end
    end
    if d == det_val
      push!(scales_rks, pgensymbol)
    end
  end

  if !is_ramified
    # I add the 0 to make the compiler happy
    symbols = Vector{HermLocalGenus{typeof(E), typeof(p)}}(undef, length(scales_rks))
    for i in 1:length(scales_rks)
      g = scales_rks[i]
      z = Tuple{Int, Int, Int}[]
      for b in g
        # We have to be careful.
        # If p is inert, then the norm is not surjective.
        if !is_inert || iseven(b[1] * b[2])
          push!(z, (b[1], b[2], 1))
        else
          push!(z, (b[1], b[2], -1))
        end
      end
      symbols[i] = genus(HermLat, E, p, z)
    end
    return symbols
  end

  scales_rks = Vector{Tuple{Int, Int}}[g for g in scales_rks if all((mod(b[1]*b[2], 2) == 0) for b in g)]

  symbols = HermLocalGenus{typeof(E), typeof(p)}[]
  #hyperbolic_det = hilbert_symbol(K(-1), gen(K)^2//4 - 1, p)
  hyperbolic_det = is_local_norm(E, K(-1), p) ? 1 : -1
  if !is_dyadic(p) # non-dyadic
    for g in scales_rks
      n = length(g)
      dets = Vector{Int}[]
      for b in g
        if mod(b[1], 2) == 0
          push!(dets, [1, -1])
        end
        if mod(b[1], 2) == 1
          push!(dets, [hyperbolic_det^(div(b[2], 2))])
        end
      end

      for d in cartesian_product_iterator(dets, inplace = true)# Iterators.product(dets...)
        g2 = Vector{Tuple{Int, Int, Int}}(undef, length(g))
        for k in 1:n
          # Again the 0 for dummy purposes
          g2[k] = (g[k]..., d[k])
        end
        push!(symbols, genus(HermLat, E, p, g2))
      end
    end
    return symbols
  end

  # Ramified case
  lp = prime_decomposition(maximal_order(E), p)
  @assert length(lp) == 1 && lp[1][2] == 2
  P = lp[1][1]

  e = valuation(different(maximal_order(E)), P)
  # only for debugging
  scales_rks = reverse(scales_rks)

  for g in scales_rks
    n = length(g)
    det_norms = Vector{Vector{Int}}[]
    for b in g
      if mod(b[2], 2) == 1
        @assert iseven(b[1])
        push!(det_norms, [[1, div(b[1], 2)], [-1, div(b[1], 2)]])
      end
      if mod(b[2], 2) == 0
        dn = Vector{Int}[]
        i = b[1]
        # (i + e) // 2 => k >= i/2
        k = ceil(Int, i//2)
        while 2 * k < i + e
          push!(dn, Int[1, k])
          push!(dn, Int[-1, k])
          k += 1
        end

        if mod(i + e, 2) == 0
          push!(dn, Int[hyperbolic_det^(div(b[2], 2)), k])
        end
        push!(det_norms, dn)
      end
    end

    for dn in cartesian_product_iterator(det_norms, inplace = true)
      g2 = Vector{Tuple{Int, Int, Int, Int}}(undef, length(g))
      for k in 1:n
        g2[k] = (g[k][1], g[k][2], dn[k][1], dn[k][2])
      end
      h = genus(HermLat, E, p, g2)
      if !(h in symbols)
        push!(symbols, h)
      end
    end
  end
  return symbols
end

@doc Markdown.doc"""
    hermitian_genera(E::NumField, rank::Int,
                                  signatures::Dict{InfPlc, Int},
                                  determinant::Union{Hecke.NfRelOrdIdl, Hecke.NfRelOrdFracIdl};
                                  min_scale::Union{Hecke.NfRelOrdIdl, Hecke.NfRelOrdFracIdl} = is_integral(determinant) ? inv(1*order(determinant)) : determinant,
                                  max_scale::Union{Hecke.NfRelOrdIdl, Hecke.NfRelOrdFracIdl} = is_integral(determinant) ? determinant : inv(1*order(determinant)))
                                                                                                                 -> Vector{HermGenus}

Return all global genus symbols for hermitian lattices over the algebra`E` with rank
`rank`, signatures given by `signatures`, scale bounded by `max_scale` and determinant
class equal to `determinant`.

If `max_scale == nothing`, it is set to be equal to `determinant`.
"""
function hermitian_genera(E::Hecke.NfRel, rank::Int, signatures::Dict{<: InfPlc, Int},
                          determinant::Union{Hecke.NfRelOrdIdl, Hecke.NfRelOrdFracIdl};
                          min_scale::Union{Hecke.NfRelOrdIdl, Hecke.NfRelOrdFracIdl} = is_integral(determinant) ? 1*order(determinant) : determinant,
                          max_scale::Union{Hecke.NfRelOrdIdl, Hecke.NfRelOrdFracIdl} = is_integral(determinant) ? determinant : 1*order(determinant))
  @req rank >= 0 "Rank must be a non-negative integer"
  K = base_field(E)
  OE = maximal_order(E)
  bd = union(support(2*maximal_order(K)), support(discriminant(OE)))
  @req !iszero(max_scale) "max_scale must be a non-zero fractional ideal"
  @req !iszero(min_scale) "min_scale must be a non-zero fractional ideal"
  @req all(v -> 0 <= v <= rank, collect(values(signatures))) "Incompatible signatures and rank"
  primes = union(bd, support(norm(min_scale)))
  union!(primes, support(norm(max_scale)))
  for p in support(norm(determinant))
    if !(p in primes)
      push!(primes, p)
    end
  end
  unique!(primes)
  sort!(primes, by = (x -> minimum(x)))
  local_symbols = Vector{local_genus_herm_type(E)}[]

  mins = norm(min_scale)
  maxs = norm(max_scale)
  ds = norm(determinant)
  for p in primes
    det_val = valuation(ds, p)
    minscale_p = valuation(mins, p)
    maxscale_p = valuation(maxs, p)
    det_val = div(det_val, 2)
    if !is_ramified(OE, p)
      minscale_p = div(minscale_p, 2)
      maxscale_p = div(maxscale_p, 2)
    end
    lgh = hermitian_local_genera(E, p, rank, det_val, minscale_p, maxscale_p)
    !isempty(lgh) && push!(local_symbols, lgh)
  end

  res = genus_herm_type(E)[]
  it = cartesian_product_iterator(local_symbols, inplace = true)
  for gs in it
    c = copy(gs)
    b = _check_global_genus(c, signatures)
    if b
      filter!(g -> (prime(g) in bd) || (scales(g) != Int[0]), c)
      push!(res, HermGenus(E, rank, c, signatures))
    end
  end

  return res
end

###############################################################################
#
#  Rescale
#
###############################################################################

# TODO: this is not efficient, should be done by working with valuations
# directly on the symbols of g
@doc Markdown.doc"""
    rescale(g::HermLocalGenus, a::Union{FieldElem, RationalUnion})
                                                              -> HermLocalGenus

Given a local genus symbol `G` of hermitian lattices and an element `a` lying
in the base field `E` of `g`, return the local genus symbol at the prime ideal `p`
associated to `g` of any representative of `g` rescaled by `a`.
"""
function rescale(g::HermLocalGenus, a::Union{FieldElem, RationalUnion})
  L = representative(g)
  L = rescale(L, a)
  return genus(L, prime(g))
end

@doc Markdown.doc"""
    rescale(G::HermGenus, a::Union{FieldElem, RationalUnion}) -> HermGenus

Given a global genus symbol `G` of hermitian lattices and an element `a` lying
in the base field `E` of `G`, return the global genus symbol of any representative
of `G` rescaled by `a`.
"""
function rescale(G::HermGenus, a::Union{FieldElem, RationalUnion})
  @req typeof(a) <: RationalUnion || parent(a) === base_field(base_field(G)) "a must be a fixed element in the base field of G under the associated involution"
  E = base_field(G)
  K = base_field(E)
  I = K(a)*maximal_order(K)
  pd = union(primes(G), support(I))
  bd = union(support(2*maximal_order(K)), support(discriminant(maximal_order(E))))
  LGS = [rescale(G[p], a) for p in pd]
  filter!(g -> (prime(g) in bd) || (scales(g) != Int[0]), LGS)
  r = rank(G)
  sig = copy(signatures(G))
  for p in keys(sig)
    if is_positive(K(a), p)
      continue
    end
    sig[p] = r-sig[p]
  end
  return HermGenus(E, r, LGS, sig)
end
<|MERGE_RESOLUTION|>--- conflicted
+++ resolved
@@ -1,13 +1,7 @@
 export genus, representative, rank, det, uniformizer, det_representative,
-<<<<<<< HEAD
-       gram_matrix, genera_hermitian, local_genera_hermitian, rank,
-       is_inert, scales, ranks, dets, is_split, is_ramified, is_dyadic,
-       norms, primes, signatures
-=======
        gram_matrix, hermitian_genera, hermitian_local_genera, rank,
        orthogonal_sum, is_inert, scales, ranks, dets, is_split, is_ramified,
        is_dyadic, norms, primes, signatures
->>>>>>> 8ba02f2c
 
 ################################################################################
 #
@@ -1068,22 +1062,14 @@
 ################################################################################
 
 @doc Markdown.doc"""
-<<<<<<< HEAD
-    direct_sum(g1::LocalGenusHerm, g2::LocalGenusHerm) -> LocalGenusHerm
-=======
-    orthogonal_sum(g1::HermLocalGenus, g2::HermLocalGenus) -> HermLocalGenus
->>>>>>> 8ba02f2c
+    direct_sum(g1::HermLocalGenus, g2::HermLocalGenus) -> HermLocalGenus
 
 Given two local genus symbols `g1` and `g2` for hermitian lattices over $E/K$
 at the same prime ideal $\mathfrak p$ of $\mathcal O_K$, return their direct
 sum. It corresponds to the local genus symbol of the $\mathfrak p$-adic completion
 of the direct sum of respective representatives of `g1` and `g2`.
 """
-<<<<<<< HEAD
-function direct_sum(G1::LocalGenusHerm, G2::LocalGenusHerm)
-=======
-function orthogonal_sum(G1::HermLocalGenus, G2::HermLocalGenus)
->>>>>>> 8ba02f2c
+function direct_sum(G1::HermLocalGenus, G2::HermLocalGenus)
   @req prime(G1) == prime(G2) "Local genera must have the same prime ideal"
   if !G1.is_dyadic || !G2.is_ramified
     return _direct_sum_easy(G1, G2)
@@ -1327,21 +1313,13 @@
 ################################################################################
 
 @doc Markdown.doc"""
-<<<<<<< HEAD
-    direct_sum(G1::GenusHerm, G2::GenusHerm) -> GenusHerm
-=======
-    orthogonal_sum(G1::HermGenus, G2::HermGenus) -> HermGenus
->>>>>>> 8ba02f2c
+    direct_sum(G1::HermGenus, G2::HermGenus) -> HermGenus
 
 Given two global genus symbols `G1` and `G2` for hermitian lattices over $E/K$,
 return their direct sum. It corresponds to the global genus symbol of the
 direct sum of respective representatives of `G1` and `G2`.
 """
-<<<<<<< HEAD
-function direct_sum(G1::GenusHerm, G2::GenusHerm)
-=======
-function orthogonal_sum(G1::HermGenus, G2::HermGenus)
->>>>>>> 8ba02f2c
+function direct_sum(G1::HermGenus, G2::HermGenus)
   @req G1.E === G2.E "Genera must have same base field"
   E = G1.E
   LGS = local_genus_herm_type(G1.E)[]
@@ -1361,11 +1339,7 @@
   return genus(LGS, g3)
 end
 
-<<<<<<< HEAD
-Base.:(+)(G1::GenusHerm, G2::GenusHerm) = direct_sum(G1, G2)
-=======
-Base.:(+)(G1::HermGenus, G2::HermGenus) = orthogonal_sum(G1, G2)
->>>>>>> 8ba02f2c
+Base.:(+)(G1::HermGenus, G2::HermGenus) = direct_sum(G1, G2)
 
 ################################################################################
 #
