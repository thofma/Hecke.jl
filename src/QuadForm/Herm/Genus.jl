export genus, representative, rank, det, uniformizer, det_representative,
       gram_matrix, representative, genus, genera_hermitian,
       local_genera_hermitian, rank, orthogonal_sum, isinert, scales, ranks,
       dets, issplit

################################################################################
#
#  Local genus symbol
#
################################################################################

# Need to make this type stable once we have settled on a design
mutable struct LocalGenusHerm{S, T}
  E::S                                # Field
  p::T                                # prime of base_field(E)
  data::Vector{Tuple{Int, Int, Int}}  # data
  norm_val::Vector{Int}               # additional norm valuation
                                      # (for the dyadic case)
  isdyadic::Bool                      # 2 in p
  isramified::Bool                    # p ramified in E
  issplit::Bool                       # p split in E
  non_norm_rep                        # u in K*\N(E*)
  ni::Vector{Int}                     # ni for the ramified, dyadic case

  function LocalGenusHerm{S, T}() where {S, T}
    z = new{S, T}()
    return z
  end
end

local_genus_herm_type(E) = LocalGenusHerm{typeof(E), ideal_type(order_type(base_field(E)))}

################################################################################
#
#  I/O
#
################################################################################

function Base.show(io::IO, ::MIME"text/plain", G::LocalGenusHerm)
  compact = get(io, :compact, false)
  if !compact
    if isdyadic(G) && isramified(G)
       print(io, "Local genus symbol (scale, rank, det, norm) at ")
    else
      print(io, "Local genus symbol (scale, rank, det) at ")
    end
    if length(G) > 0
      print(IOContext(io, :compact => true), prime(G), ":")
      print(io, "\n")
    else
      print(IOContext(io, :compact => true), prime(G), " of rank zero")
    end
  end
  if isdyadic(G) && isramified(G)
    for i in 1:length(G)
      print(io, "(", scale(G, i), ", ", rank(G, i), ", ",
            det(G, i) == 1 ? "+" : "-", ", ", norm(G, i), ")")
    end
  else
    for i in 1:length(G)
      print(io, "(", scale(G, i), ", ", rank(G, i), ", ",
            det(G, i) == 1 ? "+" : "-",  ")")
    end
  end
end

function Base.show(io::IO, G::LocalGenusHerm)
  if isdyadic(G) && isramified(G)
    for i in 1:length(G)
      print(io, "(", scale(G, i), ", ", rank(G, i), ", ",
            det(G, i) == 1 ? "+" : "-", ", ", norm(G, i), ")")
      if i < length(G)
        print(io, " ")
      end
    end
  else
    for i in 1:length(G)
      print(io, "(", scale(G, i), ", ", rank(G, i),
            ", ", det(G, i) == 1 ? "+" : "-",  ")")
      if i < length(G)
        print(io, " ")
      end
    end
  end
end

################################################################################
#
#  Basic properties
#
################################################################################

@doc Markdown.doc"""
    scale(G::LocalGenusHerm, i::Int) -> Int

Given a genus symbol for Hermitian lattices over $E/K$, return the $\mathfrak
P$-valuation of the scale of the $i$th Jordan block of $G$, where $\mathfrak
P$ is a prime ideal lying over $\mathfrak p$.
"""
scale(G::LocalGenusHerm, i::Int) = G.data[i][1]

@doc Markdown.doc"""
    scales(G::LocalGenusHerm, i::Int) -> Vector{Int}

Given a genus symbol for Hermitian lattices over $E/K$, return the $\mathfrak
P$-valuation of the scales of the Jordan blocks of $G$, where $\mathfrak
P$ is a prime ideal lying over $\mathfrak p$.
"""
scales(G::LocalGenusHerm) = map(i -> scale(G, i), 1:length(G))::Vector{Int}

@doc Markdown.doc"""
    rank(G::LocalGenusHerm, i::Int)

Given a genus symbol for Hermitian lattices over $E/K$, return the rank of the
$i$th Jordan block of $G$.
"""
rank(G::LocalGenusHerm, i::Int) = G.data[i][2]

@doc Markdown.doc"""
    rank(G::LocalGenusHerm) -> Int

Given a genus symbol $G$, return the rank of a lattice in $G$.
"""
function rank(G::LocalGenusHerm)
  return reduce(+, (rank(G, i) for i in 1:length(G)), init = Int(0))
end

@doc Markdown.doc"""
    ranks(G::LocalGenusHerm)

Given a genus symbol for Hermitian lattices over $E/K$, return the ranks of the
Jordan blocks of $G$.
"""
ranks(G::LocalGenusHerm) = map(i -> rank(G, i), 1:length(G))::Vector{Int}

@doc Markdown.doc"""
    det(G::LocalGenusHerm, i::Int) -> Int

Given a genus symbol for Hermitian lattices over $E/K$, return the determinant of the
$i$th Jordan block of $G$. This will be `1` or `-1` depending on whether the
determinant is a local norm or not.
"""
det(G::LocalGenusHerm, i::Int) = G.data[i][3]

@doc Markdown.doc"""
    det(G::LocalGenusHerm) -> Int

Given a genus symbol $G$, return the determinant of a lattice in $G$. This will be
`1` or `-1` depending on whether the determinant is a local norm or not.
"""
function det(G::LocalGenusHerm)
  return reduce(*, (det(G, i) for i in 1:length(G)), init = Int(1))
end

@doc Markdown.doc"""
    dets(G::LocalGenusHerm) -> Vector{Int}

Given a genus symbol for Hermitian lattices over $E/K$, return the determinants
of the Jordan blocks of $G$. These will be `1` or `-1` depending on whether the
determinant is a local norm or not.
"""
dets(G::LocalGenusHerm) = map(i -> det(G, i), 1:length(G))::Vector{Int}

@doc Markdown.doc"""
    discriminant(G::LocalGenusHerm, i::Int) -> Int

Given a genus symbol for Hermitian lattices over $E/K$, return the discriminant
of the $i$th Jordan block of $G$. This will be `1` or `-1` depending on whether
the discriminant is a local norm or not.
"""
function discriminant(G::LocalGenusHerm, i::Int)
  d = det(G, i)
  r = rank(G, i) % 4
  if !isramified(G) || r == 0 || r == 1 
    return d
  end
  E = base_field(G)
  fl = islocal_norm(E, base_field(E)(-1), prime(G))
  if fl
    return d
  else
    return -d
  end
end

@doc Markdown.doc"""
    discriminant(G::LocalGenusHerm) -> Int

Given a genus symbol $G$, return the discriminant of a lattice in $G$. This will be
`1` or `-1` depending on whether the discriminant is a local norm or not.
"""
function discriminant(G::LocalGenusHerm)
  d = det(G)
  r = rank(G) % 4
  if !isramified(G) || r == 0 || r == 1
    return d
  end
  E = base_field(G)
  fl = islocal_norm(E, base_field(E)(-1), prime(G))
  if fl
    return d
  else
    return -d
  end
end

@doc Markdown.doc"""
    norm(G::LocalGenusHerm, i::Int) -> Int

Given a dyadic genus symbol for Hermitian lattices over $E/K$ at a prime
$\mathfrak p$, return the $\mathfrak p$-valuation of the norm of the $i$th Jordan
block of $G$.
"""
norm(G::LocalGenusHerm, i::Int) = begin @assert isdyadic(G); G.norm_val[i] end # this only works if it is dyadic

#@doc Markdown.doc"""
#    norms(G::LocalGenusHerm) -> Vector{Int}
#
#Given a dyadic genus symbol for Hermitian lattices over $E/K$ at a prime
#$\mathfrak p$, return the $\mathfrak p$-valuations of the norms of the Jordan
#blocks of $G$.
#"""

@doc Markdown.doc"""
    isramified(g::localgenusherm) -> bool

Given a genus symbol for hermitian lattices at a prime $\mathfrak p$, return
whether $\mathfrak p$ is ramified.
"""
isramified(g::LocalGenusHerm) = g.isramified

@doc Markdown.doc"""
    issplit(g::localgenusherm) -> bool

Given a genus symbol for hermitian lattices at a prime $\mathfrak p$, return
whether $\mathfrak p$ is split.
"""
issplit(g::LocalGenusHerm) = g.issplit

@doc Markdown.doc"""
    isinert(g::localgenusherm) -> bool

Given a genus symbol for hermitian lattices at a prime $\mathfrak p$, return
whether $\mathfrak p$ is inert.
"""
isinert(g::LocalGenusHerm) = !g.isramified && !g.issplit

@doc Markdown.doc"""
    isdyadic(G::LocalGenusHerm) -> Bool

Given a genus symbol for Hermitian lattices at a prime $\mathfrak p$, return
whether $\mathfrak p$ is dyadic.
"""
isdyadic(G::LocalGenusHerm) = G.isdyadic

#data(G::LocalGenusHerm) = G.data

@doc Markdown.doc"""
    length(G::LocalGenusHerm) -> Int

Return the number of Jordan blocks in a Jordan decomposition of $G$.
"""
length(G::LocalGenusHerm) = length(G.data)

@doc Markdown.doc"""
    base_field(G::LocalGenusHerm) -> NumField

Given a local genus symbol of Hermitian lattices over $E/K$, return $E$.
"""
base_field(G::LocalGenusHerm) = G.E

@doc Markdown.doc"""
    prime(G::LocalGenusHerm) -> NfOrdIdl

Given a local genus symbol of Hermitian lattices at a prime $\mathfrak p$,
return $\mathfrak p$.
"""
prime(G::LocalGenusHerm) = G.p

################################################################################
#
#  A local non-norm
#
################################################################################

function _non_norm_rep(G::LocalGenusHerm)
  if isdefined(G, :non_norm_rep)
    return G.non_norm_rep::elem_type(base_field(base_field(G)))
  end

  z = _non_norm_rep(base_field(G), base_field(base_field(G)), prime(G))
  G.non_norm_rep = z
  return z::elem_type(base_field(base_field(G)))
end

################################################################################
#
#  A local unifomizer
#
################################################################################

@doc Markdown.doc"""
    uniformizer(G::LocalGenusHerm) -> NumFieldElem

Given a local genus symbol of Hermitian lattices over $E/K$ at a prime $\mathfrak p$,
return a generator for the largest invariant ideal of $E$ containing $\mathfrak p$.
"""
function uniformizer(G::LocalGenusHerm)
  E = base_field(G)
  K = base_field(E)
  if isramified(G)
    lP = prime_decomposition(maximal_order(E), prime(G))
    @assert length(lP) == 1 && lP[1][2] == 2
    Q = lP[1][1]
    pi = p_uniformizer(Q)
    A = automorphisms(E)
    uni = A[1](elem_in_nf(pi)) * A[2](elem_in_nf(pi))
    @assert iszero(coeff(uni, 1))
    @assert islocal_norm(E, coeff(uni , 0), prime(G))
    return coeff(uni, 0)
  else
    return K(uniformizer(prime(G)))
  end
end

################################################################################
#
#  Additional dyadic information
#
################################################################################

# Get the "ni" for the ramified dyadic case
function _get_ni_from_genus(G::LocalGenusHerm)
  @assert isramified(G)
  @assert isdyadic(G)
  t = length(G)
  z = Vector{Int}(undef, t)
  for i in 1:t
    ni = minimum(2 * max(0, scale(G, i) - scale(G, j)) + 2 * norm(G, j) for j in 1:t)
    z[i] = ni
  end
  return z
end

################################################################################
#
#  Determinant representative
#
################################################################################

# TODO: I don't understand what this is doing. I know that d tells me if it is
#       a norm or not. Why do I have to multiply with a uniformizer
@doc Markdown.doc"""
    det_representative(G::LocalGenusHerm) -> NumFieldElem

Return a representative for the norm class of the determinant of $G$.
"""
function det_representative(G::LocalGenusHerm)
  d = det(G)
  v = sum(scale(G, i) * rank(G, i) for i in 1:length(G); init = 0)
  if !isramified(G)
    return uniformizer(G)^v
  end

  if isramified(G)
    v = div(v, 2)
  end
  if d == 1
    u = one(base_field(base_field(G)))
  else
    @assert isramified(G)
    u = _non_norm_rep(G)
  end
  return u * uniformizer(G)^v
end

@doc Markdown.doc"""
    det_representative(G::LocalGenusHerm) -> NumFieldElem

Return a representative for the norm class of the determinant of $G$.
"""
function det_representative(G::LocalGenusHerm, i::Int)
  d = det(G, i)
  v = scale(G, i) * rank(G, i)
  if !isramified(G)
    return uniformizer(G)^v
  end

  v = div(v, 2)

  if d == 1
    u = one(base_field(base_field(G)))
  else
    @assert isramified(G)
    u = _non_norm_rep(G)
  end
  return u * uniformizer(G)^v
end


################################################################################
#
#  Gram matrix
#
################################################################################

@doc Markdown.doc"""
    gram_matrix(G::LocalGenusHerm)

Return a matrix $M$, such that a lattice with Gram matrix $M$ is an element of
the given genus.
"""
function gram_matrix(G::LocalGenusHerm)
  if rank(G) == 0
    return zero_matrix(base_field(G), 0, 0)
  end
  return diagonal_matrix(dense_matrix_type(base_field(G))[gram_matrix(G, i) for i in 1:length(G)])
end

function gram_matrix(G::LocalGenusHerm, l::Int)
  i = scale(G, l)
  m = rank(G, l)
  d = det(G, l)
  E = base_field(G)
  K = base_field(E)
  p = elem_in_nf(p_uniformizer(prime(G)))
  conj = involution(E)

  if !isramified(G)
    return diagonal_matrix([E(p)^i for j in 1:m])
  end

  # ramified

  lQ = prime_decomposition(maximal_order(E), prime(G))
  @assert length(lQ) == 1 && lQ[1][2] == 2
  Q = lQ[1][1]
  pi = elem_in_nf(p_uniformizer(Q))
  H = matrix(E, 2, 2, elem_type(E)[zero(E), pi^i, conj(pi)^i, zero(E)])

  if !isdyadic(G)
    # non-dyadic
    if iseven(i)
      # According to Kir16, there the last exponent should be i/2 * (1 - m)
      lastexp = div(i, 2) * (1 - m)
      drep = det_representative(G, l)
      return diagonal_matrix(push!(elem_type(E)[E(p)^div(i, 2) for j in 1:(m - 1)], drep * E(p)^(lastexp)))
      if d == 1
        u = one(K)
      else
        u = _non_norm_rep(G)
      end
      if m == 1
        fl = islocal_norm(E, p^div(i, 2), prime(G))
        if d == -1
          return diagonal_matrix([(fl ? _non_norm_rep(G) : one(K)) * E(p)^div(i, 2)])
        else
          return diagonal_matrix([(!fl ? _non_norm_rep(G) : one(K)) * E(p)^div(i, 2)])
        end
      end
      return diagonal_matrix(push!(elem_type(E)[E(p)^div(i, 2) for j in 1:(m - 1)], u * E(p)^(div(i, 2) * (m - 1))))
    else
      return diagonal_matrix(dense_matrix_type(E)[H for j in 1:div(m, 2)])
    end
  end

  # dyadic

  k = norm(G, l)

  # I should cache this e
  e = valuation(different(maximal_order(E)), Q)

  if isodd(m)
    # odd rank
    @assert 2*k == i
    r = div(m - 1, 2)
    nn = mod(m, 4)
    if d == 1
      discG = K(1)
    else
      discG = elem_in_nf(_non_norm_rep(G))
    end
    if nn == 0 || nn == 1
      discG = discG
    else
      discG = -discG
    end
    @assert iseven(i)
    if islocal_norm(E, discG*p^(-m * div(i, 2)), prime(G))
      u = K(1)
    else
      u = _non_norm_rep(G)
    end

    U = matrix(E, 1, 1, [u * p^(div(i, 2))])
    return diagonal_matrix(append!(typeof(U)[U], [H for j in 1:r]))
  else
    # even rank
    r = div(m, 2) - 1
    if islocal_norm(E, K((-1)^div(m, 2)), prime(G)) == (d == 1)
      # hyperbolic
      @assert i + e >= 2 * k
      @assert 2 * k >= i
      U = matrix(E, 2, 2, [p^k, pi^i, conj(pi)^i, 0])
      return diagonal_matrix(append!(typeof(U)[U], [H for j in 1:r]))
    else # not hyperbolic
      @assert i + e > 2 * k
      @assert 2 * k >= i
      u = _non_norm_rep(G)
      u0 = u - 1
      U = matrix(E, 2, 2, [p^k, pi^i, conj(pi)^i, -p^(i -k) * u0])
      return diagonal_matrix(append!(typeof(U)[U], [H for j in 1:r]))
    end
  end
end

################################################################################
#
#  Representative
#
################################################################################

@doc Markdown.doc"""
    representative(G::LocalGenusHerm) -> HermLat

Given a local genus, return a Hermitian lattice contained in this genus.
"""
function representative(G::LocalGenusHerm)
  E = G.E
  L = lattice(hermitian_space(E, gram_matrix(G)))
  S = ideal_type(base_ring(base_ring(L)))
  GType = local_genus_herm_type(E)
  symbols = get_attribute!(L, :local_genus) do
    Dict{S, GType}()
  end::Dict{S, GType}

  get!(symbols, prime(G), G)

  return L
end

################################################################################
#
#  Constructor
#
################################################################################

@doc Markdown.doc"""
    genus(HermLat, E::NumField, p::Idl, data::Vector; type = :det, check = false)
                                                              -> LocalGenusHerm

Construct the local genus symbol of hermitian lattices over $E$ at the prime ideal
$\mathfrak p$ with the invariants specified by `data`.

- If the prime ideal is good (not ramified and dyadic), the elements of `data` must 
  be `(s, r, d)::Tuple{Int, Int, Int}` where `s` is the scale, `r` the rank and
  `d` the determinant/discriminant class.

  In the unramified case, `d` is determined by `s` and `r` and can be omitted.
  Hence also `(s, r)::Tuple{Int, Int}` is allowed.

- If the prime ideal is bad (ramified and dyadic), the elements of `data` must 
  be `(s, r, d, n)::Tuple{Int, Int, Int, Int}`, where in addition `n`
  is the norm valuation.

Additional comments:
- `d` must be in `[1, -1`].
- If `type == :disc`, the parameter `d` is interpreted as the discriminant.
- Sanity checks can be disabled by setting `check = false`.
"""
genus(::Type{HermLat}, E, p, data; type, check)

# rank zero genus
function genus(::Type{HermLat}, E::S, p::T) where {S, T}
  if isramified(maximal_order(E), p) && isdyadic(p)
    return genus(HermLat, E, p, Vector{Tuple{Int, Int, Int, Int}}())
  else
    return genus(HermLat, E, p, Vector{Tuple{Int, Int, Int}}())
  end
end

# Some comments
#
# We distinguish between bad and good case
# First the good case

# This is the internal function which requires the decomposition behavior of
# the prime to be already determined and does not do any internal checks.
function _genus(::Type{HermLat}, E::S, p::T, data::Vector{Tuple{Int, Int, Int}}, is_dyadic, is_ramified, is_split) where {S, T}
  z = LocalGenusHerm{S, T}()
  z.E = E
  z.p = p
  @hassert :Lattice 1 !(is_dyadic && is_ramified)
  z.isdyadic = is_dyadic
  z.isramified = is_ramified
  z.issplit = is_split
  z.data = data
  return z
end

# This is one of the two user facing functions for the good case, namely the
# unramified case. Here the determinant/discriminant class need not be supplied.
function genus(::Type{HermLat}, E, p, data::Vector{Tuple{Int, Int}}; check::Bool = true)
  @req !isramified(maximal_order(E), p) "For dyadic primes the norm valuation has to be specified"
  if check
    @req all(data[i][2] >= 0 for i in 1:length(data)) "Ranks must be positive"
    @req all(data[i][1] < data[i + 1][1] for i in 1:length(data)-1) "Scales must be strictly increasing"
  end

  is_dyadic = isdyadic(p)

  lp = prime_decomposition(maximal_order(E), p)
  if length(lp) == 2
    is_split = true
    is_ramified = false
  else
    is_split = false
    if lp[1][2] == 1
      is_ramified = false
    else
      is_ramified = true
    end
  end

  cdata = Vector{Tuple{Int, Int, Int}}(undef, length(data))

  l = length(data)

  if !is_split
    # inert case
    for i in 1:l
      # The determinant class is the class of E(p)^(r * s) and E(p)
      # has class -1.
      if isodd(data[i][1]) && isodd(data[i][2])
        cdata[i] = (data[i][1], data[i][2], -1)
      else
        cdata[i] = (data[i][1], data[i][2], 1)
      end
    end
  else
    for i in 1:l
      # split case
      cdata[i] = (data[i][1], data[i][2], 1)
    end
  end
  return _genus(HermLat, E, p, cdata, is_dyadic, is_ramified, is_split)
end

# This is the second user facing functions for the general good case. Here the 
# determinant/discriminant class must be supplied. We also do some sanity
# checks in the unramified case concerning the det/disc.
function genus(::Type{HermLat}, E::S, p::T, data::Vector{Tuple{Int, Int, Int}}; type = :det, check::Bool = true) where {S <: NumField, T}
  @req type === :det || type === :disc "type :$type must be :disc or :det"

  if check
    @req all(data[i][2] >= 0 for i in 1:length(data)) "Ranks must be positive"
    @req all(data[i][1] < data[i + 1][1] for i in 1:length(data)-1) "Scales must be strictly increasing"
    @req all(abs(data[i][3]) == 1 for i in 1:length(data)) "Norm classes must be +/-1"
  end

  # Determine the prime decomposition
  lp = prime_decomposition(maximal_order(E), p)
  if length(lp) == 2
    is_split = true
    is_ramified = false
  else
    is_split = false
    if lp[1][2] == 1
      is_ramified = false
    else
      is_ramified = true
    end
  end

  is_dyadic = isdyadic(p)

  @req !(is_dyadic && is_ramified) "For dyadic primes the norm valuation has to be specified"

  l = length(data)

  cdata = copy(data)

  if type === :disc
    # We need to swap the sign depending on whether some rank is 2, 3 mod 4
    # and -1 is not a local norm. The latter can only happen in the ramified case
    if any(data[i][2] % 4 in [2, 3] for i in 1:l) && is_ramified
      fl = islocal_norm(E, base_field(E)(-1), p)
      if !fl
        for i in 1:l
          r = data[i][2] % 4
          if r == 2 || r == 3
            cdata[i] = (cdata[i][1], cdata[i][2], -data[i][3])
          end
        end
      end
    end
  end

  # Now check that the determinant class fits with the scale and rank.
  # There is a restriction only in the unramified case
  if check
    if !is_ramified
      if !is_split
        # inert case
        for i in 1:l
          # The determinant class is the class of E(p)^(r * s) and E(p)
          # has class -1.
          if isodd(cdata[i][1]) && isodd(cdata[i][2])
            @req cdata[i][3] == -1 "$(type === :disc ? "Discriminant" : "Determinant") class does not fit scale and rank"
          else
            @req cdata[i][3] == 1 "$(type === :disc ? "Discriminant" : "Determinant") class does not fit scale and rank"
          end
        end
      else
        for i in 1:l
          # In the split case the class must always be 1.
          @req cdata[i][3] == 1 "$(type === :disc ? "Discriminant" : "Determinant") classes must be 1"
        end
      end
    else
      # Non-dyadic ramified
      # If the scale is odd, then the rank m must be even and
      # the lattice is H(i)^(m/2), hence has determinant class
      # [-1]^(m/2)
      #
      fl = islocal_norm(E, base_field(E)(-1), p)
      for i in 1:l
        if isodd(cdata[i][1])
          @req iseven(cdata[i][2]) "Rank must be even for blocks of odd scale"
          m2 = div(cdata[i][2], 2)
          if fl
            @req cdata[i][3] == 1 "Determinant must be 1 for blocks of odd scale"
          else
            @req cdata[i][3] == (iseven(m2) ? 1 : -1) "Determinant mismatch in block $i"
          end
        end
      end
    end
  end
  # Now call the internal function
  return _genus(HermLat, E, p, cdata, is_dyadic, is_ramified, is_split)
end

# Now comes the bad case.
#
# First the internal function, which has as additonal argument the vector of norm valuations.
function _genus(::Type{HermLat}, E::S, p::T, data::Vector{Tuple{Int, Int, Int}}, norms::Vector{Int}) where {S <: NumField, T}
  z = LocalGenusHerm{S, T}()
  z.E = E
  z.p = p
  z.isdyadic = isdyadic(p)
  z.isramified = isramified(maximal_order(E), p)
  z.issplit = false
  # We test the cheap thing
  @req z.isdyadic && z.isramified "Prime must be dyadic and ramified"
  z.norm_val = norms
  z.data = data
  z.ni = _get_ni_from_genus(z)
  return z
end

# The user facing function in the bad case.
function genus(::Type{HermLat}, E::S, p::T, data::Vector{Tuple{Int, Int, Int, Int}}; type = :det, check::Bool = true) where {S <: NumField, T}
  is_dyadic = isdyadic(p)
  is_ramified = isramified(maximal_order(E), p)
  @req is_dyadic && is_ramified "Prime must be dyadic and ramified"
  @req type === :det || type === :disc "type :$type must be :disc or :det"

  cdata = Tuple{Int, Int, Int}[Base.front(v) for v in data]
  norm_val = Int[v[end] for v in data]

  if check
    @req all(data[i][1] < data[i + 1][1] for i in 1:length(data)-1) "Scales must be strictly increasing"
    @req all(abs(data[i][3]) == 1 for i in 1:length(data)) "Norm classes must be +/-1"
  end

  l = length(cdata)

  if check
    for i in 1:l
      # If the rank is odd, then n(L) * O_E = s(L), so n = 2 * s,
      # since n is the valuation in K and the extension is ramified.
      v = cdata[i]
      if isodd(v[2])
        @req 2 * norm_val[i] == v[1] """Not a valid local genus in block $(i):
                                        Scale ($(v[1])) must be twice the norm ($(norm_val[i]))"""
      end
      # TODO: We should also check using e, the valuation of the different
    end
  end

  if type === :disc && any(data[i][2] % 4 in [2, 3] for i in 1:l)
    # We need to swap the sign depending on whether some rank is 2, 3 mod 4
    # and -1 is not a local norm.
    fl = islocal_norm(E, base_field(E)(-1), p)
    if !fl
      for i in 1:l
        r = cdata[i][2] % 4
        if r == 0 || r == 1
          continue
        else
          cdata[i] = (data[i][1], data[i][2], (-1) * data[i][3])
        end
      end
    end
  end
  # Now call the internal function, no checks
  return _genus(HermLat, E, p, cdata, norm_val)
end

################################################################################
#
#  Genus symbol of a lattice
#
################################################################################

# TODO: better documentation

@doc Markdown.doc"""
    genus(L::HermLat, p::NfOrdIdl) -> LocalGenusHerm

Returns the genus of $L$ at the prime ideal $\mathfrak p$.

See [Kir16, Definition 8.3.1].
"""
function genus(L::HermLat, q)
  if typeof(q) === ideal_type(base_ring(base_ring(L)))
    # yippii, correct ideal type
    return _genus_correct_ideal_type(L, q)
  else
    if q isa fmpq || q isa Int
      # we allow this in case base_ring(base_ring(L)) == ZZ
      @req base_ring(base_ring(L)) isa FlintIntegerRing "Smaller field must be QQ"
      qq = ideal(base_ring(base_ring(L)), q)::ideal_type(base_ring(base_ring(L)))
      return _genus_correct_ideal_type(L, qq)
    end
  end
end

function _genus_correct_ideal_type(L, q)
  @assert typeof(q) === ideal_type(base_ring(base_ring(L)))
  S = ideal_type(base_ring(base_ring(L)))
  GType = local_genus_herm_type(nf(base_ring(L)))
  symbols = get_attribute!(L, :local_genus) do
    return Dict{S, GType}()
  end::Dict{S, GType}

  return get!(symbols, q) do
    _genus(L, q)
  end::GType
end

function _genus(L::HermLat, p)
  bad, sym = _genus_symbol(L, p)
  if bad
    G = genus(HermLat, nf(base_ring(L)), p, sym)
  else
    G = genus(HermLat, nf(base_ring(L)), p, [Base.front(v) for v in sym])
  end
  # Just for debugging
  @hassert :Lattice 1 begin
    if isdyadic(G) && isramified(G)
      GG = _genus_symbol_kirschmer(L, p)
      all(let G = G; i -> GG[i][4] == G.ni[i]; end, 1:length(G))
    else
      true
    end
  end
  return G
end

################################################################################
#
#  Test if lattice is contained in local genus
#
################################################################################

@doc Markdown.doc"""
    in(L::HermLat, G::LocalGenusHerm) -> Bool

Test if the lattice $L$ is contained in the local genus $G$.
"""
Base.in(L::HermLat, G::LocalGenusHerm) = genus(L, prime(G)) == G

################################################################################
#
#  Equality
#
################################################################################

@doc Markdown.doc"""
    ==(G1::LocalGenusHerm, G2::LocalGenusHerm)

Test if two local genera are equal.
"""
function ==(G1::LocalGenusHerm, G2::LocalGenusHerm)
  if base_field(G1) != base_field(G2)
    return false
  end

  if prime(G1) != prime(G2)
    return false
  end

  if length(G1) != length(G2)
    return false
  end

  t = length(G1)

  p = prime(G1)

  # We now check the Jordan type

  if any(i -> scale(G1, i) != scale(G2, i), 1:t)
    return false
  end

  if any(i -> (rank(G1, i) != rank(G2, i)), 1:t)
    return false
  end

  if det(G1) != det(G2) # rational spans must be isometric
    return false
  end

  if !isramified(G1) # split or unramified
    return true
    # Everything is normal and the Jordan decomposition types agree
    #return all(det(G1, i) == det(G2, i) for i in 1:t)
  end

  if isramified(G1) && !isdyadic(G1) # ramified, but not dyadic
    # If s(L_i) is odd, then L_i = H(s(L_i))^(rk(L_i)/2) = H(s(L_i'))^(rk(L_i')/2) = L_i'
    # So all L_i, L_i' are locally isometric, in particular L_i is normal if and only if L_i' is normal
    # If s(L_i) = s(L_i') is even, then both L_i and L_i' have orthgonal bases, so they are
    # in particular normal.

    # Thus we only have to check Theorem 3.3.6 4.
    return all(i -> det(G1, i) == det(G2, i), 1:t)
    # TODO: If think I only have to do something if the scale is even. Check this!
  end

  # Dyadic ramified case

  # First check if L_i is normal if and only if L_i' is normal, i.e.,
  # that the Jordan decompositions agree
  for i in 1:t
    if (scale(G1, i) == 2 * norm(G1, i)) != (scale(G2, i) == 2 * norm(G2, i))
      return false
    end
  end

  if any(i -> G1.ni[i] != G2.ni[i], 1:t)
    return false
  end

  E = base_field(G1)
  lQ = prime_decomposition(maximal_order(E), p)
  @assert length(lQ) == 1 && lQ[1][2] == 2
  Q = lQ[1][1]

  e = valuation(different(maximal_order(E)), Q)

  for i in 1:(t - 1)
    dL1prod = prod(det(G1, j) for j in 1:i)
    dL2prod = prod(det(G2, j) for j in 1:i)

    d = dL1prod * dL2prod

    if d != 1
      if 2 * (e - 1) < G1.ni[i] + G1.ni[i + 1] - 2 * scale(G1, i)
        return false
      end
    end
  end

  return true
end

function _genus_symbol(L::HermLat, p)
  @assert order(p) == base_ring(base_ring(L))
  B, G, S = jordan_decomposition(L, p)
  R = base_ring(L)
  E = nf(R)
  K = base_field(E)
  local sym::Vector{Tuple{Int, Int, Int, Int}}
  bad = true
  if !isdyadic(p) || !isramified(R, p)
    # The last entry is a dummy to make the compiler happier
    sym = Tuple{Int, Int, Int, Int}[ (S[i], nrows(B[i]), islocal_norm(E, coeff(det(G[i]), 0), p) ? 1 : -1, 0) for i in 1:length(B)]
    bad = false
  else
    P = prime_decomposition(R, p)[1][1]
    pi = E(K(uniformizer(p)))
    sym = Tuple{Int, Int, Int, Int}[]
    for i in 1:length(B)
      normal = _get_norm_valuation_from_gram_matrix(G[i], P) == S[i]
     GG = diagonal_matrix(dense_matrix_type(E)[pi^(max(0, S[i] - S[j])) * G[j] for j in 1:length(B)])
      #v = _get_norm_valuation_from_gram_matrix(GG, P)
      #@assert v == valuation(R * norm(lattice(hermitian_space(E, GG), identity_matrix(E, nrows(GG)))), P)
      r = nrows(B[i]) # rank
      s = S[i] # P-valuation of scale(L_i)
      det_class = islocal_norm(E, coeff(det(G[i]), 0), p) ? 1 : -1  # Norm class of determinant
      normi = _get_norm_valuation_from_gram_matrix(G[i], P) # P-valuation of norm(L_i)
      @assert mod(normi, 2) == 0 # I only want p-valuation
      push!(sym, (s, r, det_class, div(normi, 2)))
    end
    bad = true
  end
  return bad, sym
end

################################################################################
#
#  Global genus
#
################################################################################

mutable struct GenusHerm{S, T, U, V}
  E::S
  primes::Vector{T}
  LGS::Vector{U}
  rank::Int
  signatures::V

  function GenusHerm(E::S, r, LGS::Vector{U}, signatures::V) where {S, U, V}
    K = base_field(E)
    primes = Vector{ideal_type(order_type(K))}(undef, length(LGS))

    for i in 1:length(LGS)
      primes[i] = prime(LGS[i])
      @assert r == rank(LGS[i])
    end
    z = new{S, eltype(primes), U, V}(E, primes, LGS, r, signatures)
    return z
  end
end

genus_herm_type(E) = GenusHerm{typeof(E), ideal_type(order_type(base_field(E))), local_genus_herm_type(E), Dict{InfPlc, Int}}

@doc Markdown.doc"""
    ==(G1::GenusHerm, G2::GenusHerm)

Test if two genera are equal.
"""
function ==(G1::GenusHerm, G2::GenusHerm)
  if G1.E != G2.E
    return false
  end

  if length(G1.primes) != length(G2.primes)
    return false
  end

  if G1.signatures != G2.signatures
    return false
  end

  for p in G1.primes
    if !(p in G2.primes)
      return false
    end
    if G1[p] != G2[p]
      return false
    end
  end

  return true
end

function Base.show(io::IO, ::MIME"text/plain", G::GenusHerm)
  print(io, "Genus symbol over")
  print(io, G.E)
  print(io, "\n", "and local genera",)
  for g in G.LGS
    print(io, "\n")
    print(IOContext(io, :compact => true), prime(g), " => ", g)
  end
  print(io, "\n and signature")
  for (pl, v) in G.signatures
    print(io, "\n")
    _print_short(io, pl.r)
    print(io, " => ")
    print(io, v)
  end
end

function _print_short(io::IO, a::arb)
  r = BigFloat(a)
  s = string(r)
  if length(s) >= 10
    ss = s[1:9] * "…"
  else
    ss = s
  end
  print(io, ss)
end

function _print_short(io::IO, a::acb)
  _print_short(io, real(a))
  if !iszero(imag(a))
    print(io, " + ")
    _print_short(io, imag(a))
    print(io, " * i")
  end
end

################################################################################
#
#  Sum of genera
#
################################################################################

function orthogonal_sum(G1::GenusHerm, G2::GenusHerm)
  @req G1.E === G2.E "Genera must have same base field"
  E = G1.E
  LGS = local_genus_herm_type(G1.E)[]
  prim = eltype(primes(G1))[]
  P1 = Set(primes(G1))
  P2 = Set(primes(G2))
  for p in union(P1, P2)
    if p in P1
      i = findfirst(g -> prime(g) == p, G1.LGS)
      g1 = G1.LGS[i]
    else
      @assert !isramified(maximal_order(E), p)
      g1 = genus(HermLat, p, [(0, rank(G1), 1)])
    end

    if p in P2
      i = findfirst(g -> prime(g) == p, G2.LGS)
      g2 = G2.LGS[i]
    else
      @assert !isramified(maximal_order(E), p)
      g2 = genus(HermLat, p, [(0, rank(G2), 1)])
    end

    g3 = orthogonal_sum(g1, g2)
    push!(prim, p)
    push!(LGS, g3)
  end
  sig1 = G1.signatures
  sig2 = G2.signatures
  g3 = merge(+, sig1, sig2)
  return genus(LGS, g3)
end

Base.:(+)(G1::GenusHerm, G2::GenusHerm) = orthogonal_sum(G1, G2)

################################################################################
#
#  Test if lattice is contained in genus
#
################################################################################

@doc Markdown.doc"""
    in(L::HermLat, G::GenusHerm) -> Bool

Test if the lattice $L$ is contained in the genus $G$.
"""
Base.in(L::HermLat, G::GenusHerm) = genus(L) == G

# This could be made more efficient

################################################################################
#
#  I/O
#
################################################################################

function Base.show(io::IO, G::GenusHerm)
  print(io, "Global genus symbol\n")
  for i in 1:length(G.primes)
    print(IOContext(io, :compact => true), G.primes[i], " => ", G.LGS[i],)
    if i < length(G.primes)
      print(io, "\n")
    end
  end
  for (pl, v) in G.signatures
    print(io, "\n")
    _print_short(io, pl.r)
    print(io, " => ")
    print(io, v)
  end
end

################################################################################
#
#  Constructor
#
################################################################################

@doc Markdown.doc"""
    genus(L::Vector{LocalGenusHerm},
          signatures::Vector{Tuple{InfPlc, Int}}) -> GenusHerm

Given a set of local genera and signatures, return the corresponding global
genus.
"""
function genus(L::Vector{<:LocalGenusHerm}, signatures::Dict{InfPlc, Int})
  @assert !isempty(L)
  @assert all(N >= 0 for (_, N) in signatures)
  if !_check_global_genus(L, signatures)
    throw(error("Invariants violate the product formula."))
  end
  r = rank(first(L))
  E = base_field(first(L))
  return GenusHerm(E, r, L, signatures)
end

function genus(L::Vector, signatures::Vector{Tuple{InfPlc, Int}})
  return genus(L, Dict(signatures))
end

@doc Markdown.doc"""
    genus(L::HermLat) -> GenusHerm

Given a Hermitian lattice, return the genus it belongs to.
"""
function genus(L::HermLat)
  c = get_attribute(L, :genus)
  S = ideal_type(base_ring(base_ring(L)))
  if c === nothing
    G = _genus(L)
    set_attribute!(L, :genus => G)
    return G
  else
    return c::genus_herm_type(base_field(L))
  end
end

function _genus(L::HermLat)
  bad = bad_primes(L)
  for p in support(discriminant(base_ring(L)))
    if !(p in bad)
      push!(bad, p)
    end
  end

  for p in support(2 * base_ring(base_ring(L)))
    if !(p in bad)
      push!(bad, p)
    end
  end

  SE = infinite_places(base_field(L))
  # Only taking real places of K which split into complex plases
  S = unique([r.base_field_place for r in SE if isreal(r.base_field_place) && !isreal(r)])
  D = diagonal(rational_span(L))
  # Only count the places with stay 
  signatures = Dict{InfPlc, Int}(s => count(d -> isnegative(d, s), D) for s in S)
  return genus([genus(L, p) for p in bad], signatures)
end

################################################################################
#
#  Basic access
#
################################################################################

@doc Markdown.doc"""
    primes(G::GenusHerm) -> Vector{NfOrdIdl}

Return the primes of a global genus symbol.
"""
primes(G::GenusHerm) = G.primes

@doc Markdown.doc"""
    signatures(G::GenusHerm) -> Dict{InfPlc, Int}

Return the signatures at the infinite places, which for each real place is
given by the negative index of inertia.
"""
signatures(G::GenusHerm) = G.signatures

################################################################################
#
#  Consistency check
#
################################################################################

function _check_global_genus(LGS, signatures)
  _non_norm = _non_norm_primes(LGS, ignore_split = true)
  P = length(_non_norm)
  I = length([(s, N) for (s, N) in signatures if isodd(mod(N, 2))])
  if mod(P + I, 2) == 1
    return false
  end
  return true
end

################################################################################
#
#  Primes at which the determinant is not a local norm
#
################################################################################

function _non_norm_primes(LGS::Vector{LocalGenusHerm{S, T}}; ignore_split = false) where {S, T}
  z = T[]
  for g in LGS
    if ignore_split && issplit(g)
      continue
    end
    p = prime(g)
    d = det(g)
    if d != 1
      push!(z, p)
    end
  end
  return z
end

################################################################################
#
#  Convenient functions
#
################################################################################

function Base.getindex(G::GenusHerm, P)
  i = findfirst(isequal(P), G.primes)
  i === nothing && throw(error("No local genus symbol at $P"))
  return G.LGS[i]
end

################################################################################
#
#  Compute representatives of genera
#
################################################################################

function _hermitian_form_with_invariants(E, dim, P, N)
  #@show dim, P, N
  #@show E, dim, N, [minimum(p) for p in P]
  K = base_field(E)
  R = maximal_order(K)
#  require forall{n: n in N | n in {0..dim}}: "Number of negative entries is impossible";
  infinite_pl = [ p for p in real_places(K) if length(infinite_places(E, p)) == 1 ]
  length(N) != length(infinite_pl) && error("Wrong number of real places")
  S = maximal_order(E)
  prim = [ p for p in P if length(prime_decomposition(S, p)) == 1 ] # only take non-split primes
  #@show prim
  I = [ p for p in keys(N) if isodd(N[p]) ]
  !iseven(length(I) + length(P)) && error("Invariants do not satisfy the product formula")
  e = gen(E)
  x = 2 * e - trace(e)
  b = coeff(x^2, 0) # b = K(x^2)
  #@show b, prim, I
  a = _find_quaternion_algebra(b, prim, I)
  #@show a
  D = elem_type(E)[]
  for i in 1:(dim - 1)
    if length(I) == 0
      push!(D, one(E))
    else
      el = E(_weak_approximation(infinite_pl, [N[p] >= i ? -1 : 1 for p in infinite_pl]))
      push!(D, el)
    end
  end
  push!(D, a * prod(D))
  Dmat = diagonal_matrix(D)
  #@show Dmat
  dim0, P0, N0 = _hermitian_form_invariants(Dmat)
  #@show P0
  #@show prim
  @assert dim == dim0
  @assert Set(prim) == Set(P0)
  @assert N == N0
  return Dmat
end

function _hermitian_form_invariants(M)
  E = base_ring(M)
  K = base_field(E)
  @assert degree(E) == 2
  v = involution(E)

  @assert M == transpose(_map(M, v))
  d = coeff(det(M), 0) # K(det(M))
  P = Dict()
  for p in keys(factor(d * maximal_order(K)))
    if islocal_norm(E, d, p)
      continue
    end
    P[p] = true
  end
  for p in keys(factor(discriminant(maximal_order(E))))
    if islocal_norm(E, d, p)
      continue
    end
    P[p] = true
  end
  D = diagonal(_gram_schmidt(M, v)[1])
  I = Dict([ p=>length([coeff(d, 0) for d in D if isnegative(coeff(d, 0), p)]) for p in real_places(K) if length(infinite_places(E, p)) == 1])
  return ncols(M), collect(keys(P)), I
end

base_field(G::GenusHerm) = G.E

rank(G::GenusHerm) = G.rank

function representative(G::GenusHerm)
  P = _non_norm_primes(G.LGS)
  E = base_field(G)
  V = hermitian_space(E, _hermitian_form_with_invariants(base_field(G), rank(G), P, G.signatures))
  @vprint :Lattice 1 "Finding maximal integral lattice\n"
  M = maximal_integral_lattice(V)
  lp = G.primes
  for g in G.LGS
    p = prime(g)
    @vprint :Lattice 1 "Finding representative for $g at $(prime(g))...\n"
    L = representative(g)
    @hassert :Lattice 1 genus(L, p) == g
    #@show coefficient_ideals(pseudo_matrix(L))
    #@show matrix(pseudo_matrix(L))
    @vprint :Lattice 1 "Finding sublattice\n"
    M = locally_isometric_sublattice(M, L, p)
  end
  return M
end

################################################################################
#
#  Enumeration of local genera
#
################################################################################

@doc Markdown.doc"""
    local_genera_hermitian(E::NumField, p::NfOrdIdl, rank::Int,
                 det_val::Int, max_scale::Int) -> Vector{LocalGenusHerm}

Return all local genera of Hermitian lattices over $E$ at $\mathfrak p$ with
rank `rank`, scale valuation bounded by `max_scale` and determinant valuation
equal to `det_val`.
"""
function local_genera_hermitian(E, p, rank::Int, det_val::Int, max_scale::Int; check::Bool = true)
  #@show E, p, rank, det_val, max_scale, is_ramified
  is_ramified = isramified(maximal_order(E), p)
  is_inert = !is_ramified && length(prime_decomposition(maximal_order(E), p)) == 1
  is_split = !is_ramified && !is_inert
  if is_ramified
    # the valuation is with respect to p
    # but the scale is with respect to P
    # in the ramified case p = P**2 and thus
    # the determinant of a block is
    # P^(scale*rank) = p^(scale*rank/2)
    det_val *= 2
  end

  K = number_field(order(p))

  scales_rks = Vector{Tuple{Int, Int}}[] # possible scales and ranks

  for rkseq in _integer_lists(rank, max_scale + 1)
    d = 0
    pgensymbol = Tuple{Int, Int}[]
    for i in 0:(max_scale + 1) - 1
      d += i * rkseq[i + 1]
      if rkseq[i + 1] != 0
        push!(pgensymbol, (i, rkseq[i + 1]))
      end
    end
    if d == det_val
        push!(scales_rks, pgensymbol)
    end
  end

  if !is_ramified
    # I add the 0 to make the compiler happy
    symbols = Vector{LocalGenusHerm{typeof(E), typeof(p)}}(undef, length(scales_rks))
    for i in 1:length(scales_rks)
      g = scales_rks[i]
      z = Tuple{Int, Int, Int}[]
      for b in g
        # We have to be careful.
        # If p is inert, then the norm is not surjective.
        if !is_inert || iseven(b[1] * b[2])
          push!(z, (b[1], b[2], 1))
        else
          push!(z, (b[1], b[2], -1))
        end
      end
      symbols[i] = genus(HermLat, E, p, z)
    end
    return symbols
  end

  scales_rks = Vector{Tuple{Int, Int}}[g for g in scales_rks if all((mod(b[1]*b[2], 2) == 0) for b in g)]

  symbols = LocalGenusHerm{typeof(E), typeof(p)}[]
  #hyperbolic_det = hilbert_symbol(K(-1), gen(K)^2//4 - 1, p)
  hyperbolic_det = islocal_norm(E, K(-1), p) ? 1 : -1
  if !isdyadic(p) # non-dyadic
    for g in scales_rks
      n = length(g)
      dets = Vector{Int}[]
      for b in g
        if mod(b[1], 2) == 0
          push!(dets, [1, -1])
        end
        if mod(b[1], 2) == 1
          push!(dets, [hyperbolic_det^(div(b[2], 2))])
        end
      end

      for d in cartesian_product_iterator(dets, inplace = true)# Iterators.product(dets...)
        g2 = Vector{Tuple{Int, Int, Int}}(undef, length(g))
        for k in 1:n
          # Again the 0 for dummy purposes
          g2[k] = (g[k]..., d[k])
        end
        push!(symbols, genus(HermLat, E, p, g2))
      end
    end
    return symbols
  end

  # Ramified case
  lp = prime_decomposition(maximal_order(E), p)
  @assert length(lp) == 1 && lp[1][2] == 2
  P = lp[1][1]

  e = valuation(different(maximal_order(E)), P)
  # only for debugging
  scales_rks = reverse(scales_rks)

  for g in scales_rks
    n = length(g)
    det_norms = Vector{Vector{Int}}[]
    for b in g
      if mod(b[2], 2) == 1
        @assert iseven(b[1])
        push!(det_norms, [[1, div(b[1], 2)], [-1, div(b[1], 2)]])
      end
      if mod(b[2], 2) == 0
        dn = Vector{Int}[]
        i = b[1]
        # (i + e) // 2 => k >= i/2
        k = ceil(Int, i//2)
        while 2 * k < i + e
          push!(dn, Int[1, k])
          push!(dn, Int[-1, k])
          k += 1
        end

        if mod(i + e, 2) == 0
          push!(dn, Int[hyperbolic_det^(div(b[2], 2)), k])
        end
        push!(det_norms, dn)
        #for k in (ceil(Int, Int(i)//2)):(div(Int(i + e), 2) - 1)
        #  push!(dn, Int[1, k])
        #  push!(dn, Int[-1, k])
        #end
        #push!(dn, Int[hyperbolic_det^(div(b[2], 2)), div(i + e, 2)])
        #if mod(i + e, 2) == 1
        #  push!(dn, Int[-hyperbolic_det^(div(b[2], 2)), div(i + e, 2)])
        #end
        #push!(det_norms, dn)
      end
    end

    for dn in cartesian_product_iterator(det_norms, inplace = true)
      g2 = Vector{Tuple{Int, Int, Int, Int}}(undef, length(g))
      for k in 1:n
        g2[k] = (g[k][1], g[k][2], dn[k][1], dn[k][2])
      end
      h = genus(HermLat, E, p, g2)
      if !(h in symbols)
        push!(symbols, h)
      end
    end
  end
  return symbols
end

@doc Markdown.doc"""
    genera_hermitian(E::NumField, rank::Int,
                                  signatures::Dict{InfPlc, Int},
                                  determinant::nf_elem,
                                  max_scale = nothing) -> Vector{GenusHerm}

Return all genera of Hermitian lattices over $E$ with rank `rank`, signatures
given by `signatures`, scale bounded by `max_scale` and determinant class equal
to `determinant`.
"""
function genera_hermitian(E, rank, signatures, determinant; max_scale = nothing)
  K = base_field(E)
  OE = maximal_order(E)
  if max_scale === nothing
    _max_scale = determinant
  else
    _max_scale = max_scale
  end

  primes = support(discriminant(OE))
  for p in support(norm(determinant))
    if !(p in primes)
      push!(primes, p)
    end
  end

  local_symbols = Vector{local_genus_herm_type(E)}[]

  ms = norm(_max_scale)
  ds = norm(determinant)
  for p in primes
    det_val = valuation(ds, p)
    mscale_val = valuation(ms, p)
    det_val = div(det_val, 2)
    if !isramified(OE, p)
      mscale_val = div(mscale_val, 2)
    end
    push!(local_symbols, local_genera_hermitian(E, p, rank, det_val, mscale_val))
  end

  res = genus_herm_type(E)[]
  it = cartesian_product_iterator(local_symbols, inplace = true)
  for gs in it
    c = copy(gs)
    b = _check_global_genus(c, signatures)
    if b
      push!(res, GenusHerm(E, rank, c, signatures))
    end
  end

  return res
end

################################################################################
#
#  Genus representatives
#
################################################################################


@doc Markdown.doc"""
    smallest_neighbour_prime(L::HermLat) -> Bool, NfRelOrdIdl, Vector{NfOrdIdl}

Given a hermitian lattice `L`, return `def, P0, bad` such that:

- `def` is `true` if `L` is definite, else `false`;
- `P0` is a prime ideal in the base ring `O` of `L` which is not bad, such that
  `L` is isotropic at `minimum(P0)` and `P0` has smallest minimum among the primes 
  satisfying these properties;
- `bad` is a vector of prime ideals `p` in a maximal order of the fixed field 
  of `L` such that the `L_p` is not modular or `p` is dyadic and is not coprime to
  the discriminant of `O`.
"""
function smallest_neighbour_prime(L)
  S = base_ring(L)
  R = base_ring(S)
  lp = bad_primes(L)
  bad = ideal_type(R)[p for p in lp if !ismodular(L, p)[1] ]
  for (p,_) in factor(discriminant(S))
    if isdyadic(p) && !(p in bad)
      push!(bad, p)
    end
  end

  if !isdefinite(L)
    return false, 1*S, bad
  end

  # TODO: This does not find the prime ideal with smallest norm,
  # but with smallest minimum ...

  m = rank(L)
  p = 1
  P = ideal_type(R)[]
  while length(P) == 0
    p = next_prime(p)
    lp = ideal_type(R)[ p[1] for p in prime_decomposition(R, p)]
    P = setdiff(lp, bad)
    if m == 2
      P = filter(p -> isisotropic(L, p), P)
    end
  end
  Q = prime_decomposition(S, P[1])[1][1]

  if isempty(bad)
    I = 1 * S
  else
    I = prod(bad) * S
  end
  n = absolute_norm(Q)
  if n >= 1000
    PP = prime_ideals_up_to(S, 1000)
    for QQ in PP
      if !iscoprime(QQ, I)
        continue
      end

      if isisotropic(L, QQ)
        return true, QQ, bad
      end
    end
  end
  PP = prime_ideals_up_to(S, n)
  for QQ in PP
    if !iscoprime(QQ, I)
      continue
    end
    if isisotropic(L, QQ)
      return true, QQ, bad
    end
  end
  throw(error("Impossible"))
end

@doc Markdown.doc"""
    genus_generators(L::HermLat) -> Vector{Tuple{NfRelOrdIdl, fmpz}}, Bool, 
                                    NfRelOrdIdl

Given a hermitian lattice `L`, return `gens, def, P0` such that:

- `gens` is a vector of tuples `(P,e)` consisting of a prime ideal `P` in the base ring of `L`
  and an integer `e \geq 2` which can be used to compute the ideal `\mathfrak A` in line 11
  of [Kir19, Algorithm 4.7.]); 
- `def` is `true` if `L` is definite, else `false`;
- `P0` is a prime ideal in the base ring of `L` which is not bad, such that
  `L` is isotropic at `minimum(P0)` and `P0` has smallest minimum among the primes 
  satisfying these properties.
"""
function genus_generators(L::HermLat)
  R = base_ring(L)
  E = nf(R)
  D = different(R)
  a = involution(L)
  def, P0, bad = smallest_neighbour_prime(L)

  local bad_prod::ideal_type(base_ring(R))

  if isempty(bad)
    bad_prod = 1 * base_ring(R)
  else
    bad_prod = prod(bad)
  end

  # First the ideals coming from the C/C0 quotient
  Eabs, EabstoE = absolute_simple_field(ambient_space(L))
  Rabs = maximal_order(Eabs)
  C, h = class_group(Rabs)
  RR = base_ring(R)
  C0 = support(D)
  CC, hh = class_group(RR)
  for p in find_gens(pseudo_inv(hh), PrimesSet(2, -1))[1]
    if !(p in C0)
      push!(C0, sum(R * R(EabstoE(elem_in_nf(b))) for b in basis(p)))
    end
  end
  Q0, q0 = quo(C, elem_type(C)[ h\ideal(Rabs, [Rabs(EabstoE\b) for b in absolute_basis(i)]) for i in C0])
  q00 = pseudo_inv(q0) * h
  PP = ideal_type(R)[]

  local F::GaloisField

  local W::Generic.QuotientModule{gfp_elem}

  if iseven(rank(L))
    for (P, e) in factor(D)
      p = minimum(P)
      G = genus(L, p)
      if any(i -> isodd(rank(G, i)), 1:length(G))
        continue
      elseif !isdyadic(p)
        if any(i -> iseven(scale(G, i)), 1:length(G))
          continue
        end
      else
        if any(i -> isodd(e  + scale(G, i)) || (e + scale(G, i) != G.ni[i]), 1:length(G))
          continue
        end
      end
      push!(PP, P)
    end
    
    if !isempty(PP)
      U, f = unit_group_fac_elem(Rabs)
      UU, ff = unit_group_fac_elem(RR)
      nnorm = hom(U, UU, GrpAbFinGenElem[ff\FacElem(nf(RR)(norm(f(U[i])))) for i in 1:ngens(U)])
      l = length(PP)
      VD = Int[ valuation(D, P) for P in PP ]
      K, k = kernel(nnorm)
      F = GF(2, cached = false)
      V = VectorSpace(F, length(PP))
      S = elem_type(V)[]
      for u in gens(K)
        z = elem_type(F)[]
        for i in 1:length(PP)
          zz = R(EabstoE(evaluate(f(k(u))))) - 1
          if iszero(zz) || (valuation(zz, PP[i]) >= VD[i])
            push!(z, F(0))
          else
            push!(z, F(1))
          end
        end
        push!(S, V(z)::elem_type(V))
      end
      _T, _ = sub(V, S)
      W, w = quo(V, _T)
      if dim(W) == 0
        PP = ideal_type(R)[]
      end
    end
  end

  Gens = Tuple{ideal_type(R), fmpz}[]

  if isempty(PP)
    S = GrpAbFinGenElem[]
    Q, q = quo(Q0, S)::Tuple{GrpAbFinGen, GrpAbFinGenMap}
    Work = def ? typeof(P0)[ P0 ] : typeof(P0)[]
    p = 2
    while order(Q) > 1
      while isempty(Work)
        p = next_prime(p)
        Work = ideal_type(R)[ QQ for QQ in support(p * R) if issplit(QQ) && valuation(bad, QQ) == 0 ]
      end
      P = popfirst!(Work)
      c = (q00\P)::GrpAbFinGenElem
      o = order(q(c))::fmpz
      if !isone(o)
        push!(S, c)
        Q, q = quo(Q0, S)::Tuple{GrpAbFinGen, GrpAbFinGenMap}
        push!(Gens, (P, o))
      end
    end
  else
    ll = Int(order(Q0))
    cocycle = Matrix{elem_type(W)}(undef, ll, ll)
    for i in 1:ll
      for j in 1:ll
        cocycle[i,j] = zero(W)
      end
    end
    C = collect(Q0)
    ideals = ideal_type(Rabs)[ q00(C[i]) for i in 1:length(C) ]
    for i in 1:ll
      for j in 1:i
        ij = findfirst(isequal(C[i] + C[j]), C)
        Iabs = ideals[i] * ideals[j] * inv(ideals[ij])
<<<<<<< HEAD
        I = EabstoE(Iabs)
=======
	      I = EabstoE(Iabs)
>>>>>>> d4571e5d
        J = I * inv(a(I))
        Jabs = EabstoE\J
        ok, x = isprincipal(Jabs)
        u = f(nnorm\(-(ff\FacElem(nf(RR)(norm(x))))))
        x = x * u
        @assert norm(x) == 1
        if evaluate(x) == 1
          y = w(V(zeros(F,length(PP))))
        else
          y = w(V([ valuation(evaluate(x) - 1, PP[i]) >= VD[i] ? F(0) : F(1) for i in 1:length(PP)]))
        end
        cocycle[i, j] = y
        cocycle[j, i] = y
      end
    end

    S = Tuple{elem_type(Q0), Generic.QuotientModuleElem{elem_type(F)}}[(id(Q0), zero(W))]
    Work = def ? typeof(P0)[ P0 ] : typeof(P0)[]
    p = 2
    while length(S) != order(Q0) * dim(W)
      while isempty(Work)
        p = next_prime(p)
        Work = ideal_type(R)[ QQ for QQ in support(p * R) if issplit(QQ) && valuation(bad, QQ) == 0 ]
      end
      P = popfirst!(Work)
      c = q00\P
      i = findfirst(isequal(c), C)
      Iabs = P * inv(ideals[i])
      I = EabstoE(Iabs)
      J = I * inv(a(I))
      Jabs = EabstoE\J
      ok, x = isprincipal(Jabs)
      u = f(nnorm\(-(ff\FacElem(nf(RR)(norm(x))))))
      x = x * u
      @assert norm(x) == 1
      if evaluate(x) == 1
        y = w(V(zeros(F,length(PP))))
      else
        y = w(V([ valuation(evaluate(x) - 1, PP[i]) >= VD[i] ? F(0) : F(1) for i in 1:length(PP)]))
      end
      idx = findfirst(isequal(P), PP)
      if idx !== nothing
        y = V(elem_type(F)[i == idx ? y[i] + 1 : y[i]  for i in 1:dim(V)])
      end
      elt = (c, w(y))
      elt1 = elt
      o = 1
      siz = length(S)
      while !(elt1 in S)
        j = findfirst(isequal(elt1[1]), C)
        @assert !isnothing(j)
        for l in 1:siz
          elt2 = S[l]
          k = findfirst(isequal(elt2[1]), C)
          @assert !isnothing(k)
          prod = (elt1[1] * elt2[1], elt1[2] + elt2[2] + cycycle[j, k])
          if !(prod in S)
            push!(S, prod)
          end
        end
        elt1 = (elt[1] * elt1[1], elt[2] + elt[1] + cocycle[i, j])
        o = o + 1
      end
      @assert length(S) == siz * o
      if o != 1
        push!(Gens, (P, o))
      end
    end
  end

  return Gens, def, P0
end

function representatives(G::GenusHerm)
  return genus_representatives(representative(G))
end

function _all_row_span(M)
  F = base_ring(M)
  rows = Vector{Vector{elem_type(F)}}(undef, nrows(M))
  for i in 1:nrows(M)
    rows[i] = elem_type(F)[M[i, j] for j in 1:ncols(M)]
  end
  n = nrows(M)
  it = Iterators.product([F for i in 1:n]...)
  res = Vector{Vector{elem_type(F)}}()
  for c in it
    z = Ref(c[1]) .* rows[1]
    for i in 2:n
      z = z .+ (Ref(c[i]) .* rows[i])
    end
    push!(res, z)
  end
  return res
end<|MERGE_RESOLUTION|>--- conflicted
+++ resolved
@@ -1840,11 +1840,7 @@
       for j in 1:i
         ij = findfirst(isequal(C[i] + C[j]), C)
         Iabs = ideals[i] * ideals[j] * inv(ideals[ij])
-<<<<<<< HEAD
         I = EabstoE(Iabs)
-=======
-	      I = EabstoE(Iabs)
->>>>>>> d4571e5d
         J = I * inv(a(I))
         Jabs = EabstoE\J
         ok, x = isprincipal(Jabs)
