--- conflicted
+++ resolved
@@ -867,11 +867,7 @@
 end
 
 function number_field(fields::Vector{AnticNumberField}; cached::Bool = true, check::Bool = true)
-<<<<<<< HEAD
-  pols = Vector{fmpq_poly}(undef, length(fields))
-=======
   pols = Vector{QQPolyRingElem}(undef, length(fields))
->>>>>>> 22d78b54
   for i = 1:length(fields)
     pols[i] = fields[i].pol
   end
@@ -900,11 +896,8 @@
  $$K = Q[t_1, \ldots, t_n]/\langle f_1(t_1), \ldots, f_n(t_n)\rangle .$$
 The ideal must be maximal, however, this is not tested.
 """
-<<<<<<< HEAD
-function number_field(f::Vector{fmpq_poly}, s::String="_\$"; cached::Bool = false, check::Bool = true)
-=======
+
 function number_field(f::Vector{QQPolyRingElem}, s::String="_\$"; cached::Bool = false, check::Bool = true)
->>>>>>> 22d78b54
   n = length(f)
   if occursin('#', s)
     lS = Symbol[Symbol(replace(s, "#"=>"$i")) for i=1:n]
@@ -914,20 +907,14 @@
   return number_field(f, lS, cached = cached, check = check)
 end
 
-<<<<<<< HEAD
-function number_field(f::Vector{fmpq_poly}, s::Vector{String}; cached::Bool = false, check::Bool = true)
-=======
+
 function number_field(f::Vector{QQPolyRingElem}, s::Vector{String}; cached::Bool = false, check::Bool = true)
->>>>>>> 22d78b54
   lS = Symbol[Symbol(x) for x=s]
   return number_field(f, lS, cached = cached, check = check)
 end
 
-<<<<<<< HEAD
-function number_field(f::Vector{fmpq_poly}, S::Vector{Symbol}; cached::Bool = false, check::Bool = true)
-=======
+
 function number_field(f::Vector{QQPolyRingElem}, S::Vector{Symbol}; cached::Bool = false, check::Bool = true)
->>>>>>> 22d78b54
   length(S) == length(f) || error("number of names must match the number of polynomials")
   n = length(S)
   s = var(parent(f[1]))
@@ -943,21 +930,6 @@
   return K, gens(K)
 end
 
-<<<<<<< HEAD
-function number_field(f::Vector{fmpz_poly}, s::String="_\$"; cached::Bool = false, check::Bool = true)
-  Qx, _ = PolynomialRing(FlintQQ, var(parent(f[1])), cached = false)
-  return number_field(fmpq_poly[Qx(x) for x = f], s, cached = cached, check = check)
-end
-
-function number_field(f::Vector{fmpz_poly}, s::Vector{String}; cached::Bool = false, check::Bool = true)
-  Qx, _ = PolynomialRing(FlintQQ, var(parent(f[1])), cached = false)
-  return number_field(fmpq_poly[Qx(x) for x = f], s, cached = cached, check = check)
-end
-
-function number_field(f::Vector{fmpz_poly}, S::Vector{Symbol}; cached::Bool = false, check::Bool = true)
-  Qx, _ = PolynomialRing(FlintQQ, var(parent(f[1])), cached = false)
-  return number_field(fmpq_poly[Qx(x) for x = f], S, cached = cached, check = check)
-=======
 function number_field(f::Vector{ZZPolyRingElem}, s::String="_\$"; cached::Bool = false, check::Bool = true)
   Qx, _ = polynomial_ring(FlintQQ, var(parent(f[1])), cached = false)
   return number_field(QQPolyRingElem[Qx(x) for x = f], s, cached = cached, check = check)
@@ -971,7 +943,6 @@
 function number_field(f::Vector{ZZPolyRingElem}, S::Vector{Symbol}; cached::Bool = false, check::Bool = true)
   Qx, _ = polynomial_ring(FlintQQ, var(parent(f[1])), cached = false)
   return number_field(QQPolyRingElem[Qx(x) for x = f], S, cached = cached, check = check)
->>>>>>> 22d78b54
 end
 
 function gens(K::NfAbsNS)
