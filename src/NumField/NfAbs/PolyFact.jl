
abstract type Hensel end

mutable struct HenselCtxQadic <: Hensel
  f::PolyElem{qadic}
  lf::Array{PolyElem{qadic}, 1}
  la::Array{PolyElem{qadic}, 1}
  p::qadic
  n::Int
  #TODO: lift over subfields first iff poly is defined over subfield
  #TODO: use flint if qadic = padic!!
  function HenselCtxQadic(f::PolyElem{qadic}, lfp::Array{fq_nmod_poly, 1})
    @assert sum(map(degree, lfp)) == degree(f)
    Q = base_ring(f)
    Qx = parent(f)
    K, mK = ResidueField(Q)
    i = 1
    la = Array{PolyElem{qadic}, 1}()
    n = length(lfp)
    while i < length(lfp)
      f1 = lfp[i]
      f2 = lfp[i+1]
      g, a, b = gcdx(f1, f2)
      @assert isone(g)
      push!(la, setprecision(map_coeffs(x->preimage(mK, x), a, cached = false, parent = Qx), 1))
      push!(la, setprecision(map_coeffs(x->preimage(mK, x), b, cached = false, parent = Qx), 1))
      push!(lfp, f1*f2)
      i += 2
    end
    return new(f, map(x->setprecision(map_coeffs(y->preimage(mK, y), x, cached = false, parent = Qx), 1), lfp), la, uniformizer(Q), n)
  end

  function HenselCtxQadic(f::PolyElem{qadic})
    Q = base_ring(f)
    K, mK = ResidueField(Q)
    fp = map_coeffs(mK, f, cached = false)
    lfp = collect(keys(factor(fp).fac))
    return HenselCtxQadic(f, lfp)
  end
end

function Base.show(io::IO, C::HenselCtxQadic)
  println(io, "Lifting tree for $(C.f), with $(C.n) factors, currently up precision $(valuation(C.p))")
end

function lift(C::HenselCtxQadic, mx::Int = minimum(precision, coefficients(C.f)))
  p = C.p
  N = valuation(p)
#  @show map(precision, coefficients(C.f)), N, precision(parent(p))
  #have: N need mx
  ch = [mx] 
  while ch[end] > N
    push!(ch, div(ch[end]+1, 2))
  end
  @vprint :PolyFactor 1 "using lifting chain ", ch
  for k=length(ch)-1:-1:1
    N2 = ch[k]
    i = length(C.lf)
    j = i-1
    p = setprecision(p, N2)
    while j > 0
      if i==length(C.lf)
        f = setprecision(C.f, N2)
      else
        f = setprecision(C.lf[i], N2)
      end
      #formulae and names from the Flint doc
      h = C.lf[j]
      g = C.lf[j-1]
      b = C.la[j]
      a = C.la[j-1]
      setprecision!(h, N2)
      setprecision!(g, N2)
      setprecision!(a, N2)
      setprecision!(b, N2)

      fgh = (f-g*h)*inv(p)
      G = rem(fgh*b, g)*p+g
      H = rem(fgh*a, h)*p+h
      t = (1-a*G-b*H)*inv(p)
      B = rem(t*b, g)*p+b
      A = rem(t*a, h)*p+a
      if i < length(C.lf)
        C.lf[i] = G*H
      end
      C.lf[j-1] = G
      C.lf[j] = H
      C.la[j-1] = A
      C.la[j] = B
      i -= 1
      j -= 2
    end
  end
end

function factor(C::HenselCtxQadic)
  return C.lf[1:C.n]
end

function precision(C::HenselCtxQadic)
  return valuation(C.p)
end

# interface to use Bill's Z/p^k lifting code. same algo as above, but 
# tighter implementation
mutable struct HenselCtxPadic <: Hensel
  X::HenselCtx
  f::PolyElem{padic}
  function HenselCtxPadic(f::PolyElem{padic})
    r = new()
    r.f = f
    Zx = PolynomialRing(FlintZZ, cached = false)[1]
    ff = Zx()
    for i=0:degree(f)
      setcoeff!(ff, i, lift(coeff(f, i)))
    end
    r.X = HenselCtx(ff, prime(base_ring(f)))
    start_lift(r.X, 1)
    return r
  end
end

function lift(C::HenselCtxPadic, mx::Int) 
  for i=0:degree(C.f)
    setcoeff!(C.X.f, i, lift(coeff(C.f, i)))
  end
  continue_lift(C.X, mx)
end

function factor(C::HenselCtxPadic)
  res =  typeof(C.f)[]
  Zx = PolynomialRing(FlintZZ, cached = false)[1]
  h = Zx()
  Qp = base_ring(C.f)
  for i = 1:C.X.LF._num #from factor_to_dict
    #cannot use factor_to_dict as the order will be random (hashing!)
    g = parent(C.f)()
    ccall((:fmpz_poly_set, libflint), Nothing, (Ref{fmpz_poly}, Ref{fmpz_poly_raw}), h, C.X.LF.poly+(i-1)*sizeof(fmpz_poly_raw))
    for j=0:degree(h)
      setcoeff!(g, j, Qp(coeff(h, j)))
    end
    push!(res, g)
  end
  return res
end

function precision(C::HenselCtxPadic)
  return Int(C.X.N)
end

function precision(H::HenselCtx)
  return Int(H.N)
end

function prime(H::HenselCtx)
  return Int(H.p)
end

function div_preinv(a::fmpz, b::fmpz, bi::fmpz_preinvn_struct)
  q = fmpz()
  r = fmpz()
  fdiv_qr_with_preinvn!(q, r, a, b, bi)
  return q
end

@doc Markdown.doc"""
    round(::fmpz, a::fmpz, b::fmpz, bi::fmpz) -> fmpz

Computes `round(a//b)` using the pre-inverse of `2b`    
"""
function Base.round(::Type{fmpz}, a::fmpz, b::fmpz, bi::fmpz_preinvn_struct)
  s = sign(a)
  as = abs(a)
  r = s*div_preinv(2*as+b, 2*b, bi)
  @hassert :PolyFactor 1 abs(r - a//b) <= 1//2
#  @assert r == round(fmpz, a//b)
  return r
end

@doc Markdown.doc"""
    round(::fmpz, a::fmpz, b::fmpz) -> fmpz

Computes `round(a//b)`.
"""
function Base.round(::Type{fmpz}, a::fmpz, b::fmpz)
  s = sign(a)
  as = abs(a)
  r = s*div(2*as+b, 2*b)
#  @assert r == round(fmpz, a//b)
  return r
end
  
#TODO: think about computing pM[1][1,:]//pM[2] as a "float" approximation
#      to save on multiplications
function reco(a::fmpz, M, pM::Tuple{fmpz_mat, fmpz, fmpz_preinvn_struct}, O)
  m = map(x -> round(fmpz, a*x, pM[2], pM[3]), pM[1][1, :])*M
  return a - O(collect(m))
end

function reco(a::fmpz, M, pM::Tuple{fmpz_mat, fmpz}, O)
  m = map(x -> round(fmpz, a*x, pM[2]), pM[1][1, :])*M
  return a - O(collect(m))
end

function reco(a::NfAbsOrdElem, M, pM)
  m = matrix(FlintZZ, 1, degree(parent(a)), coordinates(a))
  m = m - map(x -> round(fmpz, x, pM[2]), m*pM[1])*M
  return parent(a)(collect(m))
end


@doc Markdown.doc"""
    factor_new(f::PolyElem{nf_elem}) -> Array{PolyElem{nf_elem}, 1}

Direct factorisation over a number field, using either Zassenhaus' approach
with the potentially exponential recombination or a van Hoeij like approach using LLL.
The decision is based on the number of local factors.
"""
function factor_new(f::PolyElem{nf_elem})
  k = base_ring(f)
  if ismaximal_order_known(k)
    zk = maximal_order(k)
    if isdefined(zk, :lllO)
      zk = zk.lllO
    end
  else
    zk = EquationOrder(k)
  end
  zk = lll(zk) # always a good option!
  p = degree(f)
  f *= lcm(map(denominator, coefficients(f)))
  np = 0
  bp = 1*zk
  br = 0
  s = Set{Int}()
  while true
    @vprint :PolyFactor 3 "Trying with $p\n "
    p = next_prime(p)
    if isindex_divisor(zk, p) || iszero(discriminant(zk) % p) 
      continue
    end
    P = prime_decomposition(zk, p, 1)
    if length(P) == 0
      continue
    end
    F, mF1 = ResidueFieldSmallDegree1(zk, P[1][1])
    mF = extend(mF1, k)
    fp = map_coeffs(mF, f, cached = false)
    if degree(fp) < degree(f) || iszero(trailing_coefficient(fp)) || iszero(trailing_coefficient(fp))
      continue
    end
    if !issquarefree(fp)
      continue
    end
    lf = factor_shape(fp)
    ns = degree_set(lf)
    if length(s) == 0
      s = ns
    else
      s = Base.intersect(s, ns)
    end
    @vprint :PolyFactor :3 "$s\n"

    if length(s) == 1
      return typeof(f)[f]
    end

    if br == 0 || br > sum(values(lf))
      br = sum(values(lf))
      bp = P[1][1]
    end
    np += 1
    if np > 2 && br > 10
      break
    end
    if np > min(100, 2*degree(f))
      break
    end
  end
  @vprint :PolyFactor 1 "possible degrees: $s\n"
  if br < -5
    return zassenhaus(f, bp, degset = s)
  else
    return van_hoeij(f, bp)
  end
end

function degree_set(fa::Dict{Int, Int})
  T = Vector{Int}(undef, sum(values(fa)))
  ind = 0
  for (k, v) in fa
    for j = 1:v
      T[j+ind] = k
    end
    ind += v
  end
  M = MSet(T)
  return Set(sum(s) for s = subsets(M) if length(s) > 0)
end

@doc Markdown.doc"""
    zassenhaus(f::PolyElem{nf_elem}, P::NfOrdIdl; degset::Set{Int} = Set{Int}(collect(1:degree(f)))) -> Array{PolyElem{nf_elem}, 1}

Zassenhaus' factoring algorithm over an absolute simple field. Given a prime ideal $P$ which
has to be an unramified non-index divisor, a factorisation of $f$ in the $P$-adic completion
is computed. In the last step, all combinations of the local factors are tried to find the 
correct factorisation.
$f$ needs to be square-free and square-free modulo $P$ as well.
"""
function zassenhaus(f::PolyElem{nf_elem}, P::NfOrdIdl; degset::Set{Int} = Set{Int}(collect(1:degree(f))))
  @vprint :PolyFactor 1 "Using (relative) Zassenhaus\n"

  K = base_ring(parent(f))
  C, mC = completion(K, P)

  b = landau_mignotte_bound(f)*upper_bound(sqrt(t2(lead(f))), fmpz)
  c1, c2 = norm_change_const(order(P))
  N = ceil(Int, degree(K)/2/degree(P)*(log2(c1*c2) + 2*nbits(b)))
  @vprint :PolyFactor 1 "using a precision of $N\n"

  setprecision!(C, N)

  vH = vanHoeijCtx()
  if degree(P) == 1
    vH.H = HenselCtxPadic(map_coeffs(x->coeff(mC(x), 0), f, cached = false))
  else
    vH.H = HenselCtxQadic(map_coeffs(mC, f, cached = false))
  end
  vH.C = C
  vH.P = P

  @vtime :PolyFactor 1 grow_prec!(vH, N)
  av_bits = sum(nbits, vH.Ml)/degree(K)^2

  H = vH.H

  M = vH.Ml
  pM = vH.pMr

  lf = factor(H)
  zk = order(P)

  if degree(P) == 1
    S = Set(map(x -> map_coeffs(y -> lift(y), x, parent = parent(f)), lf))
  else
    S = Set(map(x -> map_coeffs(y -> preimage(mC, y), x, parent = parent(f)), lf))
  end
  #TODO: test reco result for being small, do early abort
  #TODO: test selected coefficients first without computing the product
  #TODO: once a factor is found (need to enumerate by size!!!), remove stuff...
  #    : if f is the norm of a poly over a larger field, then every
  #      combination has to respect he prime splitting in the extension
  #      the norm(poly) is the prod of the local norm(poly)s
  #TODO: add/use degree sets and search restrictions. Users might want restricted degrees
  #TODO: add a call to jump from van Hoeij to Zassenhaus once a partitioning 
  #      is there.
  used = empty(S)
  res = typeof(f)[]
  for d = 1:length(S)
    for s = subsets(S, d)
      if length(Base.intersect(used, s)) > 0 
#        println("re-using data")
        continue
      end
      #TODO: test constant term first, possibly also trace + size
      g = prod(s)
      g = map_coeffs(x -> K(reco(zk(lead(f)*x), M, pM)), g, parent = parent(f))*(1//lead(f))
      if iszero(rem(f, g))
        push!(res, g)
        used = union(used, s)
        if length(used) == length(S)
          return res
        end
      else
  #      println("reco failed")
      end
    end
  end
  return res
end

###############################################
Base.log2(a::fmpz) = log2(BigInt(a)) # stupid: there has to be faster way

#given the local factorisation in H, find the cld, the Coefficients of the Logarithmic
#Derivative: a factor g of f is mapped to g'*f/g
#Only the coefficients 0:up_to and from:degree(f)-1 are computed
function cld_data(H::Hensel, up_to::Int, from::Int, mC, Mi, sc::nf_elem)
  lf = factor(H)
  a = preimage(mC, zero(codomain(mC)))
  k = parent(a)
  N = degree(H.f)
  @assert 0<= up_to <= N  #up_tp: modulo x^up_tp
  @assert 0<= from <= N   #from : div by x^from
#  @assert up_to <= from

  M = zero_matrix(FlintZZ, length(lf), (1+up_to + N - from) * degree(k))
  global last_lf = (lf, H.f, up_to)

  lf = [divexact_low(mullow(derivative(x), H.f, up_to+1), x, up_to+1) for x = lf]
#  lf = [divexact(derivative(x)*H.f, x) for x = lf]
#  @show llf .- lf

  NN = zero_matrix(FlintZZ, 1, degree(k))
  d = FlintZZ()

  for i=0:up_to
    for j=1:length(lf)
      c = sc * preimage(mC, coeff(lf[j], i)) # should be an nf_elem
      elem_to_mat_row!(NN, 1, d, c)
      mul!(NN, NN, Mi) #base_change, Mi should be the inv-lll-basis-mat wrt field
      @assert isone(d)
      for h=1:degree(k)
        M[j, i*degree(k) + h] = NN[1, h]
      end
    end
  end
  lf = factor(H)
  lf = [divhigh(mulhigh(derivative(x), H.f, from), x, from) for x = lf]
  for i=from:N-1
    for j=1:length(lf)
      c = sc * preimage(mC, coeff(lf[j], i)) # should be an nf_elem
      elem_to_mat_row!(NN, 1, d, c)
      mul!(NN, NN, Mi) #base_change, Mi should be the inv-lll-basis-mat wrt field
      @assert isone(d)
      for h=1:degree(k)
        M[j, (i-from+up_to)*degree(k) + h] = NN[1, h]
      end
    end
  end
  return M
end

mutable struct vanHoeijCtx
  H::Hensel
  pr::Int
  Ml::fmpz_mat
  pMr::Tuple{fmpz_mat, fmpz, fmpz_preinvn_struct}
  pM::Tuple{fmpz_mat, fmpz}
  C::Union{FlintQadicField, FlintPadicField}
  P::NfOrdIdl
  function vanHoeijCtx()
    return new()
  end
end

#increase the precision of the local data, i.e lift the factorisation and
#the LLL_basis of the ideal
function grow_prec!(vH::vanHoeijCtx, pr::Int)
  lift(vH.H, pr)
<<<<<<< HEAD

  vH.Ml = lll(basis_matrix(vH.P^pr))
  pMr = pseudo_inv(vH.Ml)
=======
 
  @vtime :PolyFactor 2 X1 = vH.P^pr
  @vtime :PolyFactor 2 X2 = basis_matrix(X1)
  @vtime :PolyFactor 2 vH.Ml = lll(X2)
  @vtime :PolyFactor 2 pMr = pseudo_inv(vH.Ml)
>>>>>>> aea728d7
  F = FakeFmpqMat(pMr)
  #M * basis_matrix(zk) is the basis wrt to the field
  #(M*B)^-1 = B^-1 * M^-1, so I need basis_mat_inv(zk) * pM
  vH.pMr = (F.num, F.den, fmpz_preinvn_struct(2*F.den))
  F = basis_mat_inv(order(vH.P)) * F
  vH.pM = (F.num, F.den)
end


@doc Markdown.doc"""
    van_hoeij(f::PolyElem{nf_elem}, P::NfOrdIdl; prec_scale = 20) -> Array{PolyElem{nf_elem}, 1}

A van Hoeij-like factorisation over an absolute simple number field, using the factorisation in the
$P$-adic completion where $P$ has to be an unramified non-index divisor and the square-free $f$ has 
to be square-free mod $P$ as well.

Approach is taken from Hart, Novacin, van Hoeij in ISSAC.
"""
function van_hoeij(f::PolyElem{nf_elem}, P::NfOrdIdl; prec_scale = 20)
  @vprint :PolyFactor 1 "Using (relative) van Hoeij\n"
  @assert all(x->denominator(x) == 1, coefficients(f))

  K = base_ring(parent(f))
  C, mC = completion(K, P)

  zk = order(P)
  if ismaximal_known_and_maximal(zk)
    den = K(1)
  else
    den = derivative(K.pol)(gen(K))
  end

  _, mK = ResidueField(order(P), P)
  mK = extend(mK, K)
  r = length(factor(map_coeffs(mK, f, cached = false)))
  N = degree(f)
  @vprint :PolyFactor 1  "Having $r local factors for degree $N \n"

  setprecision!(C, 5)

  vH = vanHoeijCtx()
  if degree(P) == 1
    vH.H = HenselCtxPadic(map_coeffs(x->coeff(mC(x), 0), f))
  else
    vH.H = HenselCtxQadic(map_coeffs(mC, f))
  end
  vH.C = C
  vH.P = P

  up_to = min(5, ceil(Int, N/20))
  up_to_start = up_to
  from = N-up_to  #use 5 coeffs on either end
  up_to = min(up_to, N)
  from = min(from, N)
  from = max(up_to, from)
  b = cld_bound(f, vcat(0:up_to-1, from:N-1)) .* upper_bound(sqrt(t2(den*lead(f))), fmpz)

  # from Fieker/Friedrichs, still wrong here
  # needs to be larger than anticipated...
  c1, c2 = norm_change_const(order(P))
  b = Int[ceil(Int, degree(K)/2/degree(P)*(log2(c1*c2) + 2*nbits(x)+ 2*prec_scale)) for x = b]
  @vprint :PolyFactor 2 "using CLD precision bounds $b \n"

  used = []
  really_used = []
  M = identity_matrix(FlintZZ, r)*2^prec_scale

  while true #the main loop
    #find some prec
    #to start with, I want at least half of the CLDs to be useful
    if length(b) == degree(f)
      i = maximum(b) + 100
    else
      i= sort(b)[div(length(b)+1, 2)]
    end
    @vprint :PolyFactor 1 "setting prec to $i, and lifting the info ...\n"
    setprecision!(codomain(mC), i)
    if degree(P) == 1
      vH.H.f = map_coeffs(x->coeff(mC(x), 0), f)
    else
      vH.H.f = map_coeffs(mC, f)
    end
    @vtime :PolyFactor 1 grow_prec!(vH, i)

   
    av_bits = sum(nbits, vH.Ml)/degree(K)^2
    @vprint :PolyFactor 1 "obtaining CLDs...\n"

    #prune: in Swinnerton-Dyer: either top or bottom are too large.
    while from < N && b[N - from + up_to] > i
      from += 1
    end
    while up_to > 0 && b[up_to] > i
      up_to -= 1
    end
    b = b[vcat(1:up_to, length(b)-(N-from-1):length(b))]
    have = vcat(0:up_to-1, from:N-2)  #N-1 is always 1

    if degree(P) == 1
      mD = MapFromFunc(x->coeff(mC(x),0), y->K(lift(y)), K, base_ring(vH.H.f))
      @vtime :PolyFactor 1 C = cld_data(vH.H, up_to, from, mD, vH.pM[1], den*lead(f)) 
    else
      @vtime :PolyFactor 1 C = cld_data(vH.H, up_to, from, mC, vH.pM[1], den*lead(f)) 
    end

    # In the end, p-adic precision needs to be large enough to
    # cover some CLDs. If you want the factors, it also has to 
    # cover those. The norm change constants also come in ...
    # and the degree of P...

    # starting precision:
    # - large enough to recover factors (maybe)
    # - large enough to recover some CLD (definitely)
    # - + eps to give algo a chance.
    # Then take 10% of the CLD, small enough for the current precision
    # possibly figure out which CLD's are available at all

    # we want
    # I |  C/p^n
    # 0 |   I
    # true factors, in this lattice, are small (the lower I is the rounding)
    # the left part is to keep track of operations
    # by cld_bound, we know the expected upper size of the rounded legal entries
    # so we scale it by the bound. If all would be exact, the true factors would be zero...
    # 1st make integral:
    # I | C
    # 0 | p^n
    # scale:
    # I | C/lambda
    # 0 | p^n/lambda  lambda depends on the column
    # now, to limit damages re-write the rationals with den | 2^k (rounding)
    # I | D/2^k
    #   | X/2^k
    #make integral
    # 2^k | D
    #  0  | X   where X is still diagonal
    # is all goes like planned: lll with reduction will magically work...
    # needs (I think): fix a in Z_k, P and ideal. Then write a wrt. a LLL basis of P^k
    #  a = sum a^k_i alpha^k_i, a^k_i in Q, then for k -> infty, a^k_i -> 0
    #  (ineffective: write coeffs with Cramer's rule via determinants. The
    #  numerator has n-1 LLL-basis vectors and one small vector (a), thus the
    #  determinant is s.th. ^(n-1) and the coeff then ()^(n-1)/()^n should go to zero
    # lambda should be chosen, so that the true factors become < 1 by it
    # for the gradual feeding, we can also add the individual coefficients (of the nf_elems) individually


    # - apply transformations already done (by checking the left part of the matrix)
    # - scale, round
    # - call lll_with_removel
    # until done (whatever that means)
    # if unlucky: re-do Hensel and start over again, hopefull retaining some info
    # can happen if the CLD coeffs are too large for the current Hensel level
    
    while length(have) > length(used)
      local m
      m_empty = true
      for i=1:length(have)
        if have[i] in used
          continue
        end
        if m_empty || b[i] < m[1]
          m_empty = false
          m = (b[i], i)
        end
      end
      n = have[m[2]]
      @assert !(n in used)
      push!(used, n)
      
      i = findfirst(x->x == n, have) #new data will be in block i of C
      @vprint :PolyFactor 2 "trying to use coeff $n which is $i\n"
      if b[i] > precision(codomain(mC))
        @show "not enough precision for CLD ", i,b, precision(codomain(mC))
#        error()
        continue
      end
      sz = floor(Int, degree(K)*av_bits/degree(P) - b[i])

      B = sub(C, 1:r, (i-1)*degree(K)+1:i*degree(K))
#      @show i, maximum(nbits, B)
      
      T = sub(M, 1:nrows(M), 1:r)
      B = T*B   # T contains the prec_scale 
      mod_sym!(B, vH.pM[2]*fmpz(2)^prec_scale)

#      @show maximum(nbits, B), nbits(vH.pM[2]), b[i]
      if sz + prec_scale >= nbits(vH.pM[2]) || sz < 0
        println("Loss of precision for this col: ", sz, " ", nbits(vH.pM[2]))
        @show f, base_ring(f), P
        error()
        continue
      else
        sz = nbits(vH.pM[2]) - 2 * prec_scale
      end
      push!(really_used, n)
      ccall((:fmpz_mat_scalar_tdiv_q_2exp, libflint), Nothing, (Ref{fmpz_mat}, Ref{fmpz_mat}, Cint), B, B, sz)
      s = max(0, sz - prec_scale)
      d = tdivpow2(vH.pM[2], s)
      M = [M B; zero_matrix(FlintZZ, ncols(B), ncols(M)) d*identity_matrix(FlintZZ, ncols(B))]
  #    @show map(nbits, Array(M))
#      @show maximum(nbits, Array(M)), size(M)
      @vtime :PolyFactor 1 l, M = lll_with_removal(M, r*fmpz(2)^(2*prec_scale) + div(r+1, 2)*N*degree(K))
#      @show hnf(sub(M, 1:l, 1:r))
      @hassert :PolyFactor 1 !iszero(sub(M, 1:l, 1:r))
      M = sub(M, 1:l, 1:ncols(M))
      d = Dict{fmpz_mat, Array{Int, 1}}()
      for l=1:r
        k = M[:, l]
        if haskey(d, k)
          push!(d[k], l)
        else
          d[k] = [l]
        end
      end
      @vprint :PolyFactor 1 "partitioning  of local factors: $(values(d))\n"
      if length(keys(d)) <= nrows(M)
#        @show "BINGO", length(keys(d)), "factors"
        res = typeof(f)[]
        fail = []
        if length(keys(d)) == 1
          return [f]
        end
#        display(d)
        for v = values(d)
          #trivial test:
          if isone(den) && ismonic(f) #don't know what to do for non-monics
            a = prod(map(constant_coefficient, factor(vH.H)[v])) 
            if degree(P) == 1
              A = K(reco(order(P)(lift(a)), vH.Ml, vH.pMr))
            else
              A = K(reco(order(P)(preimage(mC, a)), vH.Ml, vH.pMr))
            end
            if denominator(divexact(constant_coefficient(f), A), order(P)) != 1
              push!(fail, v)
              if length(fail) > 1
                break
              end
              continue
            end
          end
          @vtime :PolyFactor 2 g = prod(factor(vH.H)[v]) 
          if degree(P) == 1
            @vtime :PolyFactor 2 G = parent(f)([K(reco(lift(coeff(mC(den*lead(f)), 0)*coeff(g, l)), vH.Ml, vH.pMr, order(P))) for l=0:degree(g)])
          else
            @vtime :PolyFactor 2 G = parent(f)([K(reco(order(P)(preimage(mC, mC(den*lead(f))*coeff(g, l))), vH.Ml, vH.pMr)) for l=0:degree(g)])
          end
          G *= 1//(den*lead(f))

          if !iszero(rem(f, G))
            push!(fail, v)
            if length(fail) > 1
              break
            end
            continue
          end
          push!(res, G)
        end
        if length(fail) == 1
          @vprint :PolyFactor 1 "only one reco failed, total success\n"
          return res
        end
        if length(res) < length(d)
          @vprint :PolyFactor 1 "reco failed\n... here we go again ...\n"
        else
          return res
        end
      end
    end

    up_to = up_to_start = min(2*up_to_start, N)
    up_to = min(N, up_to)
    from = N-up_to 
    from = min(from, N)
    from = max(up_to, from)

    have = vcat(0:up_to-1, from:N-2)  #N-1 is always 1
    if length(have) <= length(really_used)
      @show have, really_used, used
      @show f
      @show base_ring(f)
      global last_f = (f, P, vH)
      error("too bad")
    end
    used = deepcopy(really_used)

    b = cld_bound(f, vcat(0:up_to-1, from:N-1)) .* upper_bound(sqrt(t2(den*lead(f))), fmpz)

    # from Fieker/Friedrichs, still wrong here
    # needs to be larger than anticipated...
    b = [ceil(Int, degree(K)/2/degree(P)*(log2(c1*c2) + 2*nbits(x)+ 2*prec_scale)) for x = b]
  end #the big while
end

function Base.map!(f, M::fmpz_mat)
  for i=1:nrows(M)
    for j=1:ncols(M)
      M[i,j] = f(M[i,j])
    end
  end
end

#does not seem to be faster than the direct approach. (not modular)
#Magma is faster, which seems to suggest the direct resultant is
#even better (modular resultant)
# power series over finite fields are sub-par...or at least this usage
# fixed "most" of it...
#Update: f, K large enough, this wins. Need bounds...

function norm_mod(f::PolyElem{nf_elem}, p::Int, Zx = Globals.Zx)
  K = base_ring(f)
  k = GF(p)
  me = modular_init(K, p)
  t = modular_proj(f, me)
  tt = lift(Zx, power_sums_to_polynomial(sum(map(x -> map(y -> k(coeff(trace(y), 0)), polynomial_to_power_sums(x, degree(f)*degree(K))), t))))
  return tt
end

function norm_mod(f::PolyElem{nf_elem}, Zx=Globals.Zx)
  #assumes, implicitly, the coeffs of f are algebraic integers.
  # equivalently: the norm is integral...
  p = p_start
  K = base_ring(f)

  g = Zx(0)
  d = fmpz(1)

  stable = 0
  while true
    p = next_prime(p)
    tt = norm_mod(f, p, Zx)
    prev = g
    if isone(d)
      g = tt
      d = fmpz(p)
    else
      g, d = induce_crt(g, d, tt, fmpz(p), true)
    end
    if prev == g
      stable += 1
      if stable > 4
        return g
      end
    else
      stable = 0
    end
    if nbits(d) > 20000
      error("too bad")
    end
  end
end

#=
  Daniel:
  let a_i be a linear recurrence sequence or better
    sum_1^infty a_i x^-i = -f/g is rational, deg f<deg g < n/2
    run rational reconstruction on h := sum_0^n a_i x^(n-i) and x^n
    finding bh = a mod x^n (h = a/b mod x^n)
    then b = g and f = div(a-bh, x^n)
    establishing the link between rat-recon and Berlekamp Massey

=#    <|MERGE_RESOLUTION|>--- conflicted
+++ resolved
@@ -448,17 +448,11 @@
 #the LLL_basis of the ideal
 function grow_prec!(vH::vanHoeijCtx, pr::Int)
   lift(vH.H, pr)
-<<<<<<< HEAD
-
-  vH.Ml = lll(basis_matrix(vH.P^pr))
-  pMr = pseudo_inv(vH.Ml)
-=======
  
   @vtime :PolyFactor 2 X1 = vH.P^pr
   @vtime :PolyFactor 2 X2 = basis_matrix(X1)
   @vtime :PolyFactor 2 vH.Ml = lll(X2)
   @vtime :PolyFactor 2 pMr = pseudo_inv(vH.Ml)
->>>>>>> aea728d7
   F = FakeFmpqMat(pMr)
   #M * basis_matrix(zk) is the basis wrt to the field
   #(M*B)^-1 = B^-1 * M^-1, so I need basis_mat_inv(zk) * pM
