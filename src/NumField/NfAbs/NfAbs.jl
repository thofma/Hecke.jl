--- conflicted
+++ resolved
@@ -36,52 +36,33 @@
 ################################################################################
 
 @doc Markdown.doc"""
-<<<<<<< HEAD
-    number_field(S::Generic.ResRing{fmpq_poly}; cached::Bool = true, check::Bool = true) -> AnticNumberField, Map
+    number_field(S::Generic.ResRing{QQPolyRingElem}; cached::Bool = true, check::Bool = true) -> AnticNumberField, Map
 
  The number field $K$ isomorphic to the ring $S$ and the map from $K\to S$.
 """
-function number_field(S::Generic.ResRing{fmpq_poly}; cached::Bool = true, check::Bool = true)
-=======
-    number_field(S::Generic.ResRing{QQPolyRingElem}; cached::Bool = true, check::Bool = true) -> AnticNumberField, Map
-
- The number field $K$ isomorphic to the ring $S$ and the map from $K\to S$.
-"""
 function number_field(S::Generic.ResRing{QQPolyRingElem}; cached::Bool = true, check::Bool = true)
->>>>>>> 22d78b54
   Qx = parent(modulus(S))
   K, a = number_field(modulus(S), "_a", cached = cached, check = check)
   mp = MapFromFunc(y -> S(Qx(y)), x -> K(lift(x)), K, S)
   return K, mp
 end
 
-<<<<<<< HEAD
-function number_field(f::fmpz_poly, s::Symbol; cached::Bool = true, check::Bool = true)
-=======
 function number_field(f::QQPolyRingElem; cached::Bool = true, check::Bool = true)
   return number_field(f, "_a", cached = cached, check = check)
 end
 
 function number_field(f::ZZPolyRingElem, s::Symbol; cached::Bool = true, check::Bool = true)
->>>>>>> 22d78b54
   Qx = Globals.Qx
   return number_field(Qx(f), String(s), cached = cached, check = check)
 end
 
-<<<<<<< HEAD
-function number_field(f::fmpz_poly, s::AbstractString; cached::Bool = true, check::Bool = true)
-=======
 function number_field(f::ZZPolyRingElem, s::AbstractString; cached::Bool = true, check::Bool = true)
->>>>>>> 22d78b54
   Qx = Globals.Qx
   return number_field(Qx(f), s, cached = cached, check = check)
 end
 
-<<<<<<< HEAD
-function number_field(f::fmpz_poly; cached::Bool = true, check::Bool = true)
-=======
+
 function number_field(f::ZZPolyRingElem; cached::Bool = true, check::Bool = true)
->>>>>>> 22d78b54
   Qx = Globals.Qx
   return number_field(Qx(f), cached = cached, check = check)
 end
