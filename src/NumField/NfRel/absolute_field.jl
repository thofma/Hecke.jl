--- conflicted
+++ resolved
@@ -171,11 +171,7 @@
   
   q = gcd(gg, change_base_ring(Ka, k.pol, parent = KaT))
   @assert degree(q) == 1
-<<<<<<< HEAD
-  al = -trailing_coefficient(q)//leading_coefficient(q)
-=======
-  al = -constant_coefficient(q)//lead(q)
->>>>>>> b7da7496
+  al = -constant_coefficient(q)//leading_coefficient(q)
   be = gKa - l*al
   ga = gen(K) + l*gen(k)
 
