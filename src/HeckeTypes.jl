################################################################################
#
#  Abstract types for number fields
#
################################################################################

export NonSimpleNumField

export NonSimpleNumFieldElem
"""
    NonSimpleNumField{T}

Common, abstract, overtype for all number fields that are (by type) generated
by more than one generator. `T` is the type of the elements of the coefficient field.
Typical example is a bi-quadratic field:
    QQ[sqrt 2, sqrt 3]
It can be converted to a simple extension (with maps), see e.g. 
`absolute_simple_field` or `simple_extension`.
"""
abstract type NonSimpleNumField{T} <: NumField{T} end

"""
    NonSimpleNumFieldElem{T}

Common, abstract, overtype for elements of non-simple number fields, see
`NonSimpleNumField`
"""
abstract type NonSimpleNumFieldElem{T} <: NumFieldElem{T} end

################################################################################
#
#   Abstract types for orders
#
################################################################################

export NumFieldOrd, NumFieldOrdElem

"""
    NumFieldOrd

Abstract overtype for all orders in number fields. An order is a unitary
subring that has the same ZZ-dimension as the QQ-dimension of the field.
"""
abstract type NumFieldOrd <: Ring end

abstract type NumFieldOrdElem <: RingElem end

################################################################################
#
#   Abstract types for ideals
#
################################################################################

export NumFieldOrdIdl, NumFieldOrdFracIdl
"""
    NumFieldOrdIdl

Common, abstract, type for all integral ideals in orders. See also
`NumFieldOrd`.
"""
abstract type NumFieldOrdIdl end

"""
    NumFieldOrdFracIdl

Common, abstract, type for all fractional ideals in orders, fractional
ideals are, as a set, just an integral ideal divided by some integer. See also
`NumFieldOrd`.
"""
abstract type NumFieldOrdFracIdl end

################################################################################
#
#  Transformations for matrices
#
################################################################################

# 1 = scale
# 2 = swap
# 3 = add scaled
# 4 = parallel scaled addition
# 5 = trafo partial dense
# 6 = move row to other row (erverything moves up)
# 7 = trafo id
mutable struct SparseTrafoElem{T, S}
  type::Int
  i::Int
  j::Int
  a::T
  b::T
  c::T
  d::T
  rows::UnitRange{Int}
  cols::UnitRange{Int}
  U::S

  function SparseTrafoElem{T, S}() where {T, S}
    z = new{T, S}()
    return z
  end
end

abstract type Trafo end

mutable struct TrafoScale{T} <: Trafo
  i::Int
  c::T

  function TrafoScale{T}(i::Int, c::T) where {T}
    return new{T}(i, c)
  end
end

mutable struct TrafoSwap{T} <: Trafo
  i::Int
  j::Int

  function TrafoSwap{T}(i, j) where {T}
    return new{T}(i, j)
  end
end

# j -> j + s*i
mutable struct TrafoAddScaled{T} <: Trafo
  i::Int
  j::Int
  s::T

  function TrafoAddScaled{T}(i::Int, j::Int, s::T) where {T}
    return new{T}(i, j, s)
  end
end

TrafoAddScaled(i::Int, j::Int, s::T) where {T} = TrafoAddScaled{T}(i, j, s)

# if from left, then
# row i -> a*row i + b * row j
# row j -> c*row i + d * row j
mutable struct TrafoParaAddScaled{T} <: Trafo
  i::Int
  j::Int
  a::T
  b::T
  c::T
  d::T

  function TrafoParaAddScaled{T}(i::Int, j::Int, a::T, b::T, c::T, d::T) where {T}
    return new{T}(i, j, a, b, c, d)
  end
end

TrafoParaAddScaled(i::Int, j::Int, a::T, b::T, c::T, d::T) where {T} =
      TrafoParaAddScaled{T}(i, j, a, b, c, d)

mutable struct TrafoId{T} <: Trafo
end

mutable struct TrafoPartialDense{S} <: Trafo
  i::Int
  rows::UnitRange{Int}
  cols::UnitRange{Int}
  U::S

  function TrafoPartialDense{S}(i::Int, rows::UnitRange{Int},
                                cols::UnitRange{Int}, U::S) where {S}
    return new(i, rows, cols, U)
  end
end

function TrafoPartialDense(i::Int, rows::UnitRange{Int},
                           cols::UnitRange{Int}, U::S) where S
  return TrafoPartialDense{S}(i, rows, cols, U)
end

# this is shorthand for the permutation matrix corresponding to
# (i i+1)(i+1 i+2)...(rows-1 rows)
mutable struct TrafoDeleteZero{T} <: Trafo
  i::Int
end

################################################################################
#
#  Wrapper for fmpz_preinvn_struct
#
################################################################################

mutable struct fmpz_preinvn_struct
  dinv::Ptr{UInt}
  n::Int
  norm::Int

  function fmpz_preinvn_struct(f::ZZRingElem)
    z = new()
    ccall((:fmpz_preinvn_init, libflint), Nothing,
          (Ref{fmpz_preinvn_struct}, Ref{ZZRingElem}), z, f)
    finalizer(_fmpz_preinvn_struct_clear_fn, z)
    return z
  end
end

################################################################################
#
#  Root context for fmpq_polys and roots modelled as acbs
#
################################################################################

struct acb_roots
  p::Int
  roots::Vector{acb}
  real_roots::Vector{arb}
  complex_roots::Vector{acb}
end

mutable struct acb_root_ctx
  poly::QQPolyRingElem
  _roots::Ptr{acb_struct}
  prec::Int
  roots::Vector{acb}
  real_roots::Vector{arb}
  complex_roots::Vector{acb}
  signature::Tuple{Int, Int}

  function acb_root_ctx(x::QQPolyRingElem, p::Int = 32)
    z = new()
    z.roots = _roots(x, p, p)
    z.poly = x
    z.prec = p
    z._roots = acb_vec(degree(x))
    r, s = signature(x)
    z.signature = (r, s)

    for i = 1:degree(x)
      ccall((:acb_set, libarb), Nothing, (Ptr{acb_struct}, Ref{acb}),
            z._roots + (i - 1) * sizeof(acb_struct), z.roots[i])
    end

    z.prec = p
    A = Array{arb}(undef, z.signature[1])
    B = Array{acb}(undef, z.signature[2])

    for i in 1:r
      @assert isreal(z.roots[i])
      A[i] = real(z.roots[i])
    end

    j = 0
    for i in r+1:degree(x)
      if is_positive(imag(z.roots[i]))
        j += 1
        B[j] = z.roots[i]
      end
    end

    @assert j == s

    z.real_roots = A
    z.complex_roots = B

    finalizer(_acb_root_ctx_clear_fn, z)

    return z
  end
end

function _acb_root_ctx_clear_fn(x::acb_root_ctx)
  ccall((:_acb_vec_clear, libarb), Nothing,
              (Ptr{acb_struct}, Int), x._roots, degree(x.poly))
end

################################################################################
#
#  SRow/SMat
#
################################################################################

mutable struct SMatSLP_add_row{T}
  row::Int
  col::Int
  val::T
end

mutable struct SMatSLP_swap_row
  row::Int
  col::Int
end

################################################################################
#
#  Sparse rows
#
################################################################################

const SRowSpaceDict = IdDict()
"""
    SRowSpace

Parent type for rows of sparse matrices.
"""
mutable struct SRowSpace{T} <: Ring
  base_ring::Ring

  function SrowSpace(R::Ring, cached::Bool = false)
    return get_cached!(SRowSpaceDict, R, cached) do
      return new{T}(R)
    end::SRowSpace{T}
  end
end

"""
    SRow{T}

Type for rows of sparse matrices, to create one use
`sparse_row`
"""
mutable struct SRow{T}
  #in this row, in column pos[1] we have value values[1]
  base_ring
  values::Vector{T}
  pos::Vector{Int}

  function SRow{T}(R::Ring) where T
    r = new{T}(R)
    r.values = Vector{T}()
    r.pos = Vector{Int}()
    r.base_ring = R
    return r
  end

  function SRow{T}(R::Ring, A::Vector{Tuple{Int, T}}) where T
    r = SRow{T}(R)
    for (i, v) = A
      if !iszero(v)
        @assert parent(v) === R
        push!(r.pos, i)
        push!(r.values, v)
      end
    end
    r.base_ring = R
    return r
  end

  function SRow{T}(R::Ring, A::Vector{Tuple{Int, Int}}) where T
    r = SRow{T}(R)
    for (i, v) = A
      if !iszero(v)
        push!(r.pos, i)
        push!(r.values, T(v))
      end
    end
    r.base_ring = R
    return r
  end

  function SRow{T}(A::SRow{S}) where {T, S}
    r = new{T}(R)
    r.values = Array{T}(undef, length(A.pos))
    r.pos = copy(A.pos)
    for i=1:length(r.values)
      r.values[i] = T(A.values[i])
    end
    return r
  end

  function SRow{T}(R::Ring, pos::Vector{Int}, val::Vector{T}) where {T}
    length(pos) == length(val) || error("Arrays must have same length")
    r = SRow{T}(R)
    for i=1:length(pos)
      v = val[i]
      if !iszero(v)
        @assert parent(v) === R
        push!(r.pos, pos[i])
        push!(r.values, v)
      end
    end
    r.base_ring = R
    return r
  end
end

################################################################################
#
#  Sparse matrices
#
################################################################################

const SMatSpaceDict = IdDict()

"""
    SMatSpace

Parent for sparse matrices. Usually only created from a sparse matrix
via a call to parent.
"""
mutable struct SMatSpace{T} <: Ring
  rows::Int
  cols::Int
  base_ring::Ring

  function SMatSpace{T}(R::Ring, r::Int, c::Int, cached = false) where {T}
    return get_cached!(SMatSpaceDict, (R, r, c), cached) do
      return new{T}(r, c, R)
    end::SMatSpace{T}
  end
end

"""
  SMat{T}

Type of sparse matrices, to create one use `sparse_matrix`.
"""
mutable struct SMat{T}
  r::Int
  c::Int
  rows::Vector{SRow{T}}
  nnz::Int
  base_ring::Ring

  function SMat{T}() where {T}
    r = new{T}()
    r.rows = Vector{SRow{T}}()
    r.nnz = 0
    r.r = 0
    r.c = 0
    return r
  end

  function SMat{T}(a::SMat{S}) where {S, T}
    r = new{T}()
    r.rows = Array{SRow{T}}(undef, length(a.rows))
    for i=1:nrows(a)
      r.rows[i] = SRow{T}(a.rows[i])
    end
    r.c = a.c
    r.r = a.r
    r.nnz = a.nnz
    return r
  end
end

################################################################################
#
#  enum_ctx
#
################################################################################

# now that x is a ZZMatrix, the type for x is not really used
mutable struct enum_ctx{Tx, TC, TU}
  G::ZZMatrix
  n::Int
  limit::Int # stop recursion at level limit, defaults to n
  d::IntegerUnion #we actually want G/d
  C::Matrix{TC} # the pseudo-cholesky form - we don't have QQMatrix
  last_non_zero::Int
  x::ZZMatrix # 1 x n
  U::Vector{TU}
  L::Vector{TU}
  l::Vector{TU}
  tail::Vector{TU}
  c::ZZRingElem # the length of the elements we want
  t::ZZMatrix # if set, a transformation to be applied to all elements
  t_den::ZZRingElem
  cnt::Int

  function enum_ctx{Tx, TC, TU}() where {Tx, TC, TU}
    return new{Tx, TC, TU}()
  end
end

################################################################################
#
#  EnumCtxArb
#
################################################################################

mutable struct EnumCtxArb
  G::arb_mat
  L::Vector{ZZMatrix}
  x::ZZMatrix
  p::Int

  function EnumCtxArb(G::arb_mat)
    z = new()
    z.G = G
    z.x = zero_matrix(FlintZZ, 1, nrows(G))
    z.p = precision(base_ring(G))
    return z
  end
end

################################################################################
#
#  FakeFmpqMatSpace/FakeFmpqMat
#
################################################################################

export FakeFmpqMat, FakeFmpqMatSpace

mutable struct FakeFmpqMatSpace
  rows::Int
  cols::Int

  function FakeFmpqMatSpace(r::Int, c::Int, cached::Bool=false)
    return get_cached!(FakeFmpqMatSpaceID, (r,c), cached) do
      return new(r,c)
    end
  end
end

const FakeFmpqMatSpaceID = IdDict{Tuple{Int,Int}, FakeFmpqMatSpace}()

"""
    FakeFmpqMat

A container type for a pair: an integer matrix (fmpz_mat) and an integer
denominator.
Used predominantly to represent bases of orders in absolute number fields.
"""
mutable struct FakeFmpqMat
  num::ZZMatrix
  den::ZZRingElem
  rows::Int
  cols::Int

  function FakeFmpqMat()
    z = new()
    return z
  end

  function FakeFmpqMat(x::ZZMatrix, y::ZZRingElem, simplified::Bool = false)
    z = new()
    z.num = x
    z.den = y
    z.rows = nrows(x)
    z.cols = ncols(x)
    if !simplified
      simplify_content!(z)
    end
    return z
  end

  function FakeFmpqMat(x::Tuple{ZZMatrix, ZZRingElem}, simplified::Bool = false)
    z = new()
    z.num = x[1]
    z.den = x[2]
    z.rows = nrows(x[1])
    z.cols = ncols(x[1])
    if !simplified
      simplify_content!(z)
    end
    return z
  end

  # TODO: Maybe this should be a copy option
  function FakeFmpqMat(x::ZZMatrix)
    z = new()
    z.num = x
    z.den = one(FlintZZ)
    z.rows = nrows(x)
    z.cols = ncols(x)
    return z
  end

  function FakeFmpqMat(x::QQMatrix)
    z = new()
    z.rows = nrows(x)
    z.cols = ncols(x)

    n, d = _fmpq_mat_to_fmpz_mat_den(x)

    z.num = n
    z.den = d

    return z
  end
end

################################################################################
#
#  FacElemMon/FacElem
#
################################################################################

"""
    FacElemMon{S}

Parent for factored elements, ie. power products.
"""
mutable struct FacElemMon{S} <: Ring
  base_ring::S  # for the base
  basis_conjugates_log::Dict{RingElem, Tuple{Int, Vector{arb}}}
  basis_conjugates::Dict{RingElem, Tuple{Int, Vector{arb}}}
  conj_log_cache::Dict{Int, Dict{nf_elem, Vector{arb}}}

  function FacElemMon{S}(R::S, cached::Bool = false) where {S}
    return get_cached!(FacElemMonDict, R, cached) do
      new{S}(R,
        Dict{RingElem, Vector{arb}}(),
        Dict{RingElem, Vector{arb}}(),
        Dict{Int, Dict{nf_elem, Vector{arb}}}()
        )
    end::FacElemMon{S}
  end

  function FacElemMon{AnticNumberField}(R::AnticNumberField, cached::Bool = true)
    if haskey(FacElemMonDict, R)
      return FacElemMonDict[R]::FacElemMon{AnticNumberField}
    end
    if has_attribute(R, :fac_elem_mon)
      F = get_attribute(R, :fac_elem_mon)::FacElemMon{AnticNumberField}
      return F
    end
    z = new{AnticNumberField}(R,
      Dict{RingElem, Vector{arb}}(),
      Dict{RingElem, Vector{arb}}(),
      Dict{Int, Dict{nf_elem, Vector{arb}}}()
      )
    if cached
      set_attribute!(R, :fac_elem_mon => z)
    end
    return z
  end
end

FacElemMon(R::S) where {S} = FacElemMon{S}(R)

"""
    FacElem{B, S}

Type for factored elements, that is elements of the form
    prod a_i^k_i
for elements `a_i` of type `B` in a ring of type `S`.
"""
mutable struct FacElem{B, S}
  fac::Dict{B, ZZRingElem}
  hash::UInt
  parent::FacElemMon{S}

  function FacElem{B, S}() where {B, S}
    z = new{B, S}()
    z.fac = Dict{B, ZZRingElem}()
    z.hash = UInt(0)
    return z
  end
end


################################################################################
#
#  NfOrdSet/NfOrd
#
################################################################################

export NfAbsOrdSet

mutable struct NfAbsOrdSet{T}
  nf::T

  function NfAbsOrdSet{T}(a::T, cached::Bool = false) where {T}
    return get_cached!(NfAbsOrdSetID, a, cached) do
      return new{T}(a)::NfAbsOrdSet{T}
    end::NfAbsOrdSet{T}
  end
end

NfAbsOrdSet(a::T, cached::Bool = false) where {T} = NfAbsOrdSet{T}(a, cached)

const NfAbsOrdSetID = IdDict()

const NfOrdSet = NfAbsOrdSet

export NfOrd, NfAbsOrd

@attributes mutable struct NfAbsOrd{S, T} <: NumFieldOrd
  nf::S
  basis_nf::Vector{T}        # Basis as array of number field elements
  basis_ord#::Vector{NfAbsOrdElem}    # Basis as array of order elements
  basis_matrix::FakeFmpqMat           # Basis matrix of order wrt basis of K
<<<<<<< HEAD
  basis_mat_inv::FakeFmpqMat          # Inverse of basis matrix
  gen_index::fmpq                     # The det of basis_mat_inv as fmpq
  index::fmpz                         # The det of basis_mat_inv
                                      # (this is the index of the equation order
                                      #  in the given order)
  disc::fmpz                          # Discriminant
  is_equation_order::Bool             # Equation order of ambient number field?
=======
  basis_mat_inv::FakeFmpqMat       # Inverse of basis matrix
  gen_index::QQFieldElem                  # The det of basis_mat_inv as QQFieldElem
  index::ZZRingElem                      # The det of basis_mat_inv
                                   # (this is the index of the equation order
                                   #  in the given order)
  disc::ZZRingElem                       # Discriminant
  is_equation_order::Bool           # Equation order of ambient number field?
>>>>>>> 22d78b54

  minkowski_matrix::Tuple{arb_mat, Int}        # Minkowski matrix
  minkowski_gram_mat_scaled::Tuple{ZZMatrix, Int} # Minkowski matrix - gram * 2^prec and rounded
  minkowski_gram_CMfields::ZZMatrix
  complex_conjugation_CM::Map

  torsion_units#::Tuple{Int, NfAbsOrdElem}

  is_maximal::Int                  # 0 Not known
                                   # 1 Known to be maximal
                                   # 2 Known to not be maximal

  primesofmaximality::Vector{ZZRingElem} # primes at the which the order is known to
                                   # to be maximal

  norm_change_const::Tuple{BigFloat, BigFloat}
                                   # Tuple c1, c2 as in the paper of
                                   # Fieker-Friedrich
  trace_mat::ZZMatrix              # The trace matrix (if known)

  tcontain::FakeFmpqMat            # Temporary variable for _check_elem_in_order
                                   # and den.
  tcontain_fmpz::ZZRingElem              # Temporary variable for _check_elem_in_order
  tcontain_fmpz2::ZZRingElem             # Temporary variable for _check_elem_in_order
  tidempotents::ZZMatrix           # Temporary variable for idempotents()

<<<<<<< HEAD
  index_div::Dict{fmpz, Vector}    # the index divisor splitting
=======
  index_div::Dict{ZZRingElem, Vector}       # the index divisor splitting
>>>>>>> 22d78b54
                                   # Any = Array{NfAbsOrdIdl, Int}
                                   # but forward references are illegal

  lllO::NfAbsOrd{S, T}             # the same order with a lll-reduced basis

   function NfAbsOrd{S, T}(a::S) where {S, T}
    # "Default" constructor with default values.
    r = new{S, elem_type(S)}()
    r.nf = a
    #r.signature = (-1,0)
    r.primesofmaximality = Vector{ZZRingElem}()
    #r.norm_change_const = (-1.0, -1.0)
    r.is_equation_order = false
    r.is_maximal = 0
    r.tcontain = FakeFmpqMat(zero_matrix(FlintZZ, 1, degree(a)))
    r.tcontain_fmpz = ZZRingElem()
    r.tcontain_fmpz2 = ZZRingElem()
    r.tidempotents = zero_matrix(FlintZZ, 1 + 2*degree(a), 1 + 2*degree(a))
    r.index_div = Dict{ZZRingElem, Any}()
    return r
  end

  function NfAbsOrd{S, T}(K::S, x::FakeFmpqMat, xinv::FakeFmpqMat, B::Vector{T}, cached::Bool = false) where {S, T}
    return get_cached!(NfAbsOrdID, (K, x), cached) do
      z = NfAbsOrd{S, T}(K)
      n = degree(K)
      z.basis_nf = B
      z.basis_matrix = x
      z.basis_mat_inv = xinv
      return z
    end::NfAbsOrd{S, T}
  end

  function NfAbsOrd{S, T}(K::S, x::FakeFmpqMat, cached::Bool = false) where {S, T}
    return get_cached!(NfAbsOrdID, (K, x), cached) do
      z = NfAbsOrd{S, T}(K)
      n = degree(K)
      B_K = basis(K)
      d = Vector{T}(undef, n)
      for i in 1:n
        d[i] = elem_from_mat_row(K, x.num, i, x.den)
      end
      z.basis_nf = d
      z.basis_matrix = x
      return z
    end::NfAbsOrd{S, T}
  end

  function NfAbsOrd{S, T}(b::Vector{T}, cached::Bool = false) where {S, T}
    K = parent(b[1])
    A = basis_matrix(b, FakeFmpqMat)
    return get_cached!(NfAbsOrdID, (K, A), cached) do
      z = NfAbsOrd{parent_type(T), T}(K)
      z.basis_nf = b
      z.basis_matrix = A
      return z
    end::NfAbsOrd{S, T}
  end
end

NfAbsOrd(K::S, x::FakeFmpqMat, xinv::FakeFmpqMat, B::Vector{T}, cached::Bool = false) where {S, T} = NfAbsOrd{S, T}(K, x, xinv, B, cached)

NfAbsOrd(K::S, x::FakeFmpqMat, cached::Bool = false) where {S} = NfAbsOrd{S, elem_type(S)}(K, x, cached)

NfAbsOrd(b::Vector{T}, cached::Bool = false) where {T} = NfAbsOrd{parent_type(T), T}(b, cached)

const NfOrd = NfAbsOrd{AnticNumberField, nf_elem}

const NfAbsOrdID = Dict{Tuple{Any, FakeFmpqMat}, NfAbsOrd}()

################################################################################
#
#  NfOrd/NfOrdElem
#
################################################################################

export NfOrdElem

export NfAbsOrdElem

mutable struct NfAbsOrdElem{S, T} <: NumFieldOrdElem
  elem_in_nf::T
  coordinates::Vector{ZZRingElem}
  has_coord::Bool
  parent::NfAbsOrd{S, T}

  function NfAbsOrdElem{S, T}(O::NfAbsOrd{S, T}) where {S, T}
    z = new{S, T}()
    z.parent = O
    z.elem_in_nf = nf(O)()
    z.coordinates = Vector{ZZRingElem}(undef, degree(O))
    z.has_coord = false
    return z
  end

  function NfAbsOrdElem{S, T}(O::NfAbsOrd{S, T}, a::T) where {S, T}
    z = new{S, T}()
    z.elem_in_nf = a
    z.coordinates = Vector{ZZRingElem}(undef, degree(O))
    z.parent = O
    z.has_coord = false
    return z
  end

  function NfAbsOrdElem{S, T}(O::NfAbsOrd{S, T}, a::T, arr::Vector{ZZRingElem}) where {S, T}
    z = new{S, T}()
    z.parent = O
    z.elem_in_nf = a
    z.has_coord = true
    z.coordinates = arr
    return z
  end

  function NfAbsOrdElem{S, T}(O::NfAbsOrd{S, T}, arr::ZZMatrix) where {S, T}
    (nrows(arr) > 1 && ncols(arr) > 1) &&
        error("Matrix must have 1 row or 1 column")

    z = new{S, T}()
    y = zero(nf(O))
    for i in 1:degree(O)
      y += arr[i] * O.basis_nf[i]
    end
    z.elem_in_nf = y
    z.has_coord = true
    z.coordinates = reshape(collect(arr), :)
    z.parent = O
    return z
  end

  function NfAbsOrdElem{S, T}(O::NfAbsOrd{S, T}, arr::Vector{ZZRingElem}) where {S, T}
    z = new{S, T}()
    z.elem_in_nf = dot(O.basis_nf, arr)
    z.has_coord = true
    z.coordinates = arr
    z.parent = O
    return z
  end

  function NfAbsOrdElem{S, T}(O::NfAbsOrd{S, T}, arr::Vector{U}) where {S, T, U <: Integer}
    return NfAbsOrdElem{S, T}(O, map(FlintZZ, arr))
  end

  function NfAbsOrdElem{S, T}(x::NfAbsOrdElem{S, T}) where {S, T}
    return deepcopy(x)  ### Check parent?
  end
end

NfAbsOrdElem(O::NfAbsOrd{S, T}) where {S, T} = NfAbsOrdElem{S, T}(O)

NfAbsOrdElem(O::NfAbsOrd{S, T}, a::T) where {S, T} = NfAbsOrdElem{S, T}(O, a)

NfAbsOrdElem(O::NfAbsOrd{S, T}, a::T, arr::Vector{ZZRingElem}) where {S, T} = NfAbsOrdElem{S, T}(O, a, arr)

NfAbsOrdElem(O::NfAbsOrd{S, T}, arr::Vector{ZZRingElem}) where {S, T} = NfAbsOrdElem{S, T}(O, arr)

NfAbsOrdElem(O::NfAbsOrd{S, T}, arr::ZZMatrix) where {S, T} = NfAbsOrdElem{S, T}(O, arr)

NfAbsOrdElem(O::NfAbsOrd{S, T}, arr::Vector{U}) where {S, T, U <: Integer} = NfAbsOrdElem{S, T}(O, arr)

#NfAbsOrdElem(O::NfAbsOrd{S, T}, p::Integer) where {S, T} = NfAbsOrdElem{S, T}(O, p)

#NfAbsOrdElem(O::NfAbsOrd{S, T}, p::ZZRingElem) where {S, T} = NfAbsOrdElem{S, T}(O, p)

const NfOrdElem = NfAbsOrdElem{AnticNumberField, nf_elem}

################################################################################
#
#  NfOrdIdlSet/NfOrdIdl
#
################################################################################

export NfOrdIdl

export NfAbsOrdIdl

struct NfAbsOrdIdlSet{S, T}
  order::NfAbsOrd{S, T}

  function NfAbsOrdIdlSet{S, T}(O::NfAbsOrd{S, T}, cached::Bool = false) where {S, T}
    return get_cached!(NfAbsOrdIdlSetID, O, cached) do
      return new{S, T}(O)
    end::NfAbsOrdIdlSet{S, T}
  end
end

function NfAbsOrdIdlSet(O::NfAbsOrd{S, T}, cached::Bool = false) where {S, T}
  return NfAbsOrdIdlSet{S, T}(O, cached)
end

const NfOrdIdlSet = NfAbsOrdIdlSet{AnticNumberField, nf_elem}

const NfAbsOrdIdlSetID = Dict{NfAbsOrd, NfAbsOrdIdlSet}()

@doc Markdown.doc"""
    NfOrdIdl(O::NfOrd, a::ZZMatrix) -> NfOrdIdl

    Creates the ideal of $O$ with basis matrix $a$.
    No sanity checks. No data is copied, $a$ should not be used anymore.

  NfOrdIdl(a::ZZRingElem, b::NfOrdElem) -> NfOrdIdl

    Creates the ideal $(a,b)$ of the order of $b$.
    No sanity checks. No data is copied, $a$ and $b$ should not be used anymore.

  NfOrdIdl(O::NfOrd, a::ZZRingElem, b::nf_elem) -> NfOrdIdl

    Creates the ideal $(a,b)$ of $O$.
    No sanity checks. No data is copied, $a$ and $b$ should not be used anymore.

  NfOrdIdl(x::NfOrdElem) -> NfOrdIdl

    Creates the principal ideal $(x)$ of the order of $O$.
    No sanity checks. No data is copied, $x$ should not be used anymore.

"""
@attributes mutable struct NfAbsOrdIdl{S, T} <: NumFieldOrdIdl
  order::NfAbsOrd{S, T}
  basis::Vector{NfAbsOrdElem{S, T}}
  basis_matrix::ZZMatrix
  basis_mat_inv::FakeFmpqMat
  lll_basis_matrix::ZZMatrix
  gen_one::ZZRingElem
  gen_two::NfAbsOrdElem{S, T}
  gens_short::Bool
  gens_normal::ZZRingElem
  gens_weakly_normal::Bool # true if Norm(A) = gcd(Norm, Norm)
                           # weaker than normality - at least potentially
  norm::ZZRingElem
  minimum::ZZRingElem
  is_prime::Int            # 0: don't know
                           # 1 known to be prime
                           # 2 known to be not prime
  iszero::Int              # as above
  is_principal::Int        # as above
  princ_gen::NfAbsOrdElem{S, T}
  princ_gen_fac_elem::FacElem{T, S}
  princ_gen_special::Tuple{Int, Int, ZZRingElem}
                           # Check if the ideal is generated by an integer
                           # First entry encodes the following:
                           # 0: don't know
                           # 1: second entry generates the ideal
                           # 2: third entry generates the ideal
  splitting_type::Tuple{Int, Int}
                           #ordered as ramification index, inertia degree
  anti_uniformizer::T

  valuation::Function      # a function returning "the" valuation -
                           # mind that the ideal is not prime

  gens::Vector{NfAbsOrdElem{S, T}}  # A set of generators of the ideal

  ## For residue fields of non-index divisors
  prim_elem::NfAbsOrdElem{S, T}
  min_poly_prim_elem::ZZPolyRingElem  # minimal polynomial modulo P
  basis_in_prim::Vector{ZZMatrix} #

  function NfAbsOrdIdl{S, T}(O::NfAbsOrd{S, T}) where {S, T}
    # populate the bits types (Bool, Int) with default values
    r = new{S, T}()
    r.order = O
    r.gens_short = false
    r.gens_weakly_normal = false
    r.iszero = 0
    r.is_prime = 0
    r.is_principal = 0
    r.splitting_type = (0,0)
    return r
  end

  function NfAbsOrdIdl{S, T}(O::NfAbsOrd{S, T}, a::ZZMatrix) where {S, T}
    # create ideal of O with basis_matrix a
    # Note that the constructor 'destroys' a, a should not be used anymore
    r = NfAbsOrdIdl(O)
    r.basis_matrix = a
    return r
  end

  function NfAbsOrdIdl{S, T}(a::ZZRingElem, b::NfAbsOrdElem{S, T}) where {S, T}
    # create ideal (a,b) of order(b)
    r = NfAbsOrdIdl(parent(b))
    r.gen_one = a
    r.gen_two = b
    return r
  end

  function NfAbsOrdIdl{S, T}(O::NfAbsOrd{S, T}, a::ZZRingElem, b::nf_elem) where {S, T}
    # create ideal (a,b) of O
    r = NfAbsOrdIdl(a, O(b, false))
    return r
  end

  function NfAbsOrdIdl{S, T}(O::NfAbsOrd{S, T}, a::NfAbsOrdElem{S, T}) where {S, T}
    return NfAbsOrdIdl(a)
  end

  function NfAbsOrdIdl{S, T}(x::NfAbsOrdElem{S, T}) where {S, T}
    # create ideal (x) of parent(x)
    # Note that the constructor 'destroys' x, x should not be used anymore
    O = parent(x)
    C = NfAbsOrdIdl{S, T}(O)
    C.princ_gen = x
    C.princ_gen_fac_elem = FacElem(elem_in_nf(x))
    C.is_principal = 1

    if iszero(x)
      C.iszero = 1
    end
    C.norm = abs(norm(x))
    C.gen_one = C.norm
    C.gen_two = x

    C.gens_normal = C.gen_one
    C.gens_weakly_normal = true

    return C
  end

  function NfAbsOrdIdl{S, T}(O::NfAbsOrd{S, T}, x::Int) where {S, T}
    # create ideal (x) of parent(x)
    # Note that the constructor 'destroys' x, x should not be used anymore
    C = NfAbsOrdIdl(O)
    C.princ_gen = O(x)
    C.princ_gen_fac_elem = FacElem(nf(O)(x))
    C.is_principal = 1
    C.princ_gen_special = (1, abs(x), ZZRingElem(0))
    C.gen_one = ZZRingElem(x)
    C.gen_two = O(x)
    C.norm = ZZRingElem(abs(x))^degree(O)
    C.minimum = ZZRingElem(abs(x))
    C.gens_normal = ZZRingElem(x)
    C.gens_weakly_normal = true
    return C
  end

  function NfAbsOrdIdl{S, T}(O::NfAbsOrd{S, T}, x::ZZRingElem) where {S, T}
    # create ideal (x) of parent(x)
    # Note that the constructor 'destroys' x, x should not be used anymore
    C = NfAbsOrdIdl(O)
    C.princ_gen = O(x)
    C.princ_gen_fac_elem = FacElem(nf(O)(x))
    C.is_principal = 1
    C.princ_gen_special = (2, Int(0), abs(x))
    C.gen_one = x
    C.gen_two = O(x)
    C.norm = abs(x)^degree(O)
    C.minimum = abs(x)
    C.gens_normal = x
    C.gens_weakly_normal = true
    return C
  end
end

NfAbsOrdIdl(a::ZZRingElem, b::NfAbsOrdElem{S, T}) where {S, T} = NfAbsOrdIdl{S, T}(a, b)

NfAbsOrdIdl(O::NfAbsOrd{S, T}) where {S, T} = NfAbsOrdIdl{S, T}(O)

NfAbsOrdIdl(a::NfAbsOrdElem{S, T}) where {S, T} = NfAbsOrdIdl{S, T}(a)

NfAbsOrdIdl(O::NfAbsOrd{S, T}, a::ZZMatrix) where {S, T} = NfAbsOrdIdl{S, T}(O, a)

NfAbsOrdIdl(O::NfAbsOrd{S, T}, x::Int) where {S, T} = NfAbsOrdIdl{S, T}(O, x)

NfAbsOrdIdl(O::NfAbsOrd{S, T}, x::ZZRingElem) where {S, T} = NfAbsOrdIdl{S, T}(O, x)

const NfOrdIdl = NfAbsOrdIdl{AnticNumberField, nf_elem}

################################################################################
#
#  NfOrdFracIdlSet/NfOrdFracIdl
#
################################################################################

mutable struct NfAbsOrdFracIdlSet{S, T}
  order::NfAbsOrd{S, T}

  function NfAbsOrdFracIdlSet{S, T}(O::NfAbsOrd{S, T}, cached::Bool=false) where {S, T}
    return get_cached!(NfAbsOrdFracIdlSetID, O, cached) do
      return new{S, T}(O)
    end::NfAbsOrdFracIdlSet{S, T}
  end
end

const NfAbsOrdFracIdlSetID = Dict{NfAbsOrd, NfAbsOrdFracIdlSet}()

mutable struct NfAbsOrdFracIdl{S, T} <: NumFieldOrdFracIdl
  order::NfAbsOrd{S, T}
  num::NfAbsOrdIdl{S, T}
  den::ZZRingElem
  norm::QQFieldElem
  basis_matrix::FakeFmpqMat
  basis_mat_inv::FakeFmpqMat

  function NfAbsOrdFracIdl{S, T}(O::NfAbsOrd{S, T}) where {S, T}
    z = new{S, T}()
    z.order = O
    return z
  end

  function NfAbsOrdFracIdl{S, T}(O::NfAbsOrd{S, T}, a::NfAbsOrdIdl{S, T}, b::ZZRingElem) where {S, T}
    z = new{S, T}()
    z.order = O
    b = abs(b)
    #z.basis_matrix = FakeFmpqMat(basis_matrix(a), deepcopy(b))
    z.num = a
    z.den = b
    return z
  end

  function NfAbsOrdFracIdl{S, T}(O::NfAbsOrd{S, T}, a::FakeFmpqMat) where {S, T}
    z = new{S, T}()
    z.order = O
    z.basis_matrix = a
    return z
  end

  function NfAbsOrdFracIdl{S, T}(x::NfAbsOrdIdl{S, T}, y::ZZRingElem) where {S, T}
    z = new{S, T}()
    z.order = order(x)
    z.num = x
    z.den = abs(y)
    return z
  end

  function NfAbsOrdFracIdl{S, T}(O::NfAbsOrd{S, T}, a::T) where {S, T}
    z = new{S, T}()
    z.order = O
    d = denominator(a, O)
    z.num = ideal(O, O(d*a, false))
    z.den = d
    #z.basis_matrix = hnf(FakeFmpqMat(representation_matrix(O(denominator(a, O)*a)), denominator(a, O)))
    return z
  end
end

function NfAbsOrdFracIdl(O::NfAbsOrd{S, T}) where {S, T}
  return NfAbsOrdFracIdl{S, T}(O)
end

function NfAbsOrdFracIdl(O::NfAbsOrd{S, T},
                         a::NfAbsOrdIdl{S, T}, b::ZZRingElem) where {S, T}
  return NfAbsOrdFracIdl{S, T}(O, a, b)
end

function NfAbsOrdFracIdl(O::NfAbsOrd{S, T}, a::FakeFmpqMat) where {S, T}
  return NfAbsOrdFracIdl{S, T}(O, a)
end

function NfAbsOrdFracIdl(x::NfAbsOrdIdl{S, T}, y::ZZRingElem) where {S, T}
  return NfAbsOrdFracIdl{S, T}(x, y)
end

function NfAbsOrdFracIdl(O::NfAbsOrd{S, T}, a::T) where {S, T}
  return NfAbsOrdFracIdl{S, T}(O, a)
end

const NfOrdFracIdlSet = NfAbsOrdFracIdlSet{AnticNumberField, nf_elem}

const NfOrdFracIdl = NfAbsOrdFracIdl{AnticNumberField, nf_elem}

################################################################################
#
#  UnitGrpCtx
#
################################################################################

mutable struct UnitGrpCtx{T <: Union{nf_elem, FacElem{nf_elem}}}
  order::NfOrd
  rank::Int
  full_rank::Bool
  units::Vector{T}
  regulator::arb
  tentative_regulator::arb
  regulator_precision::Int
  #torsion_units::Vector{NfOrdElem}
  torsion_units_order::Int
  torsion_units_gen::NfOrdElem
  conj_log_cache::Dict{Int, Dict{nf_elem, arb}}
  conj_log_mat_cutoff::Dict{Int, arb_mat}
  conj_log_mat_cutoff_inv::Dict{Int, arb_mat}
  conj_log_mat::Tuple{arb_mat, Int}
  conj_log_mat_transpose::Tuple{arb_mat, Int}
  conj_log_mat_times_transpose::Tuple{arb_mat, Int}
  rel_add_prec::Int
  tors_prec::Int
  indep_prec::Int

  residue::arb

  unit_map::Map
  finished::Bool
  auts# automorphisms of the field
  cache::Vector{Dict{nf_elem, nf_elem}}
  relations_used::Vector{Int}

  function UnitGrpCtx{T}(O::NfOrd) where {T}
    z = new{T}()
    z.order = O
    z.rank = -1
    z.full_rank = false
    z.regulator_precision = -1
    z.torsion_units_order = -1
    z.units = Vector{T}()
    z.conj_log_mat_cutoff = Dict{Int, arb_mat}()
    z.conj_log_mat_cutoff_inv = Dict{Int, arb_mat}()
    z.rel_add_prec = 32
    z.tors_prec = 16
    z.indep_prec = 16
    z.finished = false
    relations_used = Vector{Int}()
    return z
  end
end

################################################################################
#
#  analytic_func
#
################################################################################

mutable struct analytic_func{T<:Number}
  coeff::Vector{T}
  valid::Tuple{T, T}

  function analytic_func{T}() where {T}
    return new{T}()
  end
end

################################################################################
#
#  BigComplex
#
################################################################################

mutable struct BigComplex
  re::BigFloat
  im::BigFloat
  function BigComplex(r::BigFloat)
    c = new()
    c.re = r
    c.im = zero(r)
    return c
  end

  function BigComplex(r::BigInt)
    return BigComplex(BigFloat(r))
  end

  function BigComplex(r::ZZRingElem)
    return BigComplex(BigFloat(BigInt(r)))
  end

  function BigComplex(r::BigFloat, i::BigFloat)
    c = new()
    c.re = r
    c.im = i
    return c
  end

  function BigComplex(r::Complex{Float64})
    return BigComplex(BigFloat(Base.real(r)), BigFloat(Base.imag(r)))
  end

  function BigComplex(r::acb)
    return BigComplex(BigFloat(midpoint(real(r))), BigFloat(midpoint(imag(r))))
  end
end

################################################################################
#
#  roots_ctx
#
################################################################################

mutable struct roots_ctx
  f::ZZPolyRingElem
  r_d::Vector{BigComplex}  # the 1st r1 ones will be real
  r::Vector{BigComplex}    # the complexes and at the end, the conjugated
  r1::Int
  r2::Int
  minkowski_matrix::Matrix{BigFloat} # caching: I currently
                                    # cannot extend number fields, so I cache it
                                    # here...
  minkowski_mat_p::Int

  cache::Matrix{BigFloat} # to avoid allocation elsewhere.
  cache_z1::ZZMatrix
  cache_z2::ZZMatrix
  function roots_ctx()
    r = new()
    return r
  end
  function roots_ctx(K::AnticNumberField)
    return get_attribute!(K, :roots_ctx) do
      return conjugates_init(K.pol)
    end::roots_ctx
  end
end

################################################################################
#
#  _RealRing
#
################################################################################

mutable struct _RealRing
  t1::BigFloat
  t2::BigFloat
  z1::BigInt
  zz1::ZZRingElem
  function _RealRing()
    r = new()
    r.t1 = BigFloat(0)
    r.t2 = BigFloat(0)
    r.z1 = BigInt(0)
    r.zz1 = ZZRingElem(0)
    return r
  end
end

RealRing() = R

################################################################################
#
#  Node
#
################################################################################

mutable struct node{T}
  content::T
  left::node{T}
  right::node{T}

  function node{T}(a::T) where {T}
    f = new{T}()
    f.content = a
    return f
  end

  function node{T}(a::T, b::node{T}, c::node{T}) where {T}
    f = node{T}(a)
    f.content = a
    f.right = b
    f.left = c
    return f
  end
end

################################################################################
#
#  FactorBase
#
################################################################################

mutable struct FactorBase{T}
  prod::T
  base::Union{Set{T}, AbstractVector{T}}
  ptree::node{T}

  function FactorBase{T}(a::T, b::Set{T}) where {T}
    f = new{T}()
    f.prod = a
    f.base = b
    return f
  end

  function FactorBase{T}(a::T, b::AbstractVector{T}) where {T}
    f = new{T}()
    f.prod = a
    f.base = b
    return f
  end
end

################################################################################
#
#  NfFactorBase
#
################################################################################

mutable struct FactorBaseSingleP{T}
  P::ZZRingElem
  pt::FactorBase{T}
  lp::Vector{Tuple{Int,NfOrdIdl}}
  lf::Vector{T}
  doit::Function

  function FactorBaseSingleP(p::Integer, lp::Vector{Tuple{Int, NfOrdIdl}}) 
    Fpx = polynomial_ring(residue_ring(FlintZZ, UInt(p), cached=false), "x", cached=false)[1]
    O = order(lp[1][2])
    K = O.nf
    return FactorBaseSingleP(Fpx(Globals.Zx(K.pol)), lp)
  end

  function FactorBaseSingleP(p::ZZRingElem, lp::Vector{Tuple{Int, NfOrdIdl}}) 
    Fpx = polynomial_ring(residue_ring(FlintZZ, p, cached=false), "x", cached=false)[1]
    O = order(lp[1][2])
    K = O.nf
    return FactorBaseSingleP(Fpx(Globals.Zx(K.pol)), lp)
  end

  function FactorBaseSingleP(fp::S, lp::Vector{Tuple{Int, NfOrdIdl}}) where {S}
    FB = new{S}()
    FB.lp = lp
    p = characteristic(base_ring(fp))
    FB.P = p
    O = order(lp[1][2])
    K = O.nf

    if isone(leading_coefficient(K.pol)) && isone(denominator(K.pol)) && (length(lp) >= 3 && !is_index_divisor(O, p)) # ie. index divisor or so
      Qx = parent(K.pol)
      Fpx = parent(fp)
      lf = [ gcd(fp, Fpx(Globals.Zx(Qx(K(P[2].gen_two)))))::S for P = lp]
      FB.lf = lf
      FB.pt = FactorBase(Set(lf), check = false)
    end
    return FB
  end
end

function fb_doit(a::nf_elem, v::Int, sP::FactorBaseSingleP, no::QQFieldElem = QQFieldElem(0))
  if !isdefined(sP, :lf)
    return fb_naive_doit(a, v, sP, no)
  end
  d = denominator(a)
  if isone(gcd(d, sP.P))
    return fb_int_doit(a, v, sP)
  end
  return fb_naive_doit(a, v, sP, no)
end

function fb_naive_doit(a::nf_elem, v::Int, sP::FactorBaseSingleP, no::QQFieldElem = QQFieldElem(0))
  lp = sP.lp
  r = Vector{Tuple{Int, Int}}()
  for x=1:length(lp)
    vl = valuation(a, lp[x][2], no)
    v -= vl*lp[x][2].splitting_type[2]
    if vl !=0
      push!(r, (lp[x][1], vl))
    end
  end
  return r, v
end

function fb_int_doit(a::nf_elem, v::Int, sP::FactorBaseSingleP)
  g = parent(sP.lf[1])(a)
  g = gcd(g, sP.pt.prod)
  fl = is_smooth(sP.pt, g)[1]
  if fl
    d = factor(sP.pt, g)
    r = Vector{Tuple{Int, Int}}()
    vv=v
    for x in keys(d)
      id = something(findfirst(isequal(x), sP.lf), 0)
      vv -= sP.lp[id][2].splitting_type[2]
      push!(r, (sP.lp[id][1], 1))
    end
    if vv == 0
      return r, vv
    end
    r = Vector{Tuple{Int, Int}}()
    for x in keys(d)
      id = something(findfirst(isequal(x), sP.lf), 0)
      vl  = valuation(a, sP.lp[id][2])
      v -= sP.lp[id][2].splitting_type[2]*vl
      push!(r, (sP.lp[id][1], vl))
    end
    return r, v
  else
    return Vector{Tuple{Int, Int}}(), -1
  end
end

mutable struct NfFactorBase
  fb::Dict{ZZRingElem, FactorBaseSingleP}
  size::Int
  fb_int::FactorBase{ZZRingElem}
  ideals::Vector{NfOrdIdl}
  rw::Vector{Int}
  mx::Int

  function NfFactorBase()
    r = new(Dict{ZZRingElem, Vector{Tuple{Int, NfOrdIdl}}}())
    r.size = 0
    return r
  end
end


################################################################################
#
#  sparse Z-modules
#
################################################################################

mutable struct ModuleCtxNmod
  R::zzModRing
  basis::SMat{zzModRingElem}
  gens::SMat{zzModRingElem}

  function ModuleCtxNmod()
    return new()
  end

  function ModuleCtxNmod(R::zzModRing, dim::Int)
    M = new()
    M.R = R
    M.basis = sparse_matrix(R)
    M.basis.c = dim
    M.gens = sparse_matrix(R)
    return M
  end

  function ModuleCtxNmod(p::Int, dim::Int)
    M = new()
    M.R = residue_ring(FlintZZ, p, cached=false)
    M.basis = sparse_matrix(M.R)
    M.basis.c = dim
    M.gens = sparse_matrix(M.R)
    return M
  end
end

mutable struct ModuleCtx_fmpz
  bas_gens::SMat{ZZRingElem}  # contains a max. indep system
  max_indep::SMat{ZZRingElem} # the bas_gens in upper-triangular shape
  basis::SMat{ZZRingElem}     # if set, probably a basis (in upper-triangular)
  rel_gens::SMat{ZZRingElem}  # more elements, used for relations
  Mp::ModuleCtxNmod
  rel_reps_p::SMat{zzModRingElem}  # rel_reps_p[i] * Mp.basis = rel_gens[i] - if set
                        # at least mod p...
  basis_idx::ZZRingElem
  essential_elementary_divisors::Vector{ZZRingElem}
  new::Bool
  trafo::Any            # transformations bla
  done_up_to::Int

  function ModuleCtx_fmpz(dim::Int, p::Int = next_prime(2^20))
    M = new()
    M.max_indep = sparse_matrix(FlintZZ)
    M.max_indep.c = dim
    M.bas_gens = sparse_matrix(FlintZZ)
    M.bas_gens.c = dim
    M.rel_gens = sparse_matrix(FlintZZ)
    M.rel_gens.c = dim
    R = residue_ring(FlintZZ, p, cached=false)
    M.rel_reps_p = sparse_matrix(R)
    M.new = false
    M.Mp = ModuleCtxNmod(R, dim)
    return M
  end
end

################################################################################
#
#  ClassGrpCtx
#
################################################################################

mutable struct RandIdlCtx
  base::Vector{NfOrdIdl}
  ibase::Vector{NfOrdFracIdl}
  rand::NfOrdIdl
  exp::Vector{Int}
  ub::ZZRingElem
  lb::ZZRingElem
  last::Set{Vector{Int}}
  function RandIdlCtx()
    return new()
  end
end

const nf_elem_or_fac_elem = Union{nf_elem, FacElem{nf_elem, AnticNumberField}}

abstract type NormCtx end

mutable struct ClassGrpCtx{T}  # T should be a matrix type: either ZZMatrix or SMat{}
  FB::NfFactorBase

  M::ModuleCtx_fmpz
  R_gen::Vector{nf_elem_or_fac_elem}# the relations
  R_rel::Vector{nf_elem_or_fac_elem}
  RS::Set{UInt} #only the hash-values

  last_piv1::Vector{Int}
  mis::Set{Int}

  h::ZZRingElem
  c::roots_ctx

  rel_cnt::Int
  bad_rel::Int
  hnf_call::Int
  time::Dict{Symbol, Float64}

  last::Int
  op::Array # of pairs: Map, perm where Map is a field automorphism
            # and perm is the induced operation on the factor base
            # difficult to type since we have many map types...
  aut_grp::Vector #For every automorphism, we have
                  #the permutation it induces on the
                  #factor base

  largePrimeCnt::Int
  B2::Int
  largePrime::Dict{ZZPolyRingElem, Tuple{nf_elem, QQFieldElem}}
  largePrime_success::Int
  largePrime_no_success::Int

  normStat::Dict{Int, Tuple}
  expect::Int

  randomClsEnv::RandIdlCtx

  val_base::ZZMatrix      # a basis for the possible infinite randomization
                          # vectors: conditions are
                          #  - sum over all = 0
                          #  - indices corresponding to complex pairs are
                          #    identical
                          # done via lll + nullspace

  rel_mat_full_rank::Bool
  H_trafo::Vector{Any}

  dl_data # Tuple{Int, ZZMatrix, AbelianGrp, ZZMatrix}
  cl_map::Map
  finished::Bool

  normCtx::NormCtx
  sat_done::Int

  GRH::Bool # Indicate whether correctness of result depends on GRH

  function ClassGrpCtx{T}() where {T}
    r = new{T}()
    r.R_gen = Vector{nf_elem_or_fac_elem}()
    r.R_rel = Vector{nf_elem_or_fac_elem}()
    r.RS = Set{UInt}()
    r.largePrimeCnt = 0
    r.largePrime = Dict{ZZPolyRingElem, Tuple{nf_elem, QQFieldElem}}()
    r.largePrime_success = 0
    r.largePrime_no_success = 0
    r.normStat = Dict{Int, Int}()
    r.time = Dict{Symbol, Float64}()
    r.B2 = 0
    r.H_trafo = []
    r.finished = false
    r.sat_done = 0
    return r
  end
end

################################################################################
#
#  IdealRelationCtx
#
################################################################################

mutable struct IdealRelationsCtx{Tx, TU, TC}
  A::NfOrdIdl
  v::Vector{Int}  # the infinite valuation will be exp(v[i])
  E::enum_ctx{Tx, TU, TC}
  c::ZZRingElem           # the last length
  cnt::Int
  bad::Int
  restart::Int
  M::ZZMatrix
  vl::Int
  rr::UnitRange{Int}

  function IdealRelationsCtx{Tx, TU, TC}(clg::ClassGrpCtx, A::NfOrdIdl;
                 prec::Int = 100, val::Int=0, limit::Int = 0) where {Tx, TU, TC}
    v = matrix(FlintZZ, Base.rand(-val:val, 1,
                    nrows(clg.val_base)))*clg.val_base
    E = enum_ctx_from_ideal(A, v, prec = prec, limit = limit,
       Tx = Tx, TU = TU, TC = TC)::enum_ctx{Tx, TU, TC}
    I = new{Tx, TU, TC}()
    I.E = E
    I.A = A
    I.c = 0
    I.cnt = 0
    I.bad = 0
    I.restart = 0
    I.vl = 0
    I.rr = 1:0
    I.M = zero_matrix(FlintZZ, 1, I.E.n)
    return I
  end
end

################################################################################
#
#  Quotient rings of maximal orders of simple number fields
#
################################################################################

# S is the type of the order, T the type of the ideal
@attributes mutable struct AbsOrdQuoRing{S, T} <: Ring
  base_ring::S
  ideal::T
  basis_matrix::ZZMatrix
  basis_mat_array::Matrix{ZZRingElem}
  preinvn::Vector{fmpz_preinvn_struct}
  factor::Dict{T, Int}
  one # cache the simplify! one or isone testing

  # temporary variables for divisor and annihilator computations
  # don't use for anything else
  tmp_xxgcd::ZZMatrix # used only by xxgcd in NfOrd/residue_ring.jl
  tmp_div::ZZMatrix # used only by div in NfOrd/residue_ring.jl
  tmp_ann::ZZMatrix # used only by annihilator in NfOrd/residue_ring.jl
  tmp_euc::ZZMatrix # used only by euclid in NfOrd/residue_ring.jl

  multiplicative_group::Map

  function AbsOrdQuoRing{S, T}(O::S, I::T) where {S, T}
    z = new{S, T}()
    z.base_ring = O
    z.ideal = I
    z.basis_matrix = integral_basis_matrix_wrt(I, O)
    z.basis_mat_array = Array(z.basis_matrix)
    z.preinvn = [ fmpz_preinvn_struct(z.basis_matrix[i, i]) for i in 1:degree(O)]
    d = degree(O)
    z.tmp_div = zero_matrix(FlintZZ, 2*d + 1, 2*d + 1)
    z.tmp_xxgcd = zero_matrix(FlintZZ, 3*d + 1, 3*d + 1)
    z.tmp_ann = zero_matrix(FlintZZ, 2*d, d)
    z.tmp_euc = zero_matrix(FlintZZ, 2*d, d)
    z.one = simplify!(one(z))
    return z
  end
end

function AbsOrdQuoRing(O::S, I::T) where {S, T}
  @assert T == ideal_type(O)
  return AbsOrdQuoRing{S, T}(O, I)
end

# S and T as for AbsOrdQuoRing, U is the elem_type of the order
mutable struct AbsOrdQuoRingElem{S, T, U} <: RingElem
  elem::U
  parent::AbsOrdQuoRing{S, T}
  isreduced::Bool


  function AbsOrdQuoRingElem{S, T, U}() where {S, T, U}
    z = new{S, T, U}()
    z.isreduced = false
    return z
  end

  function AbsOrdQuoRingElem{S, T, U}(Q::AbsOrdQuoRing{S, T}, x::U) where {S, T, U}
    z = new{S, T, U}()
    z.elem = x
    z.parent = Q
    z.isreduced = false
    return z
  end
end

function AbsOrdQuoRingElem(Q::AbsOrdQuoRing{S, T}, x::U) where {S, T, U}
  return AbsOrdQuoRingElem{S, T, U}(Q, x)
end

const NfOrdQuoRing = AbsOrdQuoRing{NfOrd, NfOrdIdl}

const NfOrdQuoRingElem = AbsOrdQuoRingElem{NfOrd, NfOrdIdl, NfOrdElem}

################################################################################
#
#  Finitely generated abelian groups and their elements
#
################################################################################

abstract type GrpAb <: AbstractAlgebra.AdditiveGroup end

abstract type GrpAbElem <: AbstractAlgebra.AdditiveGroupElem end

@attributes mutable struct GrpAbFinGen <: GrpAb
  rels::ZZMatrix
  hnf::ZZMatrix
  is_snf::Bool
  snf::Vector{ZZRingElem}
  snf_map::Map{GrpAbFinGen, GrpAbFinGen}
  exponent::ZZRingElem
  isfinalized::Bool

  function GrpAbFinGen(R::ZZMatrix, is_hnf::Bool = false)
    r = new()
    r.is_snf = false
    r.rels = R
    if is_hnf
      r.hnf = R
    end
    r.isfinalized = false
    return r
  end

  function GrpAbFinGen(R::Vector{ZZRingElem}, is_snf::Bool = true)
    r = new()
    r.is_snf = is_snf
    r.snf = R
    r.isfinalized = false
    return r
  end

  function GrpAbFinGen(R::Vector{T}, is_snf::Bool = true) where T <: Integer
    r = new()
    r.is_snf = is_snf
    r.snf = map(ZZRingElem, R)
    r.isfinalized = false
    return r
  end

end

mutable struct GrpAbFinGenElem <: GrpAbElem
  parent::GrpAbFinGen
  coeff::ZZMatrix

  GrpAbFinGenElem() = new()
end

################################################################################
#
#  Binary Quadratic Forms
#
################################################################################

mutable struct QuadBin{T}
  base_ring         #::parent_type(T)
  a::T
  b::T
  c::T
  disc::T           # discriminant
  nonproper_cycle   # Vector{QuadBin{T}}

  function QuadBin(a::T, b::T, c::T) where {T}
    z = new{T}()
    z.a = a
    z.b = b
    z.c = c
    return z
  end
end

function QuadBin(a::Integer, b::Integer, c::Integer)
  return QuadBin(FlintZZ, a, b, c)
end

function QuadBin(R, a, b, c)
  z = QuadBin(R(a), R(b), R(c))
  z.base_ring = R
  return z
end

################################################################################
#
#  Maps
#
################################################################################

include("Map/MapType.jl")

################################################################################
#
#  NoElements
#
################################################################################

mutable struct NoElements <: Exception end

abstract type NumFieldEmb{T} end

################################################################################
#
#  Number field embeddings
#
################################################################################

mutable struct NumFieldEmbNfAbs <: NumFieldEmb{AnticNumberField}
  K::AnticNumberField  # Number Field
  i::Int               # The position of the root r in conjugates_arb(a),
                       # where a is the primitive element of K
  r::acb               # Approximation of the root
  isreal::Bool         # True if and only if the embedding is real.
  conjugate::Int       # The conjuagte embedding
  uniformizer::nf_elem # An element which is positive at the embedding
                       # and negative at all the other real embeddings.
                       # Makes sense only if the place is real.

  function NumFieldEmbNfAbs(K::AnticNumberField, c::acb_roots, i::Int)
    z = new()
    z.K = K
    r1, r2 = length(c.real_roots), length(c.complex_roots)
    if 1 <= i <= r1
      z.i = i
      z.isreal = true
      z.r = c.roots[i]
      z.conjugate = i
    elseif r1 + 1 <= i <= r1 + r2
      z.i = i
      z.isreal = false
      z.r = c.complex_roots[i - r1]
      z.conjugate = i + r2
    elseif r1 + r2  + 1 <= i <=  r1 + 2*r2
      z.i = i
      z.isreal = false
      z.r = conj(c.complex_roots[i - r1 - r2])
      z.conjugate = i - r2
    end
    return z
  end
end

################################################################################
#
#  Infinite places
#
################################################################################

export Plc, InfPlc

abstract type Plc end

# The field is not necessary, but we want to parametrize by it
mutable struct InfPlc{K, E} <: Plc
  field::K
  embedding::E

  function InfPlc(embedding::E) where {E}
    K = number_field(embedding)
    return new{typeof(K), E}(K, embedding)
  end
end

################################################################################
#
#  Types
#
################################################################################

@attributes mutable struct NfRel{T} <: SimpleNumField{T}
  base_ring::Nemo.Field
  pol::Generic.Poly{T}
  S::Symbol
  trace_basis::Vector{T}

  function NfRel{T}(f::Generic.Poly{T}, s::Symbol, cached::Bool = false) where {T}
    return get_cached!(NfRelID, (parent(f), f, s), cached) do
      z = new{T}()
      z.base_ring = base_ring(parent(f))
      z.pol = f
      z.S = s
      return z
    end::NfRel{T}
  end
end

const NfRelID = Dict{Tuple{Generic.PolyRing, Generic.Poly, Symbol},
                     NfRel}()


mutable struct NfRelElem{T} <: SimpleNumFieldElem{T}
  data::Generic.Poly{T}
  parent::NfRel{T}

  NfRelElem{T}(g::Generic.Poly{T}) where {T} = new{T}(g)
end

elem_type(::Type{NfRel{T}}) where {T} = NfRelElem{T}

elem_type(::NfRel{T}) where {T} = NfRelElem{T}

parent_type(::Type{NfRelElem{T}}) where {T} = NfRel{T}


################################################################################
#
#  G-Modules
#
################################################################################

abstract type GModule end

export ZpnGModule

mutable struct ZpnGModule <: GModule
  R::Nemo.zzModRing
  V::GrpAbFinGen
  G::Vector{zzModMatrix}
  p::Int

  function ZpnGModule(V::GrpAbFinGen,G::Vector{zzModMatrix})
    @assert ngens(V)==ncols(G[1]) && ngens(V)==nrows(G[1])
    z=new()
    z.G=G
    z.V=V
    z.R=parent(G[1][1,1])
    f=factor(ZZRingElem(z.R.n))
    @assert length(f.fac)==1
    z.p=Int(first(keys(f.fac)))
    return z
  end

end

###############################################################################
#
#  Graphs and Subgroup Lattice
#
###############################################################################

mutable struct Graph{T, M}
  edges::Dict{T, Dict{T, M}}
  degrees::Dict{T, Int}
  new_low_degrees::Dict{T, Nothing}

  function Graph{T, M}() where {T, M}
    z = new{T, M}()
    z.edges = Dict{T, Dict{T, M}}()
    z.degrees = Dict{T, Int}()
    z.new_low_degrees = Dict{T, Nothing}()
    return z
  end
end


mutable struct RelLattice{T <: Any, D <: Any}
  weak_vertices::WeakKeyDict{T, Nothing}
  graph::Graph{UInt, D}
  block_gc::Dict{T, Nothing}
  weak_vertices_rev::Dict{UInt, WeakRef}
  to_delete::Vector{UInt}
  zero::D # a generic object that will never actually be used.
  mult::Base.Callable #(D, D) -> D
  make_id::Base.Callable   # T -> D

  function RelLattice{T, D}() where {T, D}
    z = new()
    z.weak_vertices = WeakKeyDict{T, Nothing}()
    z.graph = Graph{UInt, D}()
    z.weak_vertices_rev = Dict{UInt, WeakRef}()
    z.to_delete = Vector{UInt}()
    z.block_gc = Dict{GrpAbFinGen, Nothing}()
    return z
  end
end

function GrpAbLatticeCreate()
  r = GrpAbLattice()
  r.zero = ZZMatrix(0,0)
  r.mult = *
  r.make_id = G::GrpAbFinGen -> identity_matrix(FlintZZ, ngens(G))
  return r
end

const GrpAbLattice = RelLattice{GrpAbFinGen, ZZMatrix}
const GroupLattice = GrpAbLatticeCreate()

###############################################################################
#
#  Pseudo matrix
#
###############################################################################

mutable struct PMat{T, S}
  base_ring
  matrix::Generic.MatSpaceElem{T}
  coeffs::Vector{S}

  function PMat{T, S}(m::Generic.MatSpaceElem{T}, c::Vector{S}) where {T, S}
    z = new{T, S}()
    z.matrix = m
    z.coeffs = c
    return z
  end

  function PMat{T, S}() where {T, S}
    z = new{T, S}()
    return z
  end
end

################################################################################
#
#  Absolute non-simple number fields
#
################################################################################

@attributes mutable struct NfAbsNS <: NonSimpleNumField{QQFieldElem}
  pol::Vector{QQMPolyRingElem}
  abs_pol::Vector{QQPolyRingElem}
  S::Vector{Symbol}
  basis#::Vector{NfAbsNSElem}
  degree::Int
  degrees::Vector{Int}
  signature::Tuple{Int, Int}
  traces::Vector{Vector{QQFieldElem}}

  function NfAbsNS(ff::Vector{QQPolyRingElem}, f::Vector{QQMPolyRingElem}, S::Vector{Symbol}, cached::Bool = false)
    r = new()
    r.abs_pol = ff
    r.pol = f
    r.S = S
    r.signature = (-1, -1)
    return r
  end
end

mutable struct NfAbsNSElem <: NonSimpleNumFieldElem{QQFieldElem}
  data::QQMPolyRingElem
  parent::NfAbsNS

  function NfAbsNSElem(K::NfAbsNS, g::QQMPolyRingElem)
    return new(g, K)
  end

end

################################################################################
#
#   Local fields
#
################################################################################

include("LocalField/Types.jl")

################################################################################
# for p/qAdic completions
################################################################################
#cannot use Ref here, has to be Ptr as the underlying stuff is
#not Julia allocated (but flint)
mutable struct fmpz_poly_raw  ## ZZPolyRingElem without parent like in c
  coeffs::Ptr{Nothing}
  alloc::Int
  length::Int

  function fmpz_poly_raw()
    error("should not get called")
    z = new()
    ccall((:fmpz_poly_init, libflint), Nothing, (Ref{ZZPolyRingElem},), z)
    finalizer(_fmpz_poly_raw_clear_fn, z)
    return z
  end

  function _fmpz_poly_raw_clear_fn(a::ZZPolyRingElem)
    ccall((:fmpz_poly_clear, libflint), Nothing, (Ref{ZZPolyRingElem},), a)
  end
end

mutable struct fmpz_poly_factor
  c::Int   # really an ZZRingElem  - but there is no fmpz_raw to be flint compatible
  poly::Ptr{fmpz_poly_raw}
  exp::Ptr{Int}
  _num::Int
  _alloc::Int

  function fmpz_poly_factor()
    z = new()
    ccall((:fmpz_poly_factor_init, libflint), Nothing,
            (Ref{fmpz_poly_factor}, ), z)
    finalizer(_fmpz_poly_factor_clear_fn, z)
    return z
  end

  function _fmpz_poly_factor_clear_fn(a::fmpz_poly_factor)
    ccall((:fmpz_poly_factor_clear, libflint), Nothing,
            (Ref{fmpz_poly_factor}, ), a)
  end
end

mutable struct HenselCtx
  f::ZZPolyRingElem
  p::UInt

  LF :: fmpz_poly_factor
  link::Ptr{Int}
  v::Ptr{fmpz_poly_raw}
  w::Ptr{fmpz_poly_raw}
  N::UInt
  prev::UInt
  r::Int  #for the cleanup
  lf:: Nemo.nmod_poly_factor

  function HenselCtx(f::ZZPolyRingElem, p::ZZRingElem)
    a = new()
    a.f = f
    a.p = UInt(p)
    Zx,x = polynomial_ring(FlintZZ, "x", cached=false)
    Rx,x = polynomial_ring(GF(UInt(p), cached=false), "x", cached=false)
    a.lf = Nemo.nmod_poly_factor(UInt(p))
    ccall((:nmod_poly_factor, libflint), UInt,
          (Ref{Nemo.nmod_poly_factor}, Ref{fpPolyRingElem}), (a.lf), Rx(f))
    r = a.lf.num
    a.r = r
    a.LF = fmpz_poly_factor()
#    @assert r > 1  #flint restriction
    a.v = ccall((:flint_malloc, libflint), Ptr{fmpz_poly_raw}, (Int, ), (2*r-2)*sizeof(fmpz_poly_raw))
    a.w = ccall((:flint_malloc, libflint), Ptr{fmpz_poly_raw}, (Int, ), (2*r-2)*sizeof(fmpz_poly_raw))
    for i=1:(2*r-2)
      ccall((:fmpz_poly_init, libflint), Nothing, (Ptr{fmpz_poly_raw}, ), a.v+(i-1)*sizeof(fmpz_poly_raw))
      ccall((:fmpz_poly_init, libflint), Nothing, (Ptr{fmpz_poly_raw}, ), a.w+(i-1)*sizeof(fmpz_poly_raw))
    end
    a.link = ccall((:flint_calloc, libflint), Ptr{Int}, (Int, Int), 2*r-2, sizeof(Int))
    a.N = 0
    a.prev = 0
    finalizer(HenselCtx_free, a)
    return a
  end

  function free_fmpz_poly_array(p::Ref{fmpz_poly_raw}, r::Int)
    for i=1:(2*r-2)
      ccall((:fmpz_poly_clear, libflint), Nothing, (Ref{fmpz_poly_raw}, ), p+(i-1)*sizeof(fmpz_poly_raw))
    end
    ccall((:flint_free, libflint), Nothing, (Ref{fmpz_poly_raw}, ), p)
  end
  function free_int_array(a::Ref{Int})
    ccall((:flint_free, libflint), Nothing, (Ref{Int}, ), a)
  end
  function HenselCtx_free(a::HenselCtx)
    free_fmpz_poly_array(a.v, a.r)
    free_fmpz_poly_array(a.w, a.r)
    free_int_array(a.link)
  end
end

mutable struct qAdicRootCtx
  f::ZZPolyRingElem
  p::Int
  n::Int
  Q::Vector{FlintQadicField}
  H::Hecke.HenselCtx
  R::Vector{qadic}
  is_splitting::Bool
  function qAdicRootCtx(f::ZZPolyRingElem, p::Int; splitting_field::Bool = false)
    r = new()
    r.f = f
    r.p = p
    r.H = H = Hecke.factor_mod_pk_init(f, p)
    lf = Hecke.factor_mod_pk(Array, H, 1)
    if splitting_field
      d = lcm([degree(y[1]) for y = lf])
      R = QadicField(p, d, 1)[1]
      Q = [R]
      r.is_splitting = true
    else
      Q = [QadicField(p, x, 1)[1] for x = Set(degree(y[1]) for y = lf)]
      r.is_splitting = false
    end
    @assert all(x->isone(x[2]), lf)
    r.Q = Q
    return r
  end
end

################################################################################
#
#  Unsafe rationals
#
################################################################################

struct UnsafeRational{T} <: Number
  num::T
  den::T
end

###############################################################################
#
#  KInftyRing / KInftyElem
#
###############################################################################

mutable struct KInftyRing{T <: FieldElement} <: Hecke.Ring
  K::Generic.RationalFunctionField{T}

  function KInftyRing{T}(K::Generic.RationalFunctionField{T}, cached::Bool) where T <: FieldElement
    return AbstractAlgebra.get_cached!(KInftyID, K, cached) do
      new{T}(K)
    end::KInftyRing{T}
  end
end

const KInftyID = Dict{Generic.RationalFunctionField, Hecke.Ring}()

mutable struct KInftyElem{T <: FieldElement} <: Hecke.RingElem
  d::Generic.Rat{T}
  parent::KInftyRing{T}
end

<|MERGE_RESOLUTION|>--- conflicted
+++ resolved
@@ -675,7 +675,6 @@
   basis_nf::Vector{T}        # Basis as array of number field elements
   basis_ord#::Vector{NfAbsOrdElem}    # Basis as array of order elements
   basis_matrix::FakeFmpqMat           # Basis matrix of order wrt basis of K
-<<<<<<< HEAD
   basis_mat_inv::FakeFmpqMat          # Inverse of basis matrix
   gen_index::fmpq                     # The det of basis_mat_inv as fmpq
   index::fmpz                         # The det of basis_mat_inv
@@ -683,15 +682,7 @@
                                       #  in the given order)
   disc::fmpz                          # Discriminant
   is_equation_order::Bool             # Equation order of ambient number field?
-=======
-  basis_mat_inv::FakeFmpqMat       # Inverse of basis matrix
-  gen_index::QQFieldElem                  # The det of basis_mat_inv as QQFieldElem
-  index::ZZRingElem                      # The det of basis_mat_inv
-                                   # (this is the index of the equation order
-                                   #  in the given order)
-  disc::ZZRingElem                       # Discriminant
-  is_equation_order::Bool           # Equation order of ambient number field?
->>>>>>> 22d78b54
+
 
   minkowski_matrix::Tuple{arb_mat, Int}        # Minkowski matrix
   minkowski_gram_mat_scaled::Tuple{ZZMatrix, Int} # Minkowski matrix - gram * 2^prec and rounded
@@ -718,11 +709,7 @@
   tcontain_fmpz2::ZZRingElem             # Temporary variable for _check_elem_in_order
   tidempotents::ZZMatrix           # Temporary variable for idempotents()
 
-<<<<<<< HEAD
   index_div::Dict{fmpz, Vector}    # the index divisor splitting
-=======
-  index_div::Dict{ZZRingElem, Vector}       # the index divisor splitting
->>>>>>> 22d78b54
                                    # Any = Array{NfAbsOrdIdl, Int}
                                    # but forward references are illegal
 
