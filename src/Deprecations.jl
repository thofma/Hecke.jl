--- conflicted
+++ resolved
@@ -137,15 +137,13 @@
 
 # Deprecated during 0.24.*
 
-<<<<<<< HEAD
 @deprecate has_image has_image_with_image
 
 @depreacte haspreimage has_preimage_with_preimage
 
 @depreacte has_preimage has_preimage_with_preimage
-=======
+
 @deprecate TorQuadModuleMor TorQuadModuleMap
->>>>>>> 13985922
 
 # Things that moved to Nemo
 
