--- conflicted
+++ resolved
@@ -1025,11 +1025,7 @@
 Return whether the algebra is separable, that is, semisimple under any base
 field extension.
 """
-<<<<<<< HEAD
-@attr function is_separable(A::AbstractAssociativeAlgebra)
-=======
 @attr Bool function is_separable(A::AbstractAssociativeAlgebra)
->>>>>>> cdacb24c
   K = base_ring(A)
   # Would be great to have is_known(K, is_perfect) or something like that
   if characteristic(K) == 0  || is_finite(K)
