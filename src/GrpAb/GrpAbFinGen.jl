--- conflicted
+++ resolved
@@ -1439,13 +1439,8 @@
     error("no common overgroup known")
   end
   hH = hom(H, GH, mH)
-<<<<<<< HEAD
-  els = [GrpAbFinGenElem(GH, mG[j, :]) for j = 1:nrows(mG)]
+  els = [GrpAbFinGenElem(GH, mG[j:j, :]) for j = 1:nrows(mG)]
   fl, imgs = has_preimage_with_preimage(hH, els)
-=======
-  els = [GrpAbFinGenElem(GH, mG[j:j, :]) for j = 1:nrows(mG)]
-  fl, imgs = haspreimage(hH, els)
->>>>>>> 71434edb
   if !fl
     return false, hH
   else
