--- conflicted
+++ resolved
@@ -31,9 +31,6 @@
         U, mU = Hecke.unit_group(O)
         @test order(Cl) == h
 
-<<<<<<< HEAD
-        K, a = number_field(x^2-1//d, "a")
-=======
         K, a = number_field(x^2-1//d, "a"; cached = false)
         O = maximal_order(K)
         Cl, mCl = Hecke.class_group(O, redo = true)
@@ -41,7 +38,6 @@
         @test order(Cl) == h
 
         K, a = number_field(d*x^2-1, "a"; cached = false)
->>>>>>> 19f8a45d
         O = maximal_order(K)
         Cl, mCl = Hecke.class_group(O, redo = true)
         U, mU = Hecke.unit_group(O)
