@testset "Genus" begin
  Qx, x = FlintQQ["x"]
  K, a = NumberField(x - 1, "a", cached = false)
  OK = maximal_order(K)
  rlp = real_places(K)
  sig = Dict(rlp[1] => 2)

  p2 = prime_decomposition(OK, 2)[1][1]
  p3 = prime_decomposition(OK, 3)[1][1]
  p5 = prime_decomposition(OK, 5)[1][1]

  @test length(Hecke.local_genera_quadratic(K, p2, rank = 2, det_val = 0)) == 8
  @test length(Hecke.local_genera_quadratic(K, p2, rank = 2, det_val = 1)) == 8
  @test length(Hecke.local_genera_quadratic(K, p2, rank = 2, det_val = 2)) == 16
  @test length(Hecke.local_genera_quadratic(K, p2, rank = 2, det_val = 3)) == 24
  @test length(Hecke.local_genera_quadratic(K, p2, rank = 2, det_val = 4)) == 32

  @test length(Hecke.local_genera_quadratic(K, p3, rank = 5, det_val = 0)) == 2
  @test length(Hecke.local_genera_quadratic(K, p3, rank = 5, det_val = 1)) == 4
  @test length(Hecke.local_genera_quadratic(K, p3, rank = 5, det_val = 2)) == 8
  @test length(Hecke.local_genera_quadratic(K, p3, rank = 5, det_val = 3)) == 16
  @test length(Hecke.local_genera_quadratic(K, p3, rank = 5, det_val = 4)) == 28
  @test length(Hecke.local_genera_quadratic(K, p3, rank = 5, det_val = 5)) == 46
  @test length(Hecke.local_genera_quadratic(K, p3, rank = 5, det_val = 6)) == 72

  @test length(Hecke.local_genera_quadratic(K, p5, rank = 4, det_val = 2)) == 8
  @test length(Hecke.local_genera_quadratic(K, p5, rank = 4, det_val = 1)) == 4
  @test length(Hecke.local_genera_quadratic(K, p5, rank = 2, det_val = 0)) == 2
  @test length(Hecke.local_genera_quadratic(K, p5, rank = 2, det_val = 1)) == 4

  @test length(Hecke.genera_quadratic(K, rank = 2, signatures = sig, det = 5^2 * 8 * 9 * OK)) == 27
  @test length(Hecke.genera_quadratic(K, rank = 2, signatures = sig, det = 5 * 7 * 8 * 9 * OK)) == 36
  @test length(Hecke.genera_quadratic(K, rank = 2, signatures = sig, det = 2^5 * OK)) == 5
  @test length(Hecke.genera_quadratic(K, rank = 2, signatures = sig, det = 11 * 13^2 * OK)) == 6

  G1 = Hecke.local_genera_quadratic(K, p3, rank = 3, det_val = 1)[4]
  G1a = Hecke.local_genera_quadratic(K, p3, rank = 3, det_val = 1)[4]
  G1a.uniformizer = 4*G1.uniformizer
  @test G1 == G1a
  @test G1+G1a == G1+G1
  G2 = Hecke.local_genera_quadratic(K, p3, rank = 3, det_val = 1)[4]
  G2.uniformizer = -G2.uniformizer
  @test G2 != G1
  @test G2 != G1a

  # test representative and orthogonal_sum

  G = Hecke.local_genera_quadratic(K, p2, rank = 3, det_val = 4)
  for i in 1:10
    G1 = rand(G)
    G2 = rand(G)
    L1 = representative(G1)
    @test L1 in G1
    L2 = representative(G2)
    G3 = @inferred orthogonal_sum(G1, G2)
    L3, = orthogonal_sum(L1, L2)
    @test G3 == genus(L3, p2)
    # @test genus(L1,p2) + genus(QuadLat,p2) == G1 broken until 0x0 pseudo matrices have a base_ring
  end
  @test sprint(show, G[1]) isa String
  @test sprint(show, "text/plain", G[1]) isa String

  G = Hecke.local_genera_quadratic(K, p2, rank = 3, det_val = 1)
  for i in 1:10
    G1 = rand(G)
    G2 = rand(G)
    L1 = representative(G1)
    L2 = representative(G2)
    G3 = @inferred orthogonal_sum(G1, G2)
    L3, = orthogonal_sum(L1, L2)
    @test G3 == genus(L3, p2)
  end

  G = Hecke.local_genera_quadratic(K, p2, rank = 5, det_val = 1)
  for i in 1:10
    G1 = rand(G)
    G2 = rand(G)
    L1 = representative(G1)
    @test L1 in G1
    L2 = representative(G2)
    G3 = @inferred orthogonal_sum(G1, G2)
    L3, = orthogonal_sum(L1, L2)
    @test G3 == genus(L3, p2)
  end

  G = Hecke.local_genera_quadratic(K, p3, rank = 5, det_val = 5)
  for i in 1:10
    G1 = rand(G)
    G2 = rand(G)
    L1 = representative(G1)
    L2 = representative(G2)
    G3 = @inferred orthogonal_sum(G1, G2)
    L3, = orthogonal_sum(L1, L2)
    @test G3 == genus(L3, p3)
    @test genus(L1,p3) + genus(QuadLat,p3) == G1
  end
  q = genus(QuadLat,p2)
  @test det(q) == 1
  @test rank(q) == 0
  @test hasse_invariant(q) == 1
  
  @test sprint(show, G[1]) isa String
  @test sprint(show, "text/plain", G[1]) isa String

  G = Hecke.local_genera_quadratic(K, p5, rank = 2, det_val = 1)
  for i in 1:10
    G1 = rand(G)
    G2 = rand(G)
    L1 = representative(G1)
    L2 = representative(G2)
    G3 = @inferred orthogonal_sum(G1, G2)
    L3, = orthogonal_sum(L1, L2)
    @test G3 == genus(L3, p5)
  end

  G = Hecke.genera_quadratic(K, rank = 3, signatures = sig, det = 2 * 9 * OK)
  for i in 1:10
    G1 = rand(G)
    G2 = rand(G)
    L1 = representative(G1)
    L2 = representative(G2)
    G3 = @inferred orthogonal_sum(G1, G2)
    L3, = orthogonal_sum(L1, L2)
    @test L3 in G3
  end

  Qx, x = PolynomialRing(FlintQQ, "x", cached = false)
  f = x - 1;
  K, a = number_field(f)
  D = matrix(K, 3, 3, [30, -15, 0, -15, 30, -15, 0, -15, 30]);
  gens = [[1, 0, 0], [1, 0, 0], [0, 1, 0], [0, 1, 0], [5//6, 2//3, 1//6], [5//6, 2//3, 1//6]]
  L = quadratic_lattice(K, generators = gens, gram_ambient_space = D)
  p = prime_decomposition(maximal_order(K), 5)[1][1]
  fl, LL = Hecke.ismaximal_integral(L, p)
  @test !fl
<<<<<<< HEAD
=======


  Qx, x = PolynomialRing(FlintQQ, "x", cached = false)
  f = x^2 - 2;
  K, a = number_field(f)
  p = prime_ideals_over(maximal_order(K),2)[1]
  D = matrix(K, 3, 3, [1//64, 0, 0, 0, 1//64, 0, 0, 0, 1//64]);
  gens = [[64, 0, 0], [248*a + 88, 0, 0], [32, 32, 0], [100*a + 136, 100*a + 136, 0], [32, 0, 32], [20*a + 136, 0, 20*a + 136]]
  L = quadratic_lattice(K, generators = gens, gram_ambient_space = D)
  @test sprint(show, jordan_decomposition(L, p)) isa String
  @test sprint(show, genus(L, p)) isa String
end
>>>>>>> 71acccfb

  R, x = PolynomialRing(QQ,:x)
  F,a = number_field(x^2-2,:a)
  OF = maximal_order(F)
  pl = real_places(F)
  p = prime_ideals_over(OF, 2)[1]
  G = Hecke.local_genera_quadratic(F, p, rank = 4, det_val = 2)
  for g in G
    g1 = genus(QuadLat, p, g.ranks, g.scales, g.weights, g.dets, g.normgens, g.witt)
    representative(g1) in G  # computes jordan decompositions
  end
  sig = Dict([(pl[1],0),(pl[2],0)])
  for d in 1:(long_test ? 10 : 3)
    for G in Hecke.genera_quadratic(F,rank=2,det=d*OF,signatures=sig)
      @test representative(G) in G
    end
  end
  sig = Dict([(pl[1],3),(pl[2],2)])
  for d in 1:(long_test ? 10 : 3)
    for G in Hecke.genera_quadratic(F,rank=4,det=d*OF,signatures=sig)
      @test representative(G) in G
    end
  end

  R, x = PolynomialRing(QQ,:x)
  F,a = number_field(x^3+x+1,:a)
  OF = maximal_order(F)
  pl = real_places(F)
  sig = Dict([(pl[1],0)])
  for d in 1:(long_test ? 10 : 3)
    for G in Hecke.genera_quadratic(F,rank=2,det=d*OF,signatures=sig)
      @test representative(G) in G
    end
  end
  sig = Dict([(pl[1],3)])
  for d in 1:(long_test ? 10 : 3)
    for G in Hecke.genera_quadratic(F,rank=3,det=d*OF,signatures=sig)
      @test representative(G) in G
    end
  end
end<|MERGE_RESOLUTION|>--- conflicted
+++ resolved
@@ -133,9 +133,6 @@
   p = prime_decomposition(maximal_order(K), 5)[1][1]
   fl, LL = Hecke.ismaximal_integral(L, p)
   @test !fl
-<<<<<<< HEAD
-=======
-
 
   Qx, x = PolynomialRing(FlintQQ, "x", cached = false)
   f = x^2 - 2;
@@ -147,7 +144,6 @@
   @test sprint(show, jordan_decomposition(L, p)) isa String
   @test sprint(show, genus(L, p)) isa String
 end
->>>>>>> 71acccfb
 
   R, x = PolynomialRing(QQ,:x)
   F,a = number_field(x^2-2,:a)
