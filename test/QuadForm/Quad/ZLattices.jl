--- conflicted
+++ resolved
@@ -281,7 +281,6 @@
   @test 0*L == L*0
   @test (1//2)L*2 == L
   @test !(L == 2*L)
-<<<<<<< HEAD
 
   # local modification
   L = rescale(Hecke.root_lattice(:A,3),15)
@@ -302,24 +301,4 @@
   G = genus(L)
   q = discriminant_form(G) # corner case
   @test order(q) == 1
-
-  for i in 1:200
-    L = lattice(DB,i);println(i)
-    G = genus(L)
-    q1 = quadratic_space(G)
-    q2 = ambient_space(L)
-    @test Hecke.isequivalent(q1, q2)
-    L2 = representative(G)
-    G2 = genus(G2)
-    @test G1==G2
-  end
-
-
-for d in 1:800
-  for G in genera([4,0],d)
-    m = mass(G)
-    L = representative(G)
-    @test mass(L)==mass(G)
-=======
->>>>>>> 95132c47
 end