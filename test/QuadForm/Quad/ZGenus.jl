--- conflicted
+++ resolved
@@ -276,23 +276,18 @@
   matrix(ZZ,3,3,[1, 1, -4, 0, 1, -3, 0, -1, 4]),
   matrix(ZZ,4,4, [0, -4, -3, -1, 1, -2, -3, -1, -1, -1, 1, 0, 1, -2, -4, 1])]
 
-
-<<<<<<< HEAD
   sigdet = []
-  for d  in 1:(long_test ? 40 : 10)
-    for sig in [(2,0), (1,1)]
+  for d  in 1:(long_test ? 32 : 10)
+    for sig in [(2,0), (1,1), (1,2),(4,0)]
       push!(sigdet, (sig, d))
     end
   end
 
-  i = (long_test ? 8 : 5)
-  for j in (long_test ? [1,3] : [1])
-    for sig in (long_test ? [(0,3),(1,2), (4,0), (2,2)] : [(1,2),(4,0)])
+  if long_test
+    for sig in [(0,3), (1,2), (2,2)]
       push!(sigdet, (sig, 2^i))
     end
   end
-
-
 
   for (sig,d) in sigdet
     for G in genera(sig, d)
@@ -341,57 +336,6 @@
         sub = lattice(ambient_space(L), diag)
         g = genus(sub)
         @test Hecke.represents(G, genus(sub))
-=======
-  for d in 1:(long_test ? 200 : 10)
-    for sig in [(2,0), (1,1), (0,3),(1,2), (4,0), (2,2)]
-      for G in genera(sig, d)
-        L = representative(G)
-        spL = ambient_space(L)
-        b = B[rank(L)-1]
-        spLt = quadratic_space(QQ, b*gram_matrix(L)*transpose(b))
-        # Our isisometric_with_isometry is too slow to handle the other cases
-        if rank(L) <= 2
-          flag, iso = Hecke.isisometric_with_isometry(spL,spLt)
-          @test flag
-          @test iso*gram_matrix(spLt)*transpose(iso) == gram_matrix(spL)
-        end
-        if isdefinite(L)
-          # compare the two algorithms used to calculate the mass
-          @test mass(L) == mass(G)
-        end
-        @test genus(L)==G
-        D = discriminant_group(L)
-        q1, _ = normal_form(D)
-        q1 = Hecke.gram_matrix_quadratic(q1)
-        q2 = discriminant_group(G)
-        q2, _ = normal_form(q2)
-        q2 = Hecke.gram_matrix_quadratic(q2)
-        @test q1 == q2
-        G2 = genus(D, sig)
-        if iseven(G) == true
-          @test isgenus(D, sig) == true
-        end
-        @test G == G2
-        # test local representations
-        if rank(L) >= 2
-          diag = diagonal_matrix(fmpq[1, 2])*basis_matrix(L)[1:2,1:end]
-          sub = lattice(ambient_space(L), diag)
-          g = genus(sub)
-          @test Hecke.represents(G, genus(sub))
-        end
-        if rank(L) >= 3
-          diag = diagonal_matrix(fmpq[1, 2, 4])*basis_matrix(L)[1:3,1:end]
-          sub = lattice(ambient_space(L), diag)
-          g = genus(sub)
-          @test Hecke.represents(G, genus(sub))
-        end
-        if rank(L) >= 3
-          diag = diagonal_matrix(fmpq[4, 2, 2])*basis_matrix(L)[1:3,1:end]
-          sub = lattice(ambient_space(L), diag)
-          g = genus(sub)
-          @test Hecke.represents(G, genus(sub))
-        end
->>>>>>> 1f0dac6e
       end
     end
   end
