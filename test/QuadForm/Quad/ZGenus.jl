--- conflicted
+++ resolved
@@ -227,11 +227,6 @@
   G = genus(diagonal_matrix(fmpz[1, 3, 9]),3)
   @test Hecke._mass_squared(G) == (9//8)^2
 
-<<<<<<< HEAD
-  #=
-=======
-
->>>>>>> 56de8507
   # representatives, mass and genus enumeration
   DB = lattice_database()
   for i in 1:(long_test ? 200 : 10)
@@ -244,7 +239,7 @@
     G2 = genus(L2)
     @test G==G2
   end
-
+  
   for d in 1:(long_test ? 400 : 10)
     for sig in [(2,0), (0,3), (4,0)]
       for G in genera(sig, d)
@@ -259,23 +254,15 @@
         q2, _ = normal_form(q2)
         q2 = Hecke.gram_matrix_quadratic(q2)
         @test q1 == q2
-<<<<<<< HEAD
-	G2 = genus(D,sig)
-	if iseven(G)
-	  @test isgenus(D, sig)==true
-	end
- 	@test G == G2
-=======
-        # G2 = genus(D, sig)
-        # if iseven(G)
-        #   @test isgenus(D, sig)
-        # end
-        # @test G == G2
->>>>>>> 56de8507
+         G2 = genus(D, sig)
+         if iseven(G) == true
+            @test isgenus(D, sig) == true
+         end
+         @test G == G2
       end
     end
   end
-
+  
   for d in 1:(long_test ? 50 : 10)
     for sig in [(2,0),(3,0),(4,0)]
       for G in genera(sig,d)
@@ -288,9 +275,5 @@
       end
     end
   end
-<<<<<<< HEAD
-  =#
-=======
-
->>>>>>> 56de8507
+
 end