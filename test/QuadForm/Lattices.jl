@testset "Lattices" begin
  Qx, x = PolynomialRing(FlintQQ, "x", cached = false)
  f = x^2-2
  K, a = number_field(f,"a")
  D = matrix(K, 3, 3, [1//64, 0, 0, 0, 1//64, 0, 0, 0, 1//64])
  gens = [[32, 0, 0], [944*a+704, 0, 0], [16, 16, 0], [72*a+96, 72*a+96, 0], [4*a, 4*a+8, 8], [20*a+32, 52*a+72, 32*a+40]]
  L = @inferred quadratic_lattice(K, generators = gens, gram_ambient_space = D)
  D = matrix(K, 3, 3, [1//64, 0, 0, 0, 1//64, 0, 0, 0, 1//64])
  gens = [[32, 0, 0], [720*a+448, 0, 0], [16, 16, 0], [152*a+208, 152*a+208, 0], [4*a+24, 4*a, 8], [116*a+152, 20*a+32, 32*a+40]]
  M = @inferred quadratic_lattice(K, generators = gens, gram_ambient_space = D)
  p = prime_decomposition(base_ring(L), 2)[1][1]
  @test @inferred islocally_isometric(L, M, p)

<<<<<<< HEAD
  B = pseudo_matrix(identity_matrix(K,3))
  L = quadratic_lattice(K,B, gram=D)
  @test sprint(show,L) isa String
  # test lazy creation of the ambient space.
  @test dim(ambient_space(L)) == 3
  @test gram_matrix(ambient_space(L)) == D
  B1 = pseudo_matrix(diagonal_matrix([a,a,a]))
  @test_throws ArgumentError quadratic_lattice(K, B1, gram=D)
=======
  @inferred QuadLat(K, D)
  B = identity_matrix(K, 3)
  Bp = pseudo_matrix(B)
  @inferred quadratic_lattice(K, Bp)
  q = quadratic_lattice(K, Bp, gram=D);
  @test_broken sprint(show, q)

  @inferred quadratic_lattice(K, B)
  q = quadratic_lattice(K, B, gram=D);
  @test_broken sprint(show, q)

>>>>>>> 1859fca3

  fl = false
  while !fl
    fl, Lover = Hecke.ismaximal_integral(L)
    @test ambient_space(Lover) === ambient_space(L)
    L = Lover
  end
  @test Hecke.ismaximal_integral(L, p )[1]

  @test ambient_space(dual(L)) === ambient_space(L)
  @test ambient_space(Hecke.lattice_in_same_ambient_space(L,pseudo_matrix(L))) === ambient_space(L)

  # printing
  @test sprint(show, L) isa String

  # Smoke test for genus symbol
  Qx, x = PolynomialRing(FlintQQ, "x")
  K, a = NumberField(x^2 - 2, "a")
  L = @inferred quadratic_lattice(K, identity_matrix(K, 10), gram_ambient_space = 35*identity_matrix(K, 10))
  P = prime_decomposition(maximal_order(K), 5)[1][1]
  #GM = @inferred Hecke._genus_symbol_kirschmer(L, P)
  #@test GM._genus_symbol_kirschmer(L, P).data == [(10, 1, 1)]

  #P = prime_decomposition(maximal_order(K), 2)[1][1]
  #GS = @inferred Hecke._genus_symbol_kirschmer(L, P)
  #@test GS.data[1] == [10]
  #@test GS.data[2] == [0]
  #@test GS.data[3] == [2]
  #@test GS.data[4] == [35]
  #@test GS.data[5] == []

  Qx, x = FlintQQ["x"];
  K, a = number_field(x^2 - 2, cached = true);
  Kt, t = K["t"];
  L, b = number_field(t^2 + 11, "b", check = true)
  p = prime_decomposition(maximal_order(K), 2)[1][1]
  P = prime_decomposition(maximal_order(L), p)[1][1]
  H = @inferred Hecke.lattice(hermitian_space(K, 2 * identity_matrix(K, 3)), pseudo_matrix(identity_matrix(K, 3), [p, p, p]))
  #@test Hecke._genus_symbol_kirschmer(H, fmpz(2)) == Any[(3, 4, true, 4, -64)]
  @test @inferred islocally_isometric(H, H, fmpz(2))

  H = Hecke.lattice(hermitian_space(L, L(elem_in_nf(uniformizer(p))) * identity_matrix(L, 3)), pseudo_matrix(identity_matrix(L, 3), [P, P, P]))
  #@test Hecke._genus_symbol_kirschmer(H, p) == Any[(3, 3, false)]
  @test @inferred islocally_isometric(H, H, p)
  GH = @inferred genus(H, p)
  GH2 = @inferred genus(HermLat, L, p, [(3, 3, -1)])
  @test GH == GH2

  V = @inferred hermitian_space(L, L(a) * identity_matrix(L, 3))
  M = @inferred Hecke.maximal_integral_lattice(V)
  GM = @inferred genus(M, p)
  GM2 = @inferred genus(HermLat, L, p, [(0, 2, 1), (1, 1, -1)])
  @test GM == GM2
  q = prime_decomposition(maximal_order(K), 11)[1][1]
  @test Hecke.genus(M, q) == genus(HermLat, L, q, [(-1, 2, 1), (0, 1, 1)])

  L, _ = number_field(t^2 - gen(K) * t + 1)
  V = hermitian_space(L, L(a) * identity_matrix(L, 3))
  M = @inferred Hecke.maximal_integral_lattice(V)
  @test Hecke.genus(M, p) == genus(HermLat, L, p, [(-2, 2, 1, 0), (0, 1, -1, 0)])

  V = hermitian_space(L, L(10) * identity_matrix(L, 3))
  M = @inferred Hecke.maximal_integral_lattice(V)
  @test Hecke.genus(M, p) == genus(HermLat, L, p, [(-2, 2, 1, 0), (0, 1, 1, 0)])

  Qx, x = QQ["x"]
  f = x^3-39*x-65
  K, a = CyclotomicRealSubfield(8, "a")
  Kt, t = K["t"]
  E, b = number_field(t^2 - a * t + 1, "b")
  p = prime_decomposition(maximal_order(K), 2)[1][1]
  P = prime_decomposition(maximal_order(E), p)[1][1]
  ME = maximal_order(E)
  pm = pseudo_matrix(matrix(E, 3, 3, [1, 0, 0, b, 1, 0, 0, 0, 1]), [one(E)*ME, inv(P)^2, one(E)*ME])
  V = @inferred hermitian_space(E, identity_matrix(E, 3))
  L = @inferred lattice(V, pm)
  o = @inferred Hecke.automorphism_group_order(L)
  @test o == 1536

  # intersections for modules of non-full rank not yet implemented
  K, a = rationals_as_number_field()
  OK = maximal_order(K)
  q = quadratic_space(K, K[1 0; 0 1])
  L = fractional_ideal(OK, K(1//2))*lattice(q)
  S = lattice(q, matrix(generators(L)[1:1]))
  @test_broken @inferred intersect(L, S)
  @test_broken issublattice(orthogonal_complement(L,S), L)
end

@testset "Misc" begin
  Qx, x = FlintQQ["x"]
  K, a = NumberField(x - 1, "a")
  Kt, t = K["t"]
  E, b = NumberField(t^2 - 2, "b")
  p = prime_decomposition(maximal_order(K), 2)[1][1]
  u = @inferred Hecke._non_norm_rep(E, K, p)
  @test parent(u) === K
  @test @inferred !islocal_norm(E, u, p)
  @test valuation(u - 1, p) == @inferred normic_defect(E, u, p)
end

@testset "Jordan decomposition" begin
  Qx, x = PolynomialRing(FlintQQ, "x", cached = false)
  f = x - 1;
  K, a = number_field(f)
  D = matrix(K, 3, 3, [3, 2, 1, 2, 3, 1, 1, 1, 1]);
  gens = [[1, -1, 0], [1, -1, 0], [0, 1, -1], [0, 1, -1]]
  L = quadratic_lattice(K, generators = gens, gram_ambient_space = D)
  p = prime_decomposition(maximal_order(K), 2)[1][1]
  B, B, S = jordan_decomposition(L, p)
  @test length(S) == 1
end<|MERGE_RESOLUTION|>--- conflicted
+++ resolved
@@ -11,28 +11,21 @@
   p = prime_decomposition(base_ring(L), 2)[1][1]
   @test @inferred islocally_isometric(L, M, p)
 
-<<<<<<< HEAD
-  B = pseudo_matrix(identity_matrix(K,3))
+  B = identity_matrix(K, 3)
+  Bp = pseudo_matrix(B)
+  # test lazy creation of the ambient space.
+  L = quadratic_lattice(K,Bp, gram=D)
+  @test dim(ambient_space(L)) == 3
+  @test sprint(show, L) isa String
+  @test gram_matrix(ambient_space(L)) == D
+
   L = quadratic_lattice(K,B, gram=D)
-  @test sprint(show,L) isa String
-  # test lazy creation of the ambient space.
   @test dim(ambient_space(L)) == 3
+  @test sprint(show, L) isa String
   @test gram_matrix(ambient_space(L)) == D
+
   B1 = pseudo_matrix(diagonal_matrix([a,a,a]))
   @test_throws ArgumentError quadratic_lattice(K, B1, gram=D)
-=======
-  @inferred QuadLat(K, D)
-  B = identity_matrix(K, 3)
-  Bp = pseudo_matrix(B)
-  @inferred quadratic_lattice(K, Bp)
-  q = quadratic_lattice(K, Bp, gram=D);
-  @test_broken sprint(show, q)
-
-  @inferred quadratic_lattice(K, B)
-  q = quadratic_lattice(K, B, gram=D);
-  @test_broken sprint(show, q)
-
->>>>>>> 1859fca3
 
   fl = false
   while !fl
