--- conflicted
+++ resolved
@@ -30,16 +30,13 @@
     @test ambient_space(Lover) === ambient_space(L)
     L = Lover
   end
-<<<<<<< HEAD
-  @test Hecke.ismaximal_integral(L, p )[1]
+
+  @test Hecke.ismaximal_integral(L, p)[1]
   @test !ismodular(L)[1]
   OK = maximal_order(K)
   p3 = prime_ideals_over(OK, 3)[1]
   @test ismodular(L, p3)[1]
   @test norm(volume(L))*discriminant(OK)^rank(L) == abs(det(restrict_scalars(L)))
-=======
-  @test Hecke.ismaximal_integral(L, p)[1]
->>>>>>> 09f093d9
 
   @test ambient_space(dual(L)) === ambient_space(L)
   @test ambient_space(Hecke.lattice_in_same_ambient_space(L,pseudo_matrix(L))) === ambient_space(L)
