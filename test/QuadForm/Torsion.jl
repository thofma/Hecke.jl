@testset "Torsion" begin
  # Trivial torsion module
  A = diagonal_matrix(fmpq[1, 1])
  T = Hecke.TorQuadMod(A)
  @test order(T) == 1
  # discriminant_group group of a non full lattice
  L = Zlattice(2*identity_matrix(ZZ,2))
  S = lattice(ambient_space(L),basis_matrix(L)[1,:])
  @test order(discriminant_group(S)) == 4
  @test discriminant_group(S) === discriminant_group(S)

  D4_gram = matrix(ZZ, [[2, 0, 0, -1],
                        [0, 2, 0, -1],
                        [0, 0, 2, -1],
                        [-1 ,-1 ,-1 ,2]])

  L = Zlattice(gram = D4_gram)
  T = @inferred discriminant_group(L)
  @test elem_type(T) == typeof(gens(T)[1])
  @test order(T) == 4
  @test elementary_divisors(T) == fmpz[2, 2]

  S = lattice(ambient_space(L),basis_matrix(L)[:2,:])
  D = discriminant_group(S)
  D0, _ = sub(D,gens(D)[1:0])
  @test order(D0)==1
  D1, _ = sub(D,gens(D)[1:1])
  @test order(D1)==2

  q1 = discriminant_group(root_lattice(:D,4))
  q2 = discriminant_group(Zlattice(gram=ZZ[0 2; 2 0]))
  @test Hecke.gram_matrix_quadratic(q1) != Hecke.gram_matrix_quadratic(q2)
  @test Hecke.gram_matrix_bilinear(q1) == Hecke.gram_matrix_bilinear(q2)

  @test sprint(show, q1) isa String
  @test sprint(show, "text/plain", q1) isa String
  @test sprint(show, gens(q1)[1]) isa String
  a,b = gens(q1)
  @test lift(inner_product(a,b)) == 1//2
  @test order(a) == 2
  @test order(0*a) == 1
  set_attribute!(q1, :name, "q1")
  f = hom(q1,q1, ZZ[2 0; 0 1])
  @test sprint(show, f) isa String

  @test b == preimage(f,b)
  @test_throws ErrorException preimage(f,a)
  @test !is_bijective(f)

  T, i = primary_part(q1, 3)
  @test order(T) == 1

  Ld = dual(L)

  T = @inferred torsion_quadratic_module(Ld, L, snf = false)
  @test ngens(T) == 4
  G = gens(T)
  for i in 1:4
    @test T(lift(G[i])) == G[i]
  end

  @test order(-G[1])==order(G[1])
  @test iszero(0*G[1])

  TT, mTT = @inferred sub(T, [T([1, 1//2, 1//2, 1])])
  @test order(TT) == 2

  L = Zlattice(ZZ[1 0; 0 1])
  M = lattice(ambient_space(L), ZZ[2 0; 0 3])
  T = @inferred torsion_quadratic_module(L, M, gens = [[1, 1]])
  @test order(T) == 6

  @test_throws ArgumentError torsion_quadratic_module(L, M, gens = [[0, 0]])
  @test_throws ArgumentError torsion_quadratic_module(L, M, gens = [[1//2, 0]])
  @test_throws ArgumentError torsion_quadratic_module(L, M, gens = [[1, 1, 2]])
  @test_throws ArgumentError torsion_quadratic_module(L, lattice(ambient_space(L), QQ[1//2 0; 0 0]))

  #primary part of a TorQuadMod
  L = Zlattice(matrix(ZZ, [[2,0,0],[0,2,0],[0,0,2]]))
  T = Hecke.discriminant_group(L)
  @test basis_matrix(Hecke.cover(Hecke.primary_part(T,fmpz(2))[1])) == matrix(QQ, 3, 3, [1//2, 0, 0, 0, 1//2, 0, 0, 0, 1//2])
  L1 = Zlattice(identity_matrix(ZZ, 3))
  T1 = torsion_quadratic_module((1//6)*L1, L1)
  @test gram_matrix(Hecke.cover(Hecke.primary_part(T1,fmpz(2))[1])) == matrix(QQ, 3, 3, [1//4, 0, 0, 0, 1//4, 0, 0, 0, 1//4])
  @test ambient_space(Hecke.cover(Hecke.primary_part(T1, exponent(T1))[1]))==ambient_space(Hecke.cover(T1))
  @test Hecke.cover(Hecke.primary_part(T1, exponent(T1))[1]) == Hecke.cover(T1)
  @test gram_matrix(Hecke.cover(Hecke.primary_part(T1, exponent(T1))[1])) == gram_matrix(Hecke.cover(T1))

  #orthogonal submodule to a TorQuadMod
  L = Zlattice(matrix(ZZ, [[2,0,0],[0,2,0],[0,0,2]]))
  T = Hecke.discriminant_group(L)
  S, i = sub(T, gens(T))
  @test all([preimage(i,i(s))==s for s in gens(S)])
  @test basis_matrix(Hecke.cover(Hecke.orthogonal_submodule(T, S)[1])) == basis_matrix(L)
  L1 = Zlattice(identity_matrix(ZZ,10))
  T1 = torsion_quadratic_module(L1, 3*L1)
  S1, _ = sub(T1, gens(T1)[1:5])
  @test ambient_space(Hecke.cover(Hecke.orthogonal_submodule(T1, S1)[1])) == ambient_space(L1)

  #checks if a TorQuadMod is degenerate
  @test Hecke.is_degenerate(T) == false
  t = Hecke.TorQuadMod(matrix(QQ,1,1,[1//27]))
  d = sub(t, gens(t)*3)[1]
  @test Hecke.is_degenerate(d) == true

  #test for rescaled torsion quadratic module
  @test Hecke.gram_matrix_quadratic(Hecke.rescale(T, -1)) == matrix(QQ, 3, 3, [7//4,0,0,0,7//4,0,0,0,7//4])
  t = Hecke.TorQuadMod(QQ[1//3 0; 0 1//9])
  @test Hecke.gram_matrix_quadratic(Hecke.rescale(t, -1)) == matrix(QQ, 2, 2, [2//3,0,0,8//9])
  #This form is defined modulo `2`
  @test Hecke.gram_matrix_quadratic(Hecke.rescale(t, 2)) == matrix(QQ, 2, 2, [2//3,0,0,2//9])
  #The next form is defined modulo `3`
  @test Hecke.gram_matrix_quadratic(Hecke.rescale(t, 3)) == matrix(QQ, 2, 2, [1,0,0,1//3])
  #The next form is defined modulo `4`
  @test Hecke.gram_matrix_quadratic(Hecke.rescale(t, 4)) == matrix(QQ, 2, 2, [4//3,0,0,4//9])


  #test for normal form
  L1 = Zlattice(gram=matrix(ZZ, [[-2,0,0],[0,1,0],[0,0,4]]))
  T1 = Hecke.discriminant_group(L1)
  @test Hecke.gram_matrix_quadratic(normal_form(T1)[1]) == matrix(QQ, 2, 2, [1//2,0,0,1//4])

  L = Zlattice(gram=QQ[-2 -1 -1 -1 1 1 1 -1 0 0 0 0 0 0 0 0; -1 -2 0 -1 0 0 0 -1 0 0 0 0 0 0 0 0; -1 0 -2 -1 1 1 1 0 0 0 0 0 0 0 0 0; -1 -1 -1 -2 1 1 1 0 0 0 0 0 0 0 0 0; 1 0 1 1 -2 -1 -1 0 0 0 0 0 0 0 0 0; 1 0 1 1 -1 -2 -1 0 0 0 0 0 0 0 0 0; 1 0 1 1 -1 -1 -2 0 0 0 0 0 0 0 0 0; -1 -1 0 0 0 0 0 -2 0 0 0 0 0 0 0 0; 0 0 0 0 0 0 0 0 -2 0 0 0 0 0 0 0; 0 0 0 0 0 0 0 0 0 -2 0 0 0 0 0 0; 0 0 0 0 0 0 0 0 0 0 -2 0 0 0 0 0; 0 0 0 0 0 0 0 0 0 0 0 -2 0 0 0 0; 0 0 0 0 0 0 0 0 0 0 0 0 -2 0 0 0; 0 0 0 0 0 0 0 0 0 0 0 0 0 -2 0 0; 0 0 0 0 0 0 0 0 0 0 0 0 0 0 -2 0; 0 0 0 0 0 0 0 0 0 0 0 0 0 0 0 -2])
  D = discriminant_group(L)
  nf = QQ[0 1//2 0 0 0 0 0 0 0 0; 1//2 0 0 0 0 0 0 0 0 0; 0 0 0 1//2 0 0 0 0 0 0; 0 0 1//2 0 0 0 0 0 0 0; 0 0 0 0 0 1//2 0 0 0 0; 0 0 0 0 1//2 0 0 0 0 0; 0 0 0 0 0 0 0 1//2 0 0; 0 0 0 0 0 0 1//2 0 0 0; 0 0 0 0 0 0 0 0 1//2 0; 0 0 0 0 0 0 0 0 0 3//2]
  @test Hecke.gram_matrix_quadratic(normal_form(D)[1]) == nf


  L1 = Zlattice(gram=ZZ[-4 0 0; 0 4 0; 0 0 -2])
  AL1 = discriminant_group(L1)
  L2 = Zlattice(gram=ZZ[-4 0 0; 0 -4 0; 0 0 2])
  AL2 = discriminant_group(L2)
  n1 = normal_form(AL1)[1]
  g1 = QQ[1//2   0   0;
            0 1//4   0;
            0   0 5//4]
  @test Hecke.gram_matrix_quadratic(n1) == g1
  n2 = normal_form(AL2)[1]
  @test Hecke.gram_matrix_quadratic(n2) == g1
  L3 = Zlattice(gram=matrix(ZZ, [[2,0,0,-1],[0,2,0,-1],[0,0,2,-1],[-1,-1,-1,2]]))
  T=torsion_quadratic_module((1//6)*dual(L3), L3)
  n3 = normal_form(T)[1]
  g3 = QQ[1//6 1//12      0     0     0     0     0     0;
          1//12 1//6      0     0     0     0     0     0;
            0     0   1//12 1//24     0     0     0     0;
            0     0   1//24 1//12     0     0     0     0;
            0     0       0     0   2//9    0     0     0;
            0     0       0     0     0    2//9   0     0;
            0     0       0     0     0     0    2//9   0;
            0     0       0     0     0     0     0   2//9]
  @test Hecke.gram_matrix_quadratic(n3) == g3
  T2 = torsion_quadratic_module((1//6)*dual(L3), L3, modulus=fmpq(1//36))
  n4 = normal_form(T2)[1]
  g4 = QQ[1//36 1//72;
          1//72 1//36]
  @test Hecke.gram_matrix_quadratic(n4) == g4

  #test for brown invariant
  L1 = Zlattice(gram=matrix(ZZ, [[2,-1,0,0],[-1,2,-1,-1],[0,-1,2,0],[0,-1,0,2]]))
  T1 = discriminant_group(L1)
  @test Hecke.brown_invariant(T1) == 4
  L2 = Zlattice(matrix(ZZ, 2,2,[4,2,2,4]))
  T2 = Hecke.discriminant_group(L2)
  @test Hecke.brown_invariant(T2) == 2
  L3 = Zlattice(gram=matrix(ZZ, [[1,0,0],[0,1,0],[0,0,1]]))
  T3 = torsion_quadratic_module((1//10)*L3, L3)
  @test_throws ArgumentError Hecke.brown_invariant(T3)

  #test for genus
  L = Zlattice(gram=diagonal_matrix(fmpz[1,2,3,4]))
  D = discriminant_group(L)
  @test genus(D, (4,0)) == genus(L)
  L1 = Zlattice(gram=matrix(ZZ, [[2, -1, 0, 0, 0, 0],[-1, 2, -1, -1, 0, 0],[0, -1, 2, 0, 0, 0],[0, -1, 0, 2, 0, 0],[0, 0, 0, 0, 6, 3],[0, 0, 0, 0, 3, 6]]))
  T1 = discriminant_group(L1)
  @test genus(T1, (6,0)) == genus(L1)

  #test for is_genus
  L = Zlattice(gram=diagonal_matrix(fmpz[1,2,3,4]))
  D = discriminant_group(L)
  @test is_genus(D, (4,0))
  L1 = Zlattice(gram=matrix(ZZ, [[2, -1, 0, 0, 0, 0],[-1, 2, -1, -1, 0, 0],[0, -1, 2, 0, 0, 0],[0, -1, 0, 2, 0, 0],[0, 0, 0, 0, 6, 3],[0, 0, 0, 0, 3, 6]]))
  T1 = discriminant_group(L1)
  @test is_genus(T1, (6,0)) == true
  @test is_genus(T1, (4,2)) == false
  @test is_genus(T1, (16,2)) == true
  @test is_genus(T1, (5,1)) == false
  G = genus(diagonal_matrix(fmpz[2, 6, 6]))
  D = discriminant_group(G)
  @test is_genus(D, (2,0)) == false
  @test is_genus(D, (3,0)) == true

  N, i = normal_form(D)
  @test N === normal_form(N)[1]
  j = inv(i)
  @test all(g == i(j(g)) for g in gens(N))

  # iterator
  gen = genera((0,6), 2^3*3^3*5^2)
  disc = discriminant_group.(gen)
  @test all(T -> length(collect(T)) == order(T), disc)

  # radical_quadratic
  q = zero_matrix(QQ, 4, 4)
  q[3,3]=q[4,4]=1; q[1,3]=q[2,4]=q[3,1]=q[4,2]=1//2
  t = torsion_quadratic_module(q)
  k = sub(t,gens(t)[3:4])
  @test order(radical_quadratic(k[1])[1])==2

  # isometry

  L = Zlattice(gram=matrix(ZZ, [[2, -1, 0, 0, 0, 0],[-1, 2, -1, -1, 0, 0],[0, -1, 2, 0, 0, 0],[0, -1, 0, 2, 0, 0],[0, 0, 0, 0, 6, 3],[0, 0, 0, 0, 3, 6]]))
  T = discriminant_group(L)
  N, S = normal_form(T)
  bool, phi = @inferred is_isometric_with_isometry(T, N)
  @test bool
  @test S.map_ab == phi.map_ab
  _, phi = is_isometric_with_isometry(T, T)
  @test phi.map_ab == id_hom(T).map_ab
  rq, _ = radical_quadratic(T)
  @test is_isometric_with_isometry(rq, torsion_quadratic_module(QQ[2;]))[1]
  Tsub, _ = sub(T, [T[1]])
  @test is_semi_regular(Tsub)
  @test !is_isometric_with_isometry(T, Tsub)[1]
  @test !is_anti_isometric_with_anti_isometry(T, Tsub)[1]
  @test_throws ArgumentError is_isometric_with_isometry(T, rescale(T, 1//2))

  Tsub, _ = sub(T, [2*T[1], 3*T[2]])
  @test !is_semi_regular(Tsub)
  rq, i = radical_quadratic(Tsub)
  bool, j = @inferred has_complement(i)
  N = domain(j)
  T2, _, _ = orthogonal_sum(rq, N)
  @test is_degenerate(T2)
  bool, phi = @inferred is_isometric_with_isometry(Tsub, T2)
  @test bool
  @test is_bijective(phi)
  @test !is_anti_isometric_with_anti_isometry(Tsub, T2)[1]
  rq2, _ = radical_quadratic(Tsub) # the same as before but diffrent julia object
  @test is_isometric_with_isometry(rq, rq2)[1]
  @test is_anti_isometric_with_anti_isometry(rq, rq2)[1]

  L = root_lattice(:E, 8)
  @test sprint(show, "text/plain", rescale(discriminant_group(L), 2)) isa String
  agg = automorphism_group_generators(L)
  for f in agg
    if isone(f)
      continue
    end
    L1 = invariant_lattice(L, f)
    L2 = orthogonal_submodule(L, L1)
    qL1 = discriminant_group(L1)
    qL2 = discriminant_group(L2)
    bool, phi = @inferred is_anti_isometric_with_anti_isometry(qL2, qL1)
    @test bool
    LL = overlattice(phi)
    @test det(LL) == 1 && iseven(LL)
  end

  f = matrix(QQ, 8, 8, [-1 0 0 0 0 0 0 0;
                        0 -1 0 0 0 0 0 0;
                        0 0 -1 0 0 0 0 0;
                        0 0 0 -1 0 0 0 0;
                        0 0 0 0 -1 0 0 0;
                        0 0 0 0 0 -1 0 0;
                        0 0 0 0 0 0 -1 0;
                        0 0 0 0 0 0 0 -1])
  Lf = invariant_lattice(L, f)
  @test rank(Lf) == 0
  qLf = discriminant_group(Lf)
  @test modulus_quadratic_form(qLf) == 2

  # orthogonal sum

  B = matrix(FlintQQ, 3, 3 ,[1, 1, 0, 1, -1, 0, 0, 1, -1])
  G = matrix(FlintQQ, 3, 3 ,[1, 0, 0, 0, 1, 0, 0, 0, 1])
  L1 = Zlattice(B, gram = G)
  qL1 = discriminant_group(L1)
  Z = torsion_quadratic_module(QQ[1;])
  @test_throws ArgumentError orthogonal_sum(qL1, Z)
  @test_throws ArgumentError orthogonal_sum(qL1, rescale(Z, 2))

  B = matrix(FlintQQ, 4, 4 ,[2, 0, 0, 0, 0, 2, 0, 0, 0, 0, 2, 0, 1, 1, 1, 1])
  G = matrix(FlintQQ, 4, 4 ,[1//2, 0, 0, 0, 0, 1//2, 0, 0, 0, 0, 1//2, 0, 0, 0, 0, 1//2])
  L2 = Zlattice(B, gram = G)
  qL2 = discriminant_group(L2)
  Z = torsion_quadratic_module(QQ[2;])
  q, _, _ = @inferred orthogonal_sum(qL2, Z)
  @test is_isometric_with_isometry(q, qL2)[1]
  @test modulus_bilinear_form(q) == modulus_bilinear_form(qL2)
  @test modulus_quadratic_form(q) == modulus_quadratic_form(Z)

  L3, _, _ = orthogonal_sum(L1, L2)
  qL3 = discriminant_group(L3)

  q, qL1inq, qL2inq = @inferred orthogonal_sum(qL1, qL2)
  @test is_injective(qL1inq) && is_injective(qL2inq)
  bool, _ = is_isometric_with_isometry(qL3, q)
  @test bool

  # primary/elementary

  L = Zlattice(gram=matrix(ZZ, [[2, -1, 0, 0, 0, 0],[-1, 2, -1, -1, 0, 0],[0, -1, 2, 0, 0, 0],[0, -1, 0, 2, 0, 0],[0, 0, 0, 0, 6, 3],[0, 0, 0, 0, 3, 6]]))
  T = discriminant_group(L)
  Tsub, _ = sub(T, [2*T[1], 3*T[2]])
  @test_throws ArgumentError is_primary_with_prime(Tsub)
  bool, p = @inferred is_primary_with_prime(T)
  @test !bool && p == -1
  @test is_primary(primary_part(T, 2)[1], 2)
  @test !is_elementary(primary_part(T, 3)[1], 3)

  for i in [6,7,8]
    L = root_lattice(:E, i)
    qL = discriminant_group(L)
    @test is_elementary(qL, 9-i)
  end
  L = orthogonal_sum(root_lattice(:A, 7), root_lattice(:D, 7))[1]
  qL = discriminant_group(L)
  @test is_primary(qL, 2) && !is_elementary(qL, 2)

  # Additional orthogonal sum
  list_lat = [root_lattice(:A, i) for i in 1:7]
  list_quad = discriminant_group.(list_lat)
  S, inj, proj = direct_sum(list_quad)
  @test order(S) == prod(order.(list_quad))
  for i in 1:7, j in 1:7
    f = compose(inj[i], proj[j])
    m = f.map_ab.map
    @test i == j ? isone(m) : iszero(m)
  end
<<<<<<< HEAD
  T = discriminant_group(root_lattice(:D, 6))
  S, inj, proj = @inferred direct_sum(T, T, T)
=======

  # Smith normal form
  L = Zlattice(gram=matrix(ZZ, [[2, -1, 0, 0, 0, 0],[-1, 2, -1, -1, 0, 0],[0, -1, 2, 0, 0, 0],[0, -1, 0, 2, 0, 0],[0, 0, 0, 0, 6, 3],[0, 0, 0, 0, 3, 6]]))
  T = discriminant_group(L)
  Tsub, _ = sub(T, [T[1]+T[2], T[1]-T[2]])
  @test !is_snf(Tsub)
  S, f = @inferred snf(Tsub)
  @test is_snf(S)

>>>>>>> f839399c
end
<|MERGE_RESOLUTION|>--- conflicted
+++ resolved
@@ -327,10 +327,10 @@
     m = f.map_ab.map
     @test i == j ? isone(m) : iszero(m)
   end
-<<<<<<< HEAD
+
   T = discriminant_group(root_lattice(:D, 6))
   S, inj, proj = @inferred direct_sum(T, T, T)
-=======
+
 
   # Smith normal form
   L = Zlattice(gram=matrix(ZZ, [[2, -1, 0, 0, 0, 0],[-1, 2, -1, -1, 0, 0],[0, -1, 2, 0, 0, 0],[0, -1, 0, 2, 0, 0],[0, 0, 0, 0, 6, 3],[0, 0, 0, 0, 3, 6]]))
@@ -340,5 +340,4 @@
   S, f = @inferred snf(Tsub)
   @test is_snf(S)
 
->>>>>>> f839399c
 end
