using Hecke, Test

DEFAULT_NPROCS = 4

# Test if _adjust_path works on Windows
x = Hecke._adjust_path("GrpAb/Elem")
y = joinpath(Hecke.pkgdir, "test", "$x.jl")
@test isfile(y)

################################################################################
#
#  Analyze the arguments
#
################################################################################

# Is short?
short_test = false

if "short" in ARGS || get(ENV, "HECKE_TESTSHORT", "false") in ["1", "true"]
  global short_test = true
end

# Is long?
long_test = false

if "long" in ARGS || get(ENV, "HECKE_TESTLONG", "false") in ["1", "true"]
  global long_test = true
end

# Is GAP there?
_with_gap = false

push!(Base.LOAD_PATH, "@v#.#")

try
  using GAP
  println("Found GAP. Add FieldFactory.jl to the long tests")
  global _with_gap = true
catch e
  if !(isa(e, ArgumentError))
    rethrow(e)
  else
    println("using GAP failed.")
  end
end

# Is Polymake there?
_with_polymake = false

try
  import Polymake
  println("Found Polymake.")
  global _with_polymake = true
catch e
  if !(isa(e, ArgumentError))
    rethrow(e)
  else
    println("using Polymake failed.")
  end
end

# Parallel
isparallel = false
n_procs = 0

fl = get(ENV, "HECKE_TEST_PARALLEL", "false")
if fl != "false"
  isparallel = true
  n_procs = parse(Int, fl)
else
  for a in ARGS
    r = match(r"j([0-9])*", a)
    if r === nothing
      continue
    else
      global isparallel = true
      if r.captures[1] === nothing
        global n_procs = DEFAULT_NPROCS
      else
        global n_procs = parse(Int, r.captures[1])
      end
      @assert n_procs > 0 "Number of processes ($(n_procs)) must be > 0"
    end
  end
end

no_parallel = false

if haskey(ENV, "HECKE_TEST_PARALLEL")
  if ENV["HECKE_TEST_PARALLEL"] == "false"
    isparallel = false
    n_proces = 0
    no_parallel = true
  end
end

fl = get(ENV, "CI", "false")
if fl === "true" && !no_parallel
  isparallel = true
  # CPU_THREADS reports number of logical cores (including hyperthreading)
  # So be pessimistic and divide by 2
  n_procs = div(Sys.CPU_THREADS, 1)
end

# Now collect the tests we want to run

const exclude = ["setup.jl", "runtests.jl", "parallel.jl", "testdefs.jl", "FieldFactory.jl"]

test_directory = joinpath(@__DIR__)

const long_tests = String[]

if _with_gap
  push!(long_tests, "FieldFactory.jl")
end

tests = String[]

for t in readdir(test_directory)
  if !isfile(joinpath(test_directory, t))
    continue
  end

  if startswith(t, '.')
    continue
  end

  if t in long_tests
    if long_test
      push!(tests, t)
    else
      continue
    end
  end

  if !(t in exclude)
    push!(tests, t)
  end
end

# Put FieldFactory.jl and QuadForm.jl at the beginning, because they take the
# longest

for s in ["QuadForm.jl", "FieldFactory.jl"]
  if s in tests
    i = findfirst(isequal(s), tests)
    deleteat!(tests, i)
    pushfirst!(tests, s)
  end
end

# Include all test/*.jl by hand
# We want many jobs for the parallel run

if isparallel
  newtests = String[]
  for t in tests
    tstripped = String(split(t, ".jl")[1])
    for (root, dirs, files) in walkdir(joinpath(test_directory, tstripped))
      for tsub in files

<<<<<<< HEAD
        if startswith(tsub, '.') || endswith(tsub, ".swp")
=======
        if startswith(tsub, '.')
>>>>>>> 024088b4
          continue
        end

        tsubstripped = String(split(tsub, ".jl")[1])

        if tsubstripped in dirs
          # there is a subdirectory
          continue
        end


        # now test_directory = absolute path
        # but I need the relative path from the root directory
        new_test_file = joinpath(String(String(split(root, test_directory)[2])[2:end]), tsub)
        push!(newtests, new_test_file)
      end
    end
  end
  tests = newtests
end

test_path(test) = joinpath(@__DIR__, test)

@info "Hecke test setup"
@info "long_test       : $long_test"
@info "short_test: $short_test"
if isparallel
  @info "parallel      : $isparallel ($(n_procs))"
else
  @info "parallel      : $isparallel"
end
@info "with_gap      : $(_with_gap)"
@info "with_polymake : $(_with_polymake)"
@info "tests         :\n$tests"

if short_test
  include("setup.jl")
  # Short tests are always running on one machine
  @info "Running short tests"
  include(joinpath("..", "system", "precompile.jl"))
else
  if !isparallel
    # We are not short
    k, a = quadratic_field(5)
    @test fmpz(1) - a == -(a - 1)
    @test 1 - a == -(a - 1)

    include("setup.jl")

    for t in tests
      @time include(test_path(t))
    end
  else
    # Now we are parallel
    include("parallel.jl")
  end

  #try
  #  using Polymake
  #  @time include("AlgAssRelOrd/Eichler.jl")
  #catch e
  #  if !(isa(e, ArgumentError))
  #    rethrow(e)
  #  else
  #    println("using Polymake failed. Not running sophisticated norm equation tests")
  #  end
  #end
end<|MERGE_RESOLUTION|>--- conflicted
+++ resolved
@@ -159,11 +159,7 @@
     for (root, dirs, files) in walkdir(joinpath(test_directory, tstripped))
       for tsub in files
 
-<<<<<<< HEAD
         if startswith(tsub, '.') || endswith(tsub, ".swp")
-=======
-        if startswith(tsub, '.')
->>>>>>> 024088b4
           continue
         end
 
