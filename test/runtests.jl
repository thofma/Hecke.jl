--- conflicted
+++ resolved
@@ -208,15 +208,11 @@
 test_path(test) = joinpath(@__DIR__, test)
 
 @info "Hecke test setup"
-<<<<<<< HEAD
-@info "CI        : $fl"
-@info "long_test : $long_test"
-@info "short_test: $short_test"
-=======
+@info "CI            : $fl"
 @info "long_test     : $long_test"
 @info "short_test    : $short_test"
 @info "print level   : $PRINT_TIMING_LEVEL"
->>>>>>> 2d3d0356
+
 if isparallel
   @info "parallel      : $isparallel ($(n_procs))"
 else
