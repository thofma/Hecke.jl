# Genera of Integer Lattices
```@meta
CurrentModule = Hecke
DocTestSetup = quote
    using Hecke
  end
```
Two $\mathbb{Z}$-lattices $M$ and $N$ are said to be in the same genus if
their completions $M \otimes \mathbb{Z}_p$ and $N \otimes \mathbb{Z}_p$ are isometric for all
prime numbers $p$ as well as $M \otimes \mathbb{R} \cong N\otimes \mathbb{R}$.

The genus of a $\mathbb{Z}$-lattice is encoded in its Conway-Sloane genus symbol.
The genus symbol itself is a collection of its local genus symbols.
<<<<<<< HEAD
See [ConwaySloane99](@cite) Chapter 15 for the definitions.
Note that genera for non-integral lattices are supported.
=======
See [CS99](@cite) Chapter 15 for the definitions.
>>>>>>> 4fa51334

The class `ZGenus` supports genera of $\mathbb{Z}$-lattices.

```@docs
ZGenus
```

## Creation of Genera

### From an integral Lattice

```@docs
genus(::ZLat)
```

### From a gram matrix

```@docs
genus(A::MatElem)
```

### Enumeration of genus symbols

```@docs
genera(sig_pair::Tuple{Int,Int}, determinant::Union{Int,fmpz})
```
### From other genus symbols
```@docs
orthogonal_sum(G1::ZGenus, G2::ZGenus)
```

## Attributes of the genus

```@docs
dim(G::ZGenus)
rank(G::ZGenus)
signature(G::ZGenus)
det(G::ZGenus)
iseven(G::ZGenus)
is_definite(G::ZGenus)
level(G::ZGenus)
scale(G::ZGenus)
norm(G::ZGenus)
primes(G::ZGenus)
is_integral(G::ZGenus)
```
### Discriminant group
[`discriminant_group(::ZGenus)`](@ref)

### Primary genera
```docs
is_primary_with_prime(G::ZGenus)
is_primary(G::ZGenus, p::Union{Integer, fmpz})
is_elementary_with_prime(G::ZGenus)
is_elementary(G::ZGenus, p::Union{Integer, fmpz})
```

### local Symbol
```@docs
local_symbol(G::ZGenus, p)
```

## Representative(s)

```@docs
quadratic_space(G::ZGenus)
rational_representative(G::ZGenus)
representative(G::ZGenus)
representatives(G::ZGenus)
mass(G::ZGenus)
rescale(::ZGenus, ::RationalUnion)
```

## Embeddings and Representations
```@docs
represents(G1::ZGenus, G2::ZGenus)
```

## Local genus Symbols

```@docs
ZpGenus
```

### Creation

```@docs
genus(L::ZLat, p)
genus(A::fmpz_mat, p)
```

### Attributes
```@docs
prime(S::ZpGenus)
iseven(S::ZpGenus)
symbol(S::ZpGenus, scale::Int)
hasse_invariant(S::ZpGenus)
det(S::ZpGenus)
dim(S::ZpGenus)
rank(S::ZpGenus)
excess(S::ZpGenus)
signature(S::ZpGenus)
oddity(S::ZpGenus)
scale(S::ZpGenus)
norm(S::ZpGenus)
level(S::ZpGenus)
```
### Representative
```@docs
representative(S::ZpGenus)
gram_matrix(S::ZpGenus)
rescale(S::ZpGenus, a::RationalUnion)
```

### Orthogonal sums
```@docs
orthogonal_sum(S1::ZpGenus, S2::ZpGenus)
```

### Embeddings/Representations
```@docs
represents(G1::ZpGenus, G2::ZpGenus)
```
<|MERGE_RESOLUTION|>--- conflicted
+++ resolved
@@ -11,12 +11,8 @@
 
 The genus of a $\mathbb{Z}$-lattice is encoded in its Conway-Sloane genus symbol.
 The genus symbol itself is a collection of its local genus symbols.
-<<<<<<< HEAD
-See [ConwaySloane99](@cite) Chapter 15 for the definitions.
+See [CS99](@cite) Chapter 15 for the definitions.
 Note that genera for non-integral lattices are supported.
-=======
-See [CS99](@cite) Chapter 15 for the definitions.
->>>>>>> 4fa51334
 
 The class `ZGenus` supports genera of $\mathbb{Z}$-lattices.
 
