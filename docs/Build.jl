#
# This file is included by docs/make.jl and by a helper function
# in src/Hecke.jl
#
module Build

using Documenter, DocumenterMarkdown, DocumenterCitations

pages = [
         "index.md",
         "Number fields" => [ "number_fields/intro.md",
                              "number_fields/fields.md",
                              "number_fields/elements.md",
                              "number_fields/complex_embeddings.md",
                              "number_fields/internal.md"],
         "Function fields" => [ "function_fields/intro.md",
                                "function_fields/basics.md",
                                "function_fields/elements.md",
                                "function_fields/internal.md",
                                "function_fields/degree_localization.md"],
         "Orders" => [ "orders/introduction.md",
                       "orders/orders.md",
                       "orders/elements.md",
                       "orders/ideals.md",
                       "orders/frac_ideals.md"
                     ],
<<<<<<< HEAD
	 "Quadratic and hermitian forms" => [ "quad_forms/introduction.md",
					      "quad_forms/basics.md",
					      "quad_forms/lattices.md",
					      "quad_forms/genusherm.md"
					    ],
         "abelian/introduction.md",
         "class_fields/intro.md",
=======
         "Abelian groups" => "abelian/introduction.md",
         "Class field theory" => "class_fields/intro.md",
>>>>>>> 52cadf47
         "Misc" =>  ["FacElem.md",
                     "sparse/intro.md",
                     "pmat/introduction.md",
                     "misc/conjugacy.md",
                     ],
         "Examples" => "examples.md",
         "References" => "references.md",
         "Developer" => [ "dev/test.md",
                        ]
        ]

# Overwrite printing to make the header not full of redundant nonsense
# Turns
#   Hecke.Order - Method
# into
#   Order - Method

# To remove the '-'
# Documenter.Utilities.print_signature(io::IO, signature)        = print(io, signature)

# To remove the "Method", "Type", "Module" use the following
# Documenter.Utilities.doccat(b::Base.Docs.Binding, ::Type)  = ""
# doccat(::Type)     = ""
# doccat(::Module)   = ""

# Remove the module prefix
Base.print(io::IO, b::Base.Docs.Binding) = print(io, b.var)

function make(Hecke::Module; strict::Bool = false,
                             local_build::Bool = false,
                             doctest::Bool = true,
                             format::Symbol = :mkdocs)

  # Load the bibliography
  bib = CitationBibliography(joinpath(Hecke.pkgdir, "docs", "src", "Hecke.bib"), sorting = :nyt)

  @info "Using bibliography: $(bib)"

  cd(joinpath(Hecke.pkgdir, "docs")) do
    DocMeta.setdocmeta!(Hecke, :DocTestSetup, :(using Hecke); recursive = true)

    if format == :html
      makedocs(
        bib,
        format = Documenter.HTML(prettyurls = !local_build, collapselevel = 1),
        doctest = doctest,
        strict = strict,
        modules = [Hecke],
        sitename = "Hecke documentation",
        pages = pages
      )
    elseif format == :mkdocs
      makedocs(
          bib,
          doctest= doctest,
          strict = strict,
          modules = [Hecke],
          format = Markdown(),
      )
    end
  end
end

end # module Build

using .Build<|MERGE_RESOLUTION|>--- conflicted
+++ resolved
@@ -24,18 +24,13 @@
                        "orders/ideals.md",
                        "orders/frac_ideals.md"
                      ],
-<<<<<<< HEAD
 	 "Quadratic and hermitian forms" => [ "quad_forms/introduction.md",
 					      "quad_forms/basics.md",
 					      "quad_forms/lattices.md",
 					      "quad_forms/genusherm.md"
 					    ],
-         "abelian/introduction.md",
-         "class_fields/intro.md",
-=======
          "Abelian groups" => "abelian/introduction.md",
          "Class field theory" => "class_fields/intro.md",
->>>>>>> 52cadf47
          "Misc" =>  ["FacElem.md",
                      "sparse/intro.md",
                      "pmat/introduction.md",
